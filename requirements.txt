# Note that this file is not explicitly used by setup.py for EQcorrscan.
numpy>=1.22.2
matplotlib>=1.3.0
scipy>=1.10.0rc1,<1.9.0  # Pinned due to scipy/obspy hanning renaming
bottleneck
obspy>=1.3.0  # ObsPy <1.3.0 is incompatible with numpy >= 1.22: https://github.com/obspy/obspy/issues/2912
h5py
pytest>=2.0.0
pytest-cov
pytest-pep8
pytest-xdist
pytest-rerunfailures
pytest-mpl
codecov
pillow>=10.0.1 # not directly required, pinned by Snyk to avoid a vulnerability
setuptools>=65.5.1 # not directly required, pinned by Snyk to avoid a vulnerability
<<<<<<< HEAD
fonttools>=4.43.0 # not directly required, pinned by Snyk to avoid a vulnerability
=======
certifi>=2023.7.22 # not directly required, pinned by Snyk to avoid a vulnerability
requests>=2.31.0 # not directly required, pinned by Snyk to avoid a vulnerability
>>>>>>> c1248f49
<|MERGE_RESOLUTION|>--- conflicted
+++ resolved
@@ -14,9 +14,6 @@
 codecov
 pillow>=10.0.1 # not directly required, pinned by Snyk to avoid a vulnerability
 setuptools>=65.5.1 # not directly required, pinned by Snyk to avoid a vulnerability
-<<<<<<< HEAD
 fonttools>=4.43.0 # not directly required, pinned by Snyk to avoid a vulnerability
-=======
 certifi>=2023.7.22 # not directly required, pinned by Snyk to avoid a vulnerability
-requests>=2.31.0 # not directly required, pinned by Snyk to avoid a vulnerability
->>>>>>> c1248f49
+requests>=2.31.0 # not directly required, pinned by Snyk to avoid a vulnerability