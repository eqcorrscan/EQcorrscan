--- conflicted
+++ resolved
@@ -120,17 +120,10 @@
             i+=1
         else:
             i=0
-<<<<<<< HEAD
-        if j < len(linestyles):
-            j+=1
-        else:
-            j=0
-=======
             if j < len(linestyles)-1:
                 j+=1
             else:
                 j=0
->>>>>>> 7a562b57
     plt.xlabel('Date')
     plt.ylabel('Cumulative detections')
     plt.title('Cumulative detections for all templates')
