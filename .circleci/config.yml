# Python CircleCI 2.0 configuration file
#
# Check https://circleci.com/docs/2.0/language-python/ for more details
#
general:
  branches:
    ignore:
      - gh-pages

version: 2
jobs:
  build:
    docker:
      # specify the version you desire here
      # use `-browsers` prefix for selenium tests, e.g. `3.6.1-browsers`
      - image: circleci/python:3.5

      # Specify service dependencies here if necessary
      # CircleCI maintains a library of pre-built images
      # documented at https://circleci.com/docs/2.0/circleci-images/
      # - image: circleci/postgres:9.4

    working_directory: ~/repo

    steps:
      - checkout
      - restore_cache:
          key: deps1-{{ .Branch }}-{{ checksum "requirements.txt" }}

      - run:
          name: install dependencies
          command: |
            python3 -m venv venv
            . venv/bin/activate
            pip install numpy>=1.12
            pip install -r requirements.txt
      - save_cache:
          key: deps1-{{ .Branch }}-{{ checksum "requirements.txt" }}
          paths:
            - "venv"
      - run:
          name: install fftw
          command: |
            sudo apt-get update
            sudo apt-get install libfftw3-dev
      - run:
          name: install EQcorrscan
          command: |
            . venv/bin/activate
            python setup.py develop
      # run tests!
      - run:
          name: run tests
          command: |
            . venv/bin/activate
<<<<<<< HEAD
            py.test -m "network" -n 2
            py.test eqcorrscan/doc/tutorials/*.rst eqcorrscan/doc/submodules/*.rst --cov-append
=======
            test_eqcorrscan.py --ci -m "network" -n 2
            test_eqcorrscan.py --ci  --doc --cov-append
>>>>>>> 9d5f241f

      - run:
          name: Upload to codecov
          command: |
            . venv/bin/activate
            cp ~/.eqcorrscan/.coverage .
            ls -a
            codecov

      - store_artifacts:
          path: test-reports
          destination: test-reports<|MERGE_RESOLUTION|>--- conflicted
+++ resolved
@@ -53,13 +53,8 @@
           name: run tests
           command: |
             . venv/bin/activate
-<<<<<<< HEAD
             py.test -m "network" -n 2
             py.test eqcorrscan/doc/tutorials/*.rst eqcorrscan/doc/submodules/*.rst --cov-append
-=======
-            test_eqcorrscan.py --ci -m "network" -n 2
-            test_eqcorrscan.py --ci  --doc --cov-append
->>>>>>> 9d5f241f
 
       - run:
           name: Upload to codecov
