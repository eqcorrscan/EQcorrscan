"""Functions to find peaks in data above a certain threshold.

:copyright:
    EQcorrscan developers.

:license:
    GNU Lesser General Public License, Version 3
    (https://www.gnu.org/copyleft/lesser.html)
"""
from __future__ import absolute_import
from __future__ import division
from __future__ import print_function
from __future__ import unicode_literals

import ctypes
import random
import logging
import numpy as np

from obspy import UTCDateTime
from scipy import ndimage
from multiprocessing import Pool
from future.utils import native_str
from itertools import compress

from eqcorrscan.utils.correlate import pool_boy
from eqcorrscan.utils.libnames import _load_cdll


Logger = logging.getLogger(__name__)


def is_prime(number):
    """
    Function to test primality of a number. Function lifted from online
    resource:
        http://www.codeproject.com/Articles/691200/Primality-test-algorithms-Prime-test-The-fastest-w

    This function is distributed under a separate licence:
        This article, along with any associated source code and files, is \
        licensed under The Code Project Open License (CPOL)

    :type number: int
    :param number: Integer to test for primality

    :returns: bool

    >>> is_prime(4)
    False
    >>> is_prime(3)
    True
    """
    ''' if number != 1 '''
    if number > 1:
        ''' repeat the test few times '''
        for time in range(3):
            ''' Draw a RANDOM number in range of number ( Z_number )  '''
            randomNumber = random.randint(2, number - 1)
            ''' Test if a^(n-1) = 1 mod n '''
            if pow(randomNumber, number - 1, number) != 1:
                return False
        return True
    else:
        ''' case number == 1 '''
        return False


def find_peaks2_short(arr, thresh, trig_int, starttime=False,
                      samp_rate=1.0, full_peaks=False):
    """
    Determine peaks in an array of data above a certain threshold.

    Uses a mask to remove data below threshold and finds peaks in what is left.

    :type arr: numpy.ndarray
    :param arr: 1-D numpy array is required
    :type thresh: float
    :param thresh:
        The threshold below which will be considered noise and peaks will
        not be found in.
    :type trig_int: int
<<<<<<< HEAD
    :param trig_int: The minimum difference in samples between triggers,\
        if multiple peaks within this window this code will find the highest.
=======
    :param trig_int:
        The minimum difference in samples between triggers, if multiple
        peaks within this window this code will find the highest.
    :type debug: int
    :param debug: Optional, debug level 0-5
>>>>>>> 53d2bb11
    :type starttime: obspy.core.utcdatetime.UTCDateTime
    :param starttime: Starttime for plotting, only used if debug > 2.
    :type samp_rate: float
    :param samp_rate: Sampling rate in Hz, only used for plotting if debug > 2.
    :type full_peaks: bool
    :param full_peaks:
        If True, will remove the issue eluded to below, by declustering within
        data-sections above the threshold, rather than just taking the peak
        within that section. This will take more time. This defaults to True
        for match_filter.

    :return: peaks: Lists of tuples of peak values and locations.
    :rtype: list


    >>> import numpy as np
    >>> arr = np.random.randn(100)
    >>> threshold = 10
    >>> arr[40] = 20
    >>> arr[60] = 100
    >>> find_peaks2_short(arr, threshold, 3)
    [(20.0, 40), (100.0, 60)]

    .. note::
        peak-finding is optimised for zero-mean cross-correlation data where
        fluctuations are frequent.  Because of this, in certain cases some
        peaks may be missed if the trig_int is short and the threshold is low.
        Consider the following case:

        >>> arr = np.array([1, .2, .2, .2, .2, 1, .2, .2, .2, .2, 1])
        >>> find_peaks2_short(arr, thresh=.2, trig_int=3)
        [(1.0, 0)]

        Whereas you would expect the following:

        >>> arr = np.array([1, .2, .2, .2, .2, 1, .2, .2, .2, .2, 1])
        >>> find_peaks2_short(arr, thresh=.2, trig_int=3, full_peaks=True)
        [(1.0, 0), (1.0, 5), (1.0, 10)]

        This is rare and unlikely to happen for correlation cases, where
        trigger intervals are usually large and thresholds high.

    """
    if not starttime:
        starttime = UTCDateTime(0)
    # Set everything below the threshold to zero
    image = np.copy(arr)
    image = np.abs(image)
    Logger.debug("Threshold: {0}\tMax: {1}".format(thresh, max(image)))
    image[image < thresh] = 0
    if len(image[image > thresh]) == 0:
        Logger.debug("No values over threshold {0}".format(thresh))
        return []
    Logger.debug('Found {0} samples above the threshold'.format(
        len(image[image > thresh])))
    initial_peaks = []
    # Find the peaks
    labeled_image, number_of_objects = ndimage.label(image)
    peak_slices = ndimage.find_objects(labeled_image)
    for peak_slice in peak_slices:
        window = arr[peak_slice[0].start: peak_slice[0].stop]
        if peak_slice[0].stop - peak_slice[0].start > trig_int and full_peaks:
            peaks = decluster(
                peaks=window, trig_int=trig_int,
                index=np.arange(peak_slice[0].start, peak_slice[0].stop))
        else:
            peaks = [(window[np.argmax(abs(window))],
                      int(peak_slice[0].start + np.argmax(abs(window))))]
        initial_peaks.extend(peaks)
    peaks = decluster(peaks=np.array(list(zip(*initial_peaks))[0]),
                      index=np.array(list(zip(*initial_peaks))[1]),
                      trig_int=trig_int)
    if initial_peaks:
        peaks = sorted(peaks, key=lambda time: time[1], reverse=False)
        return peaks
    else:
        print('No peaks for you!')
        return []


def multi_find_peaks(arr, thresh, trig_int, starttime=False,
                     samp_rate=1.0, parallel=True, full_peaks=False,
                     cores=None):
    """
    Wrapper for find-peaks for multiple arrays.

    :type arr: numpy.ndarray
    :param arr: 2-D numpy array is required
    :type thresh: list
    :param thresh:
        The threshold below which will be considered noise and peaks will not
        be found in. One threshold per array.
    :type trig_int: int
<<<<<<< HEAD
    :param trig_int: The minimum difference in samples between triggers,\
        if multiple peaks within this window this code will find the highest.
=======
    :param trig_int:
        The minimum difference in samples between triggers, if multiple
        peaks within this window this code will find the highest.
    :type debug: int
    :param debug: Optional, debug level 0-5
>>>>>>> 53d2bb11
    :type starttime: obspy.core.utcdatetime.UTCDateTime
    :param starttime: Starttime for plotting, only used if debug > 2.
    :type samp_rate: float
    :param samp_rate: Sampling rate in Hz, only used for plotting if debug > 2.
    :type parallel: bool
    :param parallel:
        Whether to compute in parallel or not - will use multiprocessing
    :type full_peaks: bool
    :param full_peaks: See `eqcorrscan.utils.findpeaks.find_peaks2_short`
    :type cores: int
    :param cores:
        Maximum number of processes to spin up for parallel peak-finding

    :returns:
        List of list of tuples of (peak, index) in same order as input arrays
    """
    peaks = []
    if not parallel:
        for sub_arr, arr_thresh in zip(arr, thresh):
            peaks.append(find_peaks2_short(
                arr=sub_arr, thresh=arr_thresh, trig_int=trig_int,
                starttime=starttime, samp_rate=samp_rate,
                full_peaks=full_peaks))
    else:
        if cores is None:
            cores = arr.shape[0]
        with pool_boy(Pool=Pool, traces=arr.shape[0], cores=cores) as pool:
            params = ((sub_arr, arr_thresh, trig_int,
                       False, 1.0, full_peaks)
                      for sub_arr, arr_thresh in zip(arr, thresh))
            results = [pool.apply_async(find_peaks2_short, param)
                       for param in params]
            peaks = [res.get() for res in results]
    return peaks


def decluster(peaks, index, trig_int):
    """
    Decluster peaks based on an enforced minimum separation.
    :type peaks: np.array
    :param peaks: array of peak values
    :type index: np.ndarray
    :param index: locations of peaks
    :type trig_int: int
    :param trig_int: Minimum trigger interval in samples

    :return: list of tuples of (value, sample)
    """
    utilslib = _load_cdll('libutils')

    length = np.int32(len(peaks))
    utilslib.find_peaks.argtypes = [
        np.ctypeslib.ndpointer(dtype=np.float32, shape=(length,),
                               flags=native_str('C_CONTIGUOUS')),
        np.ctypeslib.ndpointer(dtype=np.float32, shape=(length,),
                               flags=native_str('C_CONTIGUOUS')),
        ctypes.c_int, ctypes.c_float, ctypes.c_float,
        np.ctypeslib.ndpointer(dtype=np.uint32, shape=(length,),
                               flags=native_str('C_CONTIGUOUS'))]
    utilslib.find_peaks.restype = ctypes.c_int
    peaks_sort = sorted(zip(peaks, index),
                        key=lambda amplitude: abs(amplitude[0]),
                        reverse=True)
    arr, inds = zip(*peaks_sort)
    arr = np.ascontiguousarray(arr, dtype=np.float32)
    inds = np.array(inds, dtype=np.float32) / trig_int
    inds = np.ascontiguousarray(inds, dtype=np.float32)
    out = np.zeros(len(arr), dtype=np.uint32)
    ret = utilslib.find_peaks(
        arr, inds, length, 0, np.float32(1), out)
    if ret != 0:
        raise MemoryError("Issue with c-routine, returned %i" % ret)
    peaks_out = list(compress(peaks_sort, out))
    return peaks_out


def coin_trig(peaks, stachans, samp_rate, moveout, min_trig, trig_int):
    """
    Find network coincidence triggers within peaks of detection statistics.

    Useful for finding network detections from sets of detections on individual
    stations.

    :type peaks: list
    :param peaks: List of lists of tuples of (peak, index) for each \
        station-channel.  Index should be in samples.
    :type stachans: list
    :param stachans: List of tuples of (station, channel) in the order of \
        peaks.
    :type samp_rate: float
    :param samp_rate: Sampling rate in Hz
    :type moveout: float
    :param moveout: Allowable network moveout in seconds.
    :type min_trig: int
    :param min_trig: Minimum station-channels required to declare a trigger.
    :type trig_int: float
    :param trig_int:
        Minimum allowable time between network triggers in seconds.

    :return:
        List of tuples of (peak, index), for the earliest detected station.
    :rtype: list

    >>> peaks = [[(0.5, 100), (0.3, 800)], [(0.4, 120), (0.7, 850)]]
    >>> triggers = coin_trig(peaks, [('a', 'Z'), ('b', 'Z')], 10, 3, 2, 1)
    >>> print(triggers)
    [(0.45, 100)]
    """
    triggers = []
    for stachan, _peaks in zip(stachans, peaks):
        for peak in _peaks:
            trigger = (peak[1], peak[0], '.'.join(stachan))
            triggers.append(trigger)
    coincidence_triggers = []
    for i, master in enumerate(triggers):
        slaves = triggers[i + 1:]
        coincidence = 1
        trig_time = master[0]
        trig_val = master[1]
        for slave in slaves:
            if abs(slave[0] - master[0]) <= (moveout * samp_rate) and \
               slave[2] != master[2]:
                coincidence += 1
                if slave[0] < master[0]:
                    trig_time = slave[0]
                trig_val += slave[1]
        if coincidence >= min_trig:
            coincidence_triggers.append((trig_val / coincidence,
                                         trig_time))
    # Sort by trigger-value, largest to smallest - remove duplicate detections
    if coincidence_triggers:
        coincidence_triggers.sort(key=lambda tup: tup[0], reverse=True)
        output = [coincidence_triggers[0]]
        for coincidence_trigger in coincidence_triggers[1:]:
            add = True
            for peak in output:
                # If the event occurs within the trig_int time then do not add
                # it, and break out of the inner loop.
                if abs(coincidence_trigger[1] - peak[1]) < (trig_int *
                                                            samp_rate):
                    add = False
                    break
            if add:
                output.append((coincidence_trigger[0],
                               coincidence_trigger[1]))
        output.sort(key=lambda tup: tup[1])
        return output
    else:
        return []


if __name__ == "__main__":
    import doctest
    doctest.testmod()<|MERGE_RESOLUTION|>--- conflicted
+++ resolved
@@ -79,16 +79,9 @@
         The threshold below which will be considered noise and peaks will
         not be found in.
     :type trig_int: int
-<<<<<<< HEAD
-    :param trig_int: The minimum difference in samples between triggers,\
-        if multiple peaks within this window this code will find the highest.
-=======
     :param trig_int:
         The minimum difference in samples between triggers, if multiple
         peaks within this window this code will find the highest.
-    :type debug: int
-    :param debug: Optional, debug level 0-5
->>>>>>> 53d2bb11
     :type starttime: obspy.core.utcdatetime.UTCDateTime
     :param starttime: Starttime for plotting, only used if debug > 2.
     :type samp_rate: float
@@ -182,16 +175,9 @@
         The threshold below which will be considered noise and peaks will not
         be found in. One threshold per array.
     :type trig_int: int
-<<<<<<< HEAD
-    :param trig_int: The minimum difference in samples between triggers,\
-        if multiple peaks within this window this code will find the highest.
-=======
     :param trig_int:
         The minimum difference in samples between triggers, if multiple
         peaks within this window this code will find the highest.
-    :type debug: int
-    :param debug: Optional, debug level 0-5
->>>>>>> 53d2bb11
     :type starttime: obspy.core.utcdatetime.UTCDateTime
     :param starttime: Starttime for plotting, only used if debug > 2.
     :type samp_rate: float
