"""
Utility code for most of the plots used as part of the EQcorrscan package.

:copyright:
    EQcorrscan developers.

:license:
    GNU Lesser General Public License, Version 3
    (https://www.gnu.org/copyleft/lesser.html)
"""
import numpy as np
import logging
import datetime as dt
import copy
import os

import matplotlib.dates as mdates
from copy import deepcopy
from collections import Counter
from itertools import cycle
from scipy.linalg import diagsvd
from scipy import fftpack
from obspy import UTCDateTime, Stream, Catalog, Trace
from obspy.signal.cross_correlation import xcorr

from eqcorrscan.utils.stacking import align_traces, PWS_stack, linstack


Logger = logging.getLogger(__name__)


# A wrapper to add the same docs everywhere

def additional_docstring(**kwargs):
    def _wrapper(target):
        target.__doc__ = target.__doc__.format(**kwargs)
        return target
    return _wrapper


plotting_kwargs = """
    :type title: str
    :param title: Title of figure
    :type show: bool
    :param show: Whether to show the figure or not (defaults to True)
    :type save: bool
    :param save: Whether to save the figure or not (defaults to False)
    :type savefile: str
    :param savefile:
        Filename to save figure to, if `save==True` (defaults to
        "EQcorrscan_figure.png")
    :type return_figure: bool
    :param return_figure:
        Whether to return the figure or not (defaults to True), if False
        then the figure will be cleared and closed.
    :type size: tuple of float
    :param size: Figure size as (width, height) in inches. Defaults to
        (10.5, 7.5)"""


@additional_docstring(plotting_kwargs=plotting_kwargs)
def _finalise_figure(fig, **kwargs):  # pragma: no cover
    """
    Internal function to wrap up a figure.
    {plotting_kwargs}
    """
    import matplotlib.pyplot as plt
<<<<<<< HEAD
    title = kwargs.get("title") or None
    show = kwargs.get("show")
    if show is None:
        show = True
    save = kwargs.get("save") or False
    savefile = kwargs.get("savefile") or "EQcorrscan_figure.png"
    return_fig = kwargs.get("return_figure") or False
=======
    
    title = kwargs.get("title")
    show = kwargs.get("show", True)
    save = kwargs.get("save", False)
    savefile = kwargs.get("savefile", "EQcorrscan_figure.png")
    return_fig = kwargs.get("return_figure", False)
    size = kwargs.get("size", (10.5, 7.5))
    fig.set_size_inches(size)
>>>>>>> 5ef13797
    if title:
        fig.suptitle(title)
    if save:
        fig.savefig(savefile, bbox_inches='tight')
        Logger.info("Saved figure to {0}".format(savefile))
    if show:
        plt.show(block=True)
    if return_fig:
        return fig
    fig.clf()
    plt.close(fig)
    return None


def chunk_data(tr, samp_rate, state='mean'):
    """
    Downsample data for plotting.

    Computes the maximum of data within chunks, useful for plotting waveforms
    or cccsums, large datasets that would otherwise exceed the complexity
    allowed, and overflow.

    :type tr: obspy.core.trace.Trace
    :param tr: Trace to be chunked
    :type samp_rate: float
    :param samp_rate: Desired sampling rate in Hz
    :type state: str
    :param state:
        Either 'Min', 'Max', 'Mean' or 'Maxabs' to return one of these for the
        chunks. Maxabs will return the largest (positive or negative) for
        that chunk.

    :returns: :class:`obspy.core.trace.Trace`
    """
    trout = tr.copy()  # Don't do it inplace on data
    x = np.arange(len(tr.data))
    y = tr.data

    chunksize = int(round(tr.stats.sampling_rate / samp_rate))
    # Wrap the array into a 2D array of chunks, truncating the last chunk if
    # chunksize isn't an even divisor of the total size.
    # (This part won't use _any_ additional memory)
    numchunks = int(y.size // chunksize)
    ychunks = y[:chunksize * numchunks].reshape((-1, chunksize))
    xchunks = x[:chunksize * numchunks].reshape((-1, chunksize))

    # Calculate the max, min, and means of chunksize-element chunks...
    if state == 'Max':
        trout.data = ychunks.max(axis=1)
    elif state == 'Min':
        trout.data = ychunks.min(axis=1)
    elif state == 'Mean':
        trout.data = ychunks.mean(axis=1)
    elif state == 'Maxabs':
        max_env = ychunks.max(axis=1)
        min_env = ychunks.min(axis=1)
        indeces = np.argmax(np.vstack([np.abs(max_env), np.abs(min_env)]),
                            axis=0)
        stack = np.vstack([max_env, min_env]).T
        trout.data = np.array([stack[i][indeces[i]]
                              for i in range(len(stack))])
    xcenters = xchunks.mean(axis=1)
    trout.stats.starttime = tr.stats.starttime + xcenters[0] /\
        tr.stats.sampling_rate
    trout.stats.sampling_rate = samp_rate
    return trout


@additional_docstring(plotting_kwargs=plotting_kwargs)
def xcorr_plot(template, image, shift=None, cc=None, cc_vec=None, **kwargs):
    """
    Plot a template overlying an image aligned by correlation.

    :type template: numpy.ndarray
    :param template: Short template image
    :type image: numpy.ndarray
    :param image: Long master image
    :type shift: int
    :param shift: Shift to apply to template relative to image, in samples
    :type cc: float
    :param cc: Cross-correlation at shift
    :type cc_vec: numpy.ndarray
    :param cc_vec: Cross-correlation vector.
    {plotting_kwargs}

    :returns: :class:`matplotlib.figure.Figure`

    .. rubric:: Example

    >>> from obspy import read
    >>> from eqcorrscan.utils.plotting import xcorr_plot
    >>> from eqcorrscan.utils.stacking import align_traces
    >>> st = read().detrend('simple').filter('bandpass', freqmin=2, freqmax=15)
    >>> shifts, ccs = align_traces([st[0], st[1]], 40)
    >>> shift = shifts[1] * st[1].stats.sampling_rate
    >>> cc = ccs[1]
    >>> xcorr_plot(template=st[1].data, image=st[0].data, shift=shift,
    ...            cc=cc) # doctest: +SKIP

    .. image:: ../../plots/xcorr_plot.png
    """
    import matplotlib.pyplot as plt
    if cc is None or shift is None:
        if not isinstance(cc_vec, np.ndarray):
            Logger.error('Given cc: %s and shift: %s' % (cc, shift))
            raise IOError('Must provide either cc_vec, or cc and shift')
        shift = np.abs(cc_vec).argmax()
        cc = cc_vec[shift]
    x = np.arange(len(image))
    plt.plot(x, image / abs(image).max(), 'k', lw=1.3, label='Image')
    x = np.arange(len(template)) + shift
    plt.plot(x, template / abs(template).max(), 'r', lw=1.1, label='Template')
    plt.title('Shift=%s, Correlation=%s' % (shift, cc))
    fig = plt.gcf()
    fig = _finalise_figure(fig=fig, **kwargs)  # pragma: no cover
    return fig


@additional_docstring(plotting_kwargs=plotting_kwargs)
def triple_plot(cccsum, cccsum_hist, trace, threshold, **kwargs):
    """
    Plot a seismogram, correlogram and histogram.

    :type cccsum: numpy.ndarray
    :param cccsum: Array of the cross-channel cross-correlation sum
    :type cccsum_hist: numpy.ndarray
    :param cccsum_hist: cccsum for histogram plotting, can be the same as \
        cccsum but included if cccsum is just an envelope.
    :type trace: obspy.core.trace.Trace
    :param trace: A sample trace from the same time as cccsum
    :type threshold: float
    :param threshold: Detection threshold within cccsum
    {plotting_kwargs}

    :returns: :class:`matplotlib.figure.Figure`

    .. rubric:: Example

    >>> from obspy import read
    >>> from eqcorrscan.core.match_filter import normxcorr2
    >>> from eqcorrscan.utils.plotting import triple_plot
    >>> st = read()
    >>> template = st[0].copy().trim(st[0].stats.starttime + 8,
    ...                            st[0].stats.starttime + 12)
    >>> tr = st[0]
    >>> ccc = normxcorr2(template=template.data, image=tr.data)
    >>> tr.data = tr.data[0:len(ccc[0])]
    >>> triple_plot(cccsum=ccc[0], cccsum_hist=ccc[0], trace=tr,
    ...             threshold=0.8) # doctest: +SKIP


    .. image:: ../../plots/triple_plot.png
    """
    import matplotlib.pyplot as plt
    if len(cccsum) != len(trace.data):
        Logger.error(
            'cccsum is: ' + str(len(cccsum)) + ' trace is: ' +
            str(len(trace.data)))
        msg = ' '.join(['cccsum and trace must have the',
                        'same number of data points'])
        raise ValueError(msg)
    df = trace.stats.sampling_rate
    npts = trace.stats.npts
    t = np.arange(npts, dtype=np.float32) / (df * 3600)
    # Generate the subplot for the seismic data
    ax1 = plt.subplot2grid((2, 5), (0, 0), colspan=4)
    ax1.plot(t, trace.data, 'k')
    ax1.axis('tight')
    ax1.set_ylim([-15 * np.mean(np.abs(trace.data)),
                  15 * np.mean(np.abs(trace.data))])
    # Generate the subplot for the correlation sum data
    ax2 = plt.subplot2grid((2, 5), (1, 0), colspan=4, sharex=ax1)
    # Plot the threshold values
    ax2.plot([min(t), max(t)], [threshold, threshold], color='r', lw=1,
             label="Threshold")
    ax2.plot([min(t), max(t)], [-threshold, -threshold], color='r', lw=1)
    ax2.plot(t, cccsum, 'k')
    ax2.axis('tight')
    ax2.set_ylim([-1.7 * threshold, 1.7 * threshold])
    ax2.set_xlabel("Time after %s [hr]" % trace.stats.starttime.isoformat())
    # ax2.legend()
    # Generate a small subplot for the histogram of the cccsum data
    ax3 = plt.subplot2grid((2, 5), (1, 4), sharey=ax2)
    ax3.hist(cccsum_hist, 200, normed=1, histtype='stepfilled',
             orientation='horizontal', color='black')
    ax3.set_ylim([-5, 5])
    fig = plt.gcf()
    fig.suptitle(trace.id)
    fig.canvas.draw()
    fig = _finalise_figure(fig=fig, **kwargs)  # pragma: no cover
    return fig


@additional_docstring(plotting_kwargs=plotting_kwargs)
def peaks_plot(data, starttime, samp_rate, peaks=None, **kwargs):
    """
    Plot peaks to check that the peak finding routine is running correctly.

    Used in debugging for the EQcorrscan module.

    :type data: numpy.array
    :param data: Numpy array of the data within which peaks have been found
    :type starttime: obspy.core.utcdatetime.UTCDateTime
    :param starttime: Start time for the data
    :type samp_rate: float
    :param samp_rate: Sampling rate of data in Hz
    :type peaks: list
    :param peaks: List of tuples of peak locations and amplitudes (loc, amp)
    {plotting_kwargs}

    :returns: :class:`matplotlib.figure.Figure`

    .. rubric:: Example

    >>> import numpy as np
    >>> from eqcorrscan.utils import findpeaks
    >>> from eqcorrscan.utils.plotting import peaks_plot
    >>> from obspy import UTCDateTime
    >>> data = np.random.randn(200)
    >>> data[30] = 100
    >>> data[60] = 40
    >>> threshold = 10
    >>> peaks = findpeaks.find_peaks2_short(data, threshold, 3)
    >>> peaks_plot(data=data, starttime=UTCDateTime("2008001"),
    ...            samp_rate=10, peaks=peaks)  # doctest: +SKIP

    .. plot::

        import matplotlib.pyplot as plt
        import numpy as np
        from eqcorrscan.utils import findpeaks
        from eqcorrscan.utils.plotting import peaks_plot
        from obspy import UTCDateTime
        data = np.random.randn(200)
        data[30]=100
        data[60]=40
        threshold = 10
        peaks = findpeaks.find_peaks2_short(data, threshold, 3)
        peaks_plot(data=data, starttime=UTCDateTime("2008001"),
                   samp_rate=10, peaks=peaks)
    """
    import matplotlib.pyplot as plt
    peaks = peaks or [(0, 0)]
    npts = len(data)
    t = np.arange(npts, dtype=np.float32) / (samp_rate * 3600)
    fig = plt.figure()
    ax1 = fig.add_subplot(111)
    ax1.plot(t, data, 'k')
    ax1.scatter(peaks[0][1] / (samp_rate * 3600), abs(peaks[0][0]),
                color='r', label='Peaks')
    for peak in peaks:
        ax1.scatter(peak[1] / (samp_rate * 3600), abs(peak[0]), color='r')
    ax1.legend()
    ax1.set_xlabel("Time after %s [hr]" % starttime.isoformat())
    ax1.axis('tight')
    fig.suptitle('Peaks')
    fig = _finalise_figure(fig=fig, **kwargs)  # pragma: no cover
    return fig


@additional_docstring(plotting_kwargs=plotting_kwargs)
def cumulative_detections(dates=None, template_names=None, detections=None,
                          plot_grouped=False, group_name=None, rate=False,
                          binsize=None, plot_legend=True, ax=None, **kwargs):
    """
    Plot cumulative detections or detection rate in time.

    Simple plotting function to take a list of either datetime objects or
    :class:`eqcorrscan.core.match_filter.Detection` objects and plot
    a cumulative detections list.  Can take dates as a list of lists and will
    plot each list separately, e.g. if you have dates from more than one
    template it will overlay them in different colours.

    :type dates: list
    :param dates: Must be a list of lists of datetime.datetime objects
    :type template_names: list
    :param template_names: List of the template names in order of the dates
    :type detections: list
    :param detections: List of :class:`eqcorrscan.core.match_filter.Detection`
    :type plot_grouped: bool
    :param plot_grouped:
        Plot detections for each template individually, or group them all
        together - set to False (plot template detections individually) by
        default.
    :type group_name: str
    :param group_name:
        Name to put in legend for the group, only used if `plot_grouped=True`
    :type rate: bool
    :param rate:
        Whether or not to plot the rate of detection per day. Only works for
        plot_grouped=True
    :type binsize: int
    :param binsize: Bin size for rate plotting in seconds.
    :type plot_legend: bool
    :param plot_legend:
        Specify whether to plot legend of template names. Defaults to True.
    :type ax: `matplotlib.pyplot.Axis`
    :param ax: Axis to plot into, if you want to re-use a figure.
    {plotting_kwargs}


    :returns: :class:`matplotlib.figure.Figure`

    .. note::
        Can either take lists of
        :class:`eqcorrscan.core.match_filter.Detection` objects directly, or
        two lists of dates and template names - either/or, not both.

    .. rubric:: Example

    >>> import datetime as dt
    >>> import numpy as np
    >>> from eqcorrscan.utils.plotting import cumulative_detections
    >>> dates = []
    >>> for i in range(3):
    ...     dates.append([dt.datetime(2012, 3, 26) + dt.timedelta(n)
    ...                   for n in np.random.randn(100)])
    >>> cumulative_detections(dates, ['a', 'b', 'c'],
    ...                       show=True) # doctest: +SKIP

    .. plot::

        import datetime as dt
        import numpy as np
        from eqcorrscan.utils.plotting import cumulative_detections
        dates = []
        for i in range(3):
            dates.append([dt.datetime(2012, 3, 26) + dt.timedelta(n)
                          for n in np.random.randn(100)])
        cumulative_detections(dates, ['a', 'b', 'c'], show=True)

    .. rubric:: Example 2: Rate plotting

    >>> import datetime as dt
    >>> import numpy as np
    >>> from eqcorrscan.utils.plotting import cumulative_detections
    >>> dates = []
    >>> for i in range(3):
    ...     dates.append([dt.datetime(2012, 3, 26) + dt.timedelta(n)
    ...                   for n in np.random.randn(100)])
    >>> cumulative_detections(dates, ['a', 'b', 'c'], plot_grouped=True,
    ...                       rate=True, show=True) # doctest: +SKIP

    .. plot::

        import datetime as dt
        import numpy as np
        from eqcorrscan.utils.plotting import cumulative_detections
        dates = []
        for i in range(3):
            dates.append([dt.datetime(2012, 3, 26) + dt.timedelta(n)
                          for n in np.random.randn(100)])
        cumulative_detections(dates, ['a', 'b', 'c'], plot_grouped=True,
                              rate=True, show=True)

    """
    import matplotlib.pyplot as plt
    from eqcorrscan.core.match_filter import Detection
    # Set up a default series of parameters for lines
    colors = cycle(['red', 'green', 'blue', 'cyan', 'magenta', 'yellow',
                    'black', 'firebrick', 'purple', 'darkgoldenrod', 'gray'])
    linestyles = cycle(['-', '-.', '--', ':'])
    # Check that dates is a list of lists
    if detections is None:
        if not isinstance(dates, list):
            raise IndexError("No detections or dates given")
        if not isinstance(dates[0], list):
            dates = [dates]
    else:
        dates = []
        template_names = []
        for detection in detections:
            if not type(detection) == Detection:
                raise IOError(
                    'detection not of type: eqcorrscan.core.match_filter'
                    '.Detection')
            dates.append(detection.detect_time.datetime)
            template_names.append(detection.template_name)
        _dates = []
        _template_names = []
        for template_name in list(set(template_names)):
            _template_names.append(template_name)
            _dates.append([date for i, date in enumerate(dates)
                           if template_names[i] == template_name])
        dates = _dates
        template_names = _template_names
    if plot_grouped:
        _dates = []
        for template_dates in dates:
            _dates += template_dates
        dates = [_dates]
        if group_name is not None:
            template_names = group_name
        else:
            template_names = ['All templates']
    if ax is None:
        fig = plt.figure()
        ax = fig.add_subplot(1, 1, 1)
    else:
        fig = ax.get_figure()
    # Make sure not to pad at edges
    ax.margins(0, 0)
    min_date = min([min(_d) for _d in dates])
    max_date = max([max(_d) for _d in dates])
    for k, template_dates in enumerate(dates):
        template_dates.sort()
        plot_dates = deepcopy(template_dates)
        plot_dates.insert(0, min_date)
        plot_dates.insert(-1, template_dates[-1])
        color = next(colors)
        if color == 'red':
            linestyle = next(linestyles)
        counts = np.arange(-1, len(template_dates) + 1)
        if rate:
            if not plot_grouped:
                msg = 'Plotting rate only implemented for plot_grouped=True'
                raise NotImplementedError(msg)
            if binsize is None:
                if 365 <= (max_date - min_date).days:
                    binsize = 7 * 86400
                    ax.set_ylabel('Detections per week')
                elif 31 < (max_date - min_date).days < 365:
                    binsize = 86400
                    ax.set_ylabel('Detections per day')
                elif 1 < (max_date - min_date).days <= 31:
                    binsize = 6 * 3600
                    ax.set_ylabel('Detections per 6 hours')
                elif 3600 < (max_date - min_date).total_seconds() <= 86400:
                    binsize = 900
                    ax.set_ylabel('Detections per 15 minutes')
                else:
                    binsize = 60
                    ax.set_ylabel('Detections per minute')
            else:
                ax.set_ylabel('Detections per {0} seconds'.format(binsize))
            bins = np.arange(
                min_date, max_date + dt.timedelta(seconds=binsize),
                dt.timedelta(seconds=binsize))
            ax.hist(mdates.date2num(plot_dates), bins=mdates.date2num(bins),
                    label='Rate of detections', color='darkgrey',
                    alpha=0.5)
        else:
            ax.plot(plot_dates, counts, linestyle,
                    color=color, label=template_names[k],
                    linewidth=2.0, drawstyle='steps')
            ax.set_ylabel('Cumulative detections')
    ax.set_xlabel('Date')
    # Set formatters for x-labels
    mins = mdates.MinuteLocator()
    max_date = dates[0][0]
    min_date = max_date
    for date_list in dates:
        if max(date_list) > max_date:
            max_date = max(date_list)
        if min(date_list) < min_date:
            min_date = min(date_list)
    timedif = max_date - min_date
    if 10800 <= timedif.total_seconds() <= 25200:
        hours = mdates.MinuteLocator(byminute=[0, 30])
        mins = mdates.MinuteLocator(byminute=np.arange(0, 60, 10))
    elif 7200 <= timedif.total_seconds() < 10800:
        hours = mdates.MinuteLocator(byminute=[0, 15, 30, 45])
        mins = mdates.MinuteLocator(byminute=np.arange(0, 60, 5))
    elif timedif.total_seconds() <= 1200:
        hours = mdates.MinuteLocator(byminute=np.arange(0, 60, 2))
        mins = mdates.MinuteLocator(byminute=np.arange(0, 60, 0.5))
    elif 25200 < timedif.total_seconds() <= 86400:
        hours = mdates.HourLocator(byhour=np.arange(0, 24, 3))
        mins = mdates.HourLocator(byhour=np.arange(0, 24, 1))
    elif 86400 < timedif.total_seconds() <= 172800:
        hours = mdates.HourLocator(byhour=np.arange(0, 24, 6))
        mins = mdates.HourLocator(byhour=np.arange(0, 24, 1))
    elif timedif.total_seconds() > 172800:
        hours = mdates.AutoDateLocator()
        mins = mdates.HourLocator(byhour=np.arange(0, 24, 3))
    else:
        hours = mdates.MinuteLocator(byminute=np.arange(0, 60, 5))
    # Minor locator overruns maxticks for ~year-long datasets
    if timedif.total_seconds() < 172800:
        ax.xaxis.set_minor_locator(mins)
        hrFMT = mdates.DateFormatter('%Y/%m/%d %H:%M:%S')
    else:
        hrFMT = mdates.DateFormatter('%Y/%m/%d')
    ax.xaxis.set_major_locator(hours)
    ax.xaxis.set_major_formatter(hrFMT)
    fig.autofmt_xdate()
    locs, labels = plt.xticks()
    plt.setp(labels, rotation=15)
    if not rate:
        ax.set_ylim([0, max([len(_d) for _d in dates])])
    if plot_legend:
        if ax.legend() is not None:
            leg = ax.legend(loc=2, prop={'size': 8}, ncol=2)
            leg.get_frame().set_alpha(0.5)
    fig = _finalise_figure(fig=fig, **kwargs)  # pragma: no cover
    return fig


@additional_docstring(plotting_kwargs=plotting_kwargs)
def threeD_gridplot(nodes, **kwargs):
    """Plot in a series of grid points in 3D.

    :type nodes: list
    :param nodes: List of tuples of the form (lat, long, depth)
    {plotting_kwargs}

    :returns: :class:`matplotlib.figure.Figure`

    .. rubric:: Example

    >>> from eqcorrscan.utils.plotting import threeD_gridplot
    >>> nodes = [(-43.5, 170.4, 4), (-43.3, 170.8, 12), (-43.4, 170.3, 8)]
    >>> threeD_gridplot(nodes=nodes)  # doctest: +SKIP

    .. plot::

        from eqcorrscan.utils.plotting import threeD_gridplot
        nodes = [(-43.5, 170.4, 4), (-43.3, 170.8, 12), (-43.4, 170.3, 8)]
        threeD_gridplot(nodes=nodes)
    """
    from mpl_toolkits.mplot3d import Axes3D  # noqa: F401
    import matplotlib.pyplot as plt
    lats = []
    longs = []
    depths = []
    for node in nodes:
        lats.append(float(node[0]))
        longs.append(float(node[1]))
        depths.append(float(node[2]))
    fig = plt.figure()
    ax = fig.add_subplot(111, projection='3d')
    ax.scatter(lats, longs, depths)
    ax.set_ylabel("Latitude (deg)")
    ax.set_xlabel("Longitude (deg)")
    ax.set_zlabel("Depth(km)")
    ax.get_xaxis().get_major_formatter().set_scientific(False)
    ax.get_yaxis().get_major_formatter().set_scientific(False)
    fig = _finalise_figure(fig=fig, **kwargs)  # pragma: no cover
    return fig


@additional_docstring(plotting_kwargs=plotting_kwargs)
def multi_event_singlechan(streams, catalog, station, channel,
                           clip=10.0, pre_pick=2.0,
                           freqmin=False, freqmax=False, realign=False,
                           cut=(-3.0, 5.0), PWS=False, **kwargs):
    """
    Plot data from a single channel for multiple events.

    Data will be aligned by their pick-time given in the appropriate picks.
    Requires an individual stream for each event you want to plot,
    events are stored in the :class:`obspy.core.event.Catalog` object, and
    there must be picks present for the streams you wish to plot.  Events will
    be aligned if `realign=True`, in this case the traces will be aligned
    using the window defined by `cut`.

    :type streams: list
    :param streams:
        List of the :class:`obspy.core.stream.Stream` objects to use, can
        contain more traces than you plan on plotting (e.g. from more channels)
        - must be in the same order as events in catalog.
    :type catalog: obspy.core.event.Catalog
    :param catalog: Catalog of events, one for each stream.
    :type station: str
    :param station: Station to plot.
    :type channel: str
    :param channel: Channel to plot.
    :type clip: float
    :param clip: Length in seconds to plot, defaults to 10.0
    :type pre_pick: float
    :param pre_pick: Length in seconds to extract and plot before the pick, \
        defaults to 2.0
    :type freqmin: float
    :param freqmin: Low cut for bandpass in Hz
    :type freqmax: float
    :param freqmax: High cut for bandpass in Hz
    :type realign: bool
    :param realign:
        To compute best alignment based on correlation with the stack or not.
    :type cut: tuple
    :param cut: tuple of start and end times for cut in seconds from the \
        pick, used for alignment.  Will only use this window to align the \
        traces.
    :type PWS: bool
    :param PWS: compute Phase Weighted Stack, if False, will compute linear \
        stack for alignment.
    {plotting_kwargs}

    :returns: Aligned and cut :class:`obspy.core.trace.Trace`
    :rtype: list
    :returns:
        New picks in based on alignment (if alignment is performed, if not
        will return the same as input)
    :rtype: :class:`obspy.core.event.Catalog`
    :returns: Figure object for further editing
    :rtype: :class:`matplotlib.figure.Figure`

    .. rubric:: Example

    >>> from obspy import read, Catalog, read_events
    >>> from obspy.io.nordic.core import readwavename
    >>> from eqcorrscan.utils.plotting import multi_event_singlechan
    >>> import glob
    >>> sfiles = glob.glob('eqcorrscan/tests/test_data/REA/TEST_/*.S??????')
    >>> catalog = Catalog()
    >>> streams = []
    >>> for sfile in sfiles:
    ...     catalog += read_events(sfile)
    ...     wavfile = readwavename(sfile)[0]
    ...     stream_path = 'eqcorrscan/tests/test_data/WAV/TEST_/' + wavfile
    ...     stream = read(stream_path)
    ...     # Annoying coping with seisan 2 letter channels
    ...     for tr in stream:
    ...         tr.stats.channel = tr.stats.channel[0] + tr.stats.channel[-1]
    ...     streams.append(stream)
    >>> multi_event_singlechan(streams=streams, catalog=catalog,
    ...                        station='GCSZ', channel='EZ') # doctest: +SKIP

    .. image:: ../../plots/multi_event_singlechan.png
    """
    import matplotlib.pyplot as plt
    # Work out how many picks we should have...
    short_cat = Catalog()
    short_streams = []
    for i, event in enumerate(catalog):
        event_stachans = [(pick.waveform_id.station_code,
                           pick.waveform_id.channel_code)
                          for pick in event.picks]
        if (station, channel) in event_stachans:
            short_cat.append(event)
            short_streams.append(streams[i])
    if len(short_cat) == 0:
        raise IOError('No picks for ' + station + ' ' + channel)
    traces = []
    al_traces = []
    al_picks = []
    if isinstance(short_streams, Stream):
        short_streams = [short_streams]
    st_list = deepcopy(short_streams)
    Logger.debug(short_cat)
    for i, event in enumerate(short_cat):
        # Extract the appropriate pick
        _pick = [pick for pick in event.picks if
                 pick.waveform_id.station_code == station and
                 pick.waveform_id.channel_code == channel]
        if len(_pick) == 0:
            Logger.info('No pick for channel')
            continue
        else:
            _pick = _pick[0]
        if st_list[i].select(station=station, channel=channel):
            tr = st_list[i].select(station=station, channel=channel)[0]
        else:
            Logger.info('No data for ' + _pick.waveform_id.station_code)
            continue
        tr.detrend('linear')
        if freqmin:
            tr.filter('bandpass', freqmin=freqmin, freqmax=freqmax)
        if realign:
            tr_cut = tr.copy()
            tr_cut.trim(_pick.time + cut[0],
                        _pick.time + cut[1],
                        nearest_sample=False)
            if len(tr_cut.data) <= (0.5 * (cut[1] - cut[0]) *
                                    tr_cut.stats.sampling_rate):
                msg = ''.join(['Not enough in the trace for ',
                               tr.stats.station,
                               '.', tr.stats.channel, '\n',
                               'Suggest removing pick from event at time ',
                               str(_pick.time)])
                Logger.warning(msg)
            else:
                al_traces.append(tr_cut)
                al_picks.append(_pick)
        else:
            tr.trim(_pick.time - pre_pick,
                    _pick.time + clip - pre_pick,
                    nearest_sample=False)
        if len(tr.data) == 0:
            msg = ''.join(['No data in the trace for ', tr.stats.station,
                           '.', tr.stats.channel, '\n',
                           'Suggest removing pick from event at time ',
                           str(event.picks[0].time)])
            Logger.warning(msg)
            continue
        traces.append(tr)
    if realign:
        shift_len = int(0.25 * (cut[1] - cut[0]) *
                        al_traces[0].stats.sampling_rate)
        shifts = align_traces(al_traces, shift_len)[0]
        for i in range(len(shifts)):
            Logger.info('Shifting by ' + str(shifts[i]) + ' seconds')
            _pick.time -= shifts[i]
            traces[i].trim(al_picks[i].time - pre_pick,
                           al_picks[i].time + clip - pre_pick,
                           nearest_sample=True)
    # We now have a list of traces
    if PWS:
        stack = 'PWS'
    else:
        stack = 'linstack'
    for tr in traces:
        Logger.debug(tr)
    fig = multi_trace_plot(
        traces=traces, corr=True, stack=stack, show=False, return_figure=True)
    plt.subplots_adjust(hspace=0)
    fig = _finalise_figure(fig=fig, **kwargs)  # pragma: no cover
    return traces, short_cat, fig


@additional_docstring(plotting_kwargs=plotting_kwargs)
def multi_trace_plot(traces, corr=True, stack='linstack', **kwargs):
    """
    Plot multiple traces (usually from the same station) on the same plot.

    Differs somewhat to obspy's stream.plot in that only relative time within
    traces is worried about, it will not merge traces together.

    :type traces: list
    :param traces: List of obspy.core.Trace
    :type corr: bool
    :param corr:
        To calculate the correlation or not, if True, will add this to the
        axes
    :type stack: str
    :param stack:
        To plot the stack as the first trace or not, select type of
         stack: 'linstack' or 'PWS', or None.
    {plotting_kwargs}
    """
    import matplotlib.pyplot as plt
    from eqcorrscan.core.match_filter import normxcorr2
    n_axes = len(traces)
    if stack in ['linstack', 'PWS']:
        n_axes += 1
    fig, axes = plt.subplots(n_axes, 1, sharex=True)
    if len(traces) > 1:
        axes = axes.ravel()
    traces = [(trace, trace.stats.starttime.datetime) for trace in traces]
    traces.sort(key=lambda tup: tup[1])
    traces = [trace[0] for trace in traces]
    # Plot the traces
    for i, tr in enumerate(traces):
        y = tr.data
        x = np.arange(len(y))
        x = x / tr.stats.sampling_rate  # convert to seconds
        if not stack:
            ind = i
        else:
            ind = i + 1
        axes[ind].plot(x, y, 'k', linewidth=1.1)
        axes[ind].yaxis.set_ticks([])
    traces = [Stream(trace) for trace in traces]
    if stack in ['linstack', 'PWS']:
        if stack == "PWS":
            tr = PWS_stack(traces)[0]
        else:
            tr = linstack(traces)[0]
        y = tr.data
        x = np.arange(len(y))
        x = x / tr.stats.sampling_rate
        axes[0].plot(x, y, 'r', linewidth=2.0)
        axes[0].set_ylabel('Stack', rotation=0)
        axes[0].yaxis.set_ticks([])
    else:
        tr = traces[0]
    for i, slave in enumerate(traces):
        if corr:
            cc = normxcorr2(tr.data, slave[0].data)
        if not stack:
            ind = i
        else:
            ind = i + 1
        if corr:
            axes[ind].set_ylabel('cc=' + str(round(np.max(cc), 2)), rotation=0)
        axes[ind].text(0.9, 0.15, str(round(np.max(slave[0].data))),
                       bbox=dict(facecolor='white', alpha=0.95),
                       transform=axes[ind].transAxes)
        axes[ind].text(0.7, 0.85, slave[0].stats.starttime.datetime.
                       strftime('%Y/%m/%d %H:%M:%S'),
                       bbox=dict(facecolor='white', alpha=0.95),
                       transform=axes[ind].transAxes)
    axes[-1].set_xlabel('Time (s)')
    fig = _finalise_figure(fig=fig, **kwargs)  # pragma: no cover
    return fig


@additional_docstring(plotting_kwargs=plotting_kwargs)
def detection_multiplot(stream, template, times, streamcolour='k',
                        templatecolour='r', **kwargs):
    """
    Plot a stream of data with a template on top of it at detection times.

    :type stream: obspy.core.stream.Stream
    :param stream: Stream of data to be plotted as the background.
    :type template: obspy.core.stream.Stream
    :param template: Template to be plotted on top of the base stream.
    :type times: list
    :param times: list of detection times, one for each event
    :type streamcolour: str
    :param streamcolour: String of matplotlib colour types for the stream
    :type templatecolour: str
    :param templatecolour: Colour to plot the template in.
    {plotting_kwargs}

    :returns: :class:`matplotlib.figure.Figure`

    .. rubric:: Example

    >>> from obspy import read, read_events
    >>> import os
    >>> from eqcorrscan.core import template_gen
    >>> from eqcorrscan.utils.plotting import detection_multiplot
    >>> # Get the path to the test data
    >>> import eqcorrscan
    >>> import os
    >>> TEST_PATH = os.path.dirname(eqcorrscan.__file__) + '/tests/test_data'
    >>>
    >>> test_file = os.path.join(TEST_PATH, 'REA',
    ...                          'TEST_', '01-0411-15L.S201309')
    >>> test_wavefile = os.path.join(
    ...     TEST_PATH, 'WAV', 'TEST_', '2013-09-01-0410-35.DFDPC_024_00')
    >>> event = read_events(test_file)[0]
    >>> st = read(test_wavefile)
    >>> st = st.filter('bandpass', freqmin=2.0, freqmax=15.0)
    >>> for tr in st:
    ...     tr = tr.trim(tr.stats.starttime + 30, tr.stats.endtime - 30)
    ...     # Hack around seisan 2-letter channel naming
    ...     tr.stats.channel = tr.stats.channel[0] + tr.stats.channel[-1]
    >>> template = template_gen._template_gen(event.picks, st, 2)
    >>> times = [min([pk.time -0.05 for pk in event.picks])]
    >>> detection_multiplot(stream=st, template=template,
    ...                     times=times) # doctest: +SKIP

    .. plot::

        from obspy import read, read_events
        import os
        from eqcorrscan.core import template_gen
        from eqcorrscan.utils.plotting import detection_multiplot
        test_file = os.path.realpath('../../..') + \
            '/tests/test_data/REA/TEST_/01-0411-15L.S201309'
        test_wavefile = os.path.realpath('../../..') +\
            '/tests/test_data/WAV/TEST_/' +\
            '2013-09-01-0410-35.DFDPC_024_00'
        event = read_events(test_file)[0]
        st = read(test_wavefile)
        st.filter('bandpass', freqmin=2.0, freqmax=15.0)
        for tr in st:
            tr.trim(tr.stats.starttime + 30, tr.stats.endtime - 30)
            tr.stats.channel = tr.stats.channel[0] + tr.stats.channel[-1]
        template = template_gen._template_gen(event.picks, st, 2)
        times = [min([pk.time -0.05 for pk in event.picks])]
        detection_multiplot(stream=st, template=template,
                            times=times)

    """
    import matplotlib.pyplot as plt
    # Only take traces that match in both accounting for streams shorter than
    # templates
    template_stachans = [(tr.stats.station, tr.stats.channel)
                         for tr in template]
    stream_stachans = [(tr.stats.station, tr.stats.channel)
                       for tr in stream]
    temp = Stream([tr for tr in template
                   if (tr.stats.station,
                       tr.stats.channel) in stream_stachans])
    st = Stream([tr for tr in stream
                 if (tr.stats.station,
                     tr.stats.channel) in template_stachans])
    ntraces = len(temp)
    fig, axes = plt.subplots(ntraces, 1, sharex=True)
    if len(temp) > 1:
        axes = axes.ravel()
    mintime = min([tr.stats.starttime for tr in temp])
    temp.sort(keys=['starttime'])
    for i, template_tr in enumerate(temp):
        if len(temp) > 1:
            axis = axes[i]
        else:
            axis = axes
        image = st.select(station=template_tr.stats.station,
                          channel='*' + template_tr.stats.channel[-1])
        if not image:
            msg = ' '.join(['No data for', template_tr.stats.station,
                            template_tr.stats.channel])
            Logger.info(msg)
            continue
        image = image.merge()[0]
        # Downsample if needed
        if image.stats.sampling_rate > 20 and image.stats.npts > 10000:
            image.decimate(int(image.stats.sampling_rate // 20))
            template_tr.decimate(int(template_tr.stats.sampling_rate // 20))
        # Get a list of datetime objects
        image_times = [image.stats.starttime.datetime +
                       dt.timedelta((j * image.stats.delta) / 86400)
                       for j in range(len(image.data))]
        axis.plot(image_times, image.data / max(image.data),
                  streamcolour, linewidth=1.2)
        for time in times:
            lagged_time = UTCDateTime(time) + (template_tr.stats.starttime -
                                               mintime)
            lagged_time = lagged_time.datetime
            template_times = [lagged_time +
                              dt.timedelta((j * template_tr.stats.delta) /
                                           86400)
                              for j in range(len(template_tr.data))]
            # Normalize the template according to the data detected in
            try:
                normalizer = max(
                    image.data[int(
                        (template_times[0] - image_times[0]
                         ).total_seconds() / image.stats.delta):
                               int(
                        (template_times[-1] - image_times[0]
                         ).total_seconds() / image.stats.delta)
                    ] / max(image.data))
            except ValueError:
                # Occurs when there is no data in the image at this time...
                normalizer = max(image.data)
            normalizer /= max(template_tr.data)
            axis.plot(template_times,
                      template_tr.data * normalizer,
                      templatecolour, linewidth=1.2)
        ylab = '.'.join([template_tr.stats.station,
                         template_tr.stats.channel])
        axis.set_ylabel(ylab, rotation=0,
                        horizontalalignment='right')
    if len(template) > 1:
        axes[len(axes) - 1].set_xlabel('Time')
    else:
        axis.set_xlabel('Time')
    plt.subplots_adjust(hspace=0, left=0.175, right=0.95, bottom=0.07)
    plt.xticks(rotation=10)
    fig = _finalise_figure(fig=fig, **kwargs)  # pragma: no cover
    return fig


@additional_docstring(plotting_kwargs=plotting_kwargs)
def interev_mag(times, mags, **kwargs):
    """
    Plot inter-event times against magnitude.

    :type times: list
    :param times: list of the detection times, must be sorted the same as mags
    :type mags: list
    :param mags: list of magnitudes
    {plotting_kwargs}

    :returns: :class:`matplotlib.figure.Figure`

    .. rubric:: Example

    >>> from obspy.clients.fdsn import Client
    >>> from obspy import UTCDateTime
    >>> from eqcorrscan.utils.plotting import interev_mag
    >>> client = Client('IRIS')
    >>> t1 = UTCDateTime('2012-03-26T00:00:00')
    >>> t2 = t1 + (3 * 86400)
    >>> catalog = client.get_events(starttime=t1, endtime=t2, minmagnitude=3)
    >>> magnitudes = [event.preferred_magnitude().mag for event in catalog]
    >>> times = [event.preferred_origin().time for event in catalog]
    >>> interev_mag(times, magnitudes) # doctest: +SKIP

    .. plot::

        from obspy.clients.fdsn import Client
        from obspy import UTCDateTime
        from eqcorrscan.utils.plotting import interev_mag
        client = Client('IRIS')
        t1 = UTCDateTime('2012-03-26T00:00:00')
        t2 = t1 + (3 * 86400)
        catalog = client.get_events(starttime=t1, endtime=t2, minmagnitude=3)
        magnitudes = [event.preferred_magnitude().mag for event in catalog]
        times = [event.preferred_origin().time for event in catalog]
        interev_mag(times, magnitudes)
    """
    import matplotlib.pyplot as plt
    info = [(times[i], mags[i]) for i in range(len(times))]
    info.sort(key=lambda tup: tup[0])
    times = [x[0] for x in info]
    mags = [x[1] for x in info]
    # Make two subplots next to each other of time before and time after
    fig, axes = plt.subplots(1, 2, sharey=True)
    axes = axes.ravel()
    pre_times = []
    post_times = []
    for i in range(len(times)):
        if i > 0:
            pre_times.append((times[i] - times[i - 1]) / 60)
        if i < len(times) - 1:
            post_times.append((times[i + 1] - times[i]) / 60)
    axes[0].scatter(pre_times, mags[1:])
    axes[0].set_title('Pre-event times')
    axes[0].set_ylabel('Magnitude')
    axes[0].set_xlabel('Time (Minutes)')
    plt.setp(axes[0].xaxis.get_majorticklabels(), rotation=30)
    axes[1].scatter(pre_times, mags[:-1])
    axes[1].set_title('Post-event times')
    axes[1].set_xlabel('Time (Minutes)')
    axes[0].autoscale(enable=True, tight=True)
    axes[1].autoscale(enable=True, tight=True)
    plt.setp(axes[1].xaxis.get_majorticklabels(), rotation=30)
    fig = _finalise_figure(fig=fig, **kwargs)  # pragma: no cover
    return fig


@additional_docstring(plotting_kwargs=plotting_kwargs)
def obspy_3d_plot(inventory, catalog, **kwargs):
    """
    Plot obspy Inventory and obspy Catalog classes in three dimensions.

    :type inventory: obspy.core.inventory.inventory.Inventory
    :param inventory: Obspy inventory class containing station metadata
    :type catalog: obspy.core.event.catalog.Catalog
    :param catalog: Obspy catalog class containing event metadata
    {plotting_kwargs}

    :returns: :class:`matplotlib.figure.Figure`

    .. rubric:: Example:

    >>> from obspy.clients.fdsn import Client
    >>> from obspy import UTCDateTime
    >>> from eqcorrscan.utils.plotting import obspy_3d_plot
    >>> client = Client('IRIS')
    >>> t1 = UTCDateTime(2012, 3, 26)
    >>> t2 = t1 + 86400
    >>> catalog = client.get_events(starttime=t1, endtime=t2, latitude=-43,
    ...                             longitude=170, maxradius=5)
    >>> inventory = client.get_stations(starttime=t1, endtime=t2, latitude=-43,
    ...                                 longitude=170, maxradius=10)
    >>> obspy_3d_plot(inventory=inventory, catalog=catalog) # doctest: +SKIP

    .. plot::

        from obspy.clients.fdsn import Client
        from obspy import UTCDateTime
        from eqcorrscan.utils.plotting import obspy_3d_plot
        client = Client('IRIS')
        t1 = UTCDateTime(2012, 3, 26)
        t2 = t1 + 86400
        catalog = client.get_events(starttime=t1, endtime=t2, latitude=-43,
                                    longitude=170, maxradius=5)
        inventory = client.get_stations(starttime=t1, endtime=t2, latitude=-43,
                                        longitude=170, maxradius=10)
        obspy_3d_plot(inventory=inventory, catalog=catalog)
    """
    nodes = []
    for ev in catalog:
        nodes.append((ev.preferred_origin().latitude,
                      ev.preferred_origin().longitude,
                      ev.preferred_origin().depth / 1000))
    # Will plot borehole instruments at elevation - depth if provided
    all_stas = []
    for net in inventory:
        for sta in net:
            if len(sta.channels) > 0:
                all_stas.append((sta.latitude, sta.longitude,
                                 sta.elevation / 1000 -
                                 sta.channels[0].depth / 1000))
            else:
                Logger.warning('No channel information attached, '
                               'setting elevation without depth')
                all_stas.append((sta.latitude, sta.longitude,
                                 sta.elevation / 1000))
    fig = threeD_seismplot(
        stations=all_stas, nodes=nodes, **kwargs)
    return fig


@additional_docstring(plotting_kwargs=plotting_kwargs)
def threeD_seismplot(stations, nodes, **kwargs):
    """
    Plot seismicity and stations in a 3D, movable, zoomable space.

    Uses matplotlibs Axes3D package.

    :type stations: list
    :param stations:
        list of one tuple per station of (lat, long, elevation), with up
        positive.
    :type nodes: list
    :param nodes:
        list of one tuple per event of (lat, long, depth) with down positive.
    {plotting_kwargs}

    :returns: :class:`matplotlib.figure.Figure`

    .. Note::
        See :func:`eqcorrscan.utils.plotting.obspy_3d_plot` for example output.
    """
    import matplotlib.pyplot as plt
    from mpl_toolkits.mplot3d import Axes3D
    stalats, stalongs, staelevs = zip(*stations)
    evlats, evlongs, evdepths = zip(*nodes)
    # Cope with +/-180 latitudes...
    _evlongs = []
    for evlong in evlongs:
        if evlong < 0:
            evlong = float(evlong)
            evlong += 360
        _evlongs.append(evlong)
    evlongs = _evlongs
    _stalongs = []
    for stalong in stalongs:
        if stalong < 0:
            stalong = float(stalong)
            stalong += 360
        _stalongs.append(stalong)
    stalongs = _stalongs
    evdepths = [-1 * depth for depth in evdepths]
    fig = plt.figure()
    ax = Axes3D(fig)
    ax.scatter(evlats, evlongs, evdepths, marker="x", c="k",
               label='Hypocenters')
    ax.scatter(stalats, stalongs, staelevs, marker="v", c="r",
               label='Stations')
    ax.set_ylabel("Longitude (deg)")
    ax.set_xlabel("Latitude (deg)")
    ax.set_zlabel("Elevation (km)")
    ax.get_xaxis().get_major_formatter().set_scientific(False)
    ax.get_yaxis().get_major_formatter().set_scientific(False)
    plt.legend()
    fig = _finalise_figure(fig=fig, **kwargs)  # pragma: no cover
    return fig


<<<<<<< HEAD
def noise_plot(signal, noise, normalise=False, plotdir=None, **kwargs):
=======
@additional_docstring(plotting_kwargs=plotting_kwargs)
def noise_plot(signal, noise, normalise=False, **kwargs):
>>>>>>> 5ef13797
    """
    Plot signal and noise fourier transforms and the difference.

    :type signal: `obspy.core.stream.Stream`
    :param signal: Stream of "signal" window
    :type noise: `obspy.core.stream.Stream`
    :param noise: Stream of the "noise" window.
    :type normalise: bool
    :param normalise: Whether to normalise the data before plotting or not.
<<<<<<< HEAD
    :type plotdir: str
    :param plotdir: Path to plotting folder, plots will be save here.
        Defualt to None and show plot whitout saving.
=======
    {plotting_kwargs}

>>>>>>> 5ef13797
    :return: `matplotlib.pyplot.Figure`
    """
    import matplotlib.pyplot as plt

    # Work out how many traces we can plot
    n_traces = 0
    for tr in signal:
        try:
            noise.select(id=tr.id)[0]
        except IndexError:  # pragma: no cover
            continue
        n_traces += 1
    fig_dim = min(n_traces, 10)
    fig, axes = plt.subplots(n_traces, 2, sharex=True, sharey='col',
                             figsize=(fig_dim, fig_dim))
    if len(signal) > 1:
        axes = axes.ravel()
    i = 0
    lines = []
    labels = []
    for tr in signal:
        try:
            noise_tr = noise.select(id=tr.id)[0]
        except IndexError:  # pragma: no cover
            continue
        ax1 = axes[i]
        ax2 = axes[i + 1]
        fft_len = fftpack.next_fast_len(
            max(noise_tr.stats.npts, tr.stats.npts))
        if not normalise:
            signal_fft = fftpack.rfft(tr.data, fft_len)
            noise_fft = fftpack.rfft(noise_tr.data, fft_len)
        else:
            signal_fft = fftpack.rfft(tr.data / max(tr.data), fft_len)
            noise_fft = fftpack.rfft(
                noise_tr.data / max(noise_tr.data), fft_len)
        frequencies = np.linspace(0, 1 / (2 * tr.stats.delta), fft_len // 2)
        noise_line, = ax1.semilogy(
            frequencies, 2.0 / fft_len * np.abs(noise_fft[0: fft_len // 2]),
            'k', label="noise")
        signal_line, = ax1.semilogy(
            frequencies, 2.0 / fft_len * np.abs(signal_fft[0: fft_len // 2]),
            'r', label="signal")
        if "signal" not in labels:
            labels.append("signal")
            lines.append(signal_line)
        if "noise" not in labels:
            labels.append("noise")
            lines.append(noise_line)
        ax1.set_ylabel(tr.id, rotation=0, horizontalalignment='right')
        ax2.plot(
            frequencies,
            (2.0 / fft_len * np.abs(signal_fft[0: fft_len // 2])) -
            (2.0 / fft_len * np.abs(noise_fft[0: fft_len // 2])), 'k')
        ax2.yaxis.tick_right()
        ax2.set_ylim(bottom=0)
        i += 2
    axes[-1].set_xlabel("Frequency (Hz)")
    axes[-2].set_xlabel("Frequency (Hz)")
    axes[0].set_title("Spectra")
    axes[1].set_title("Signal - noise")
    plt.figlegend(lines, labels, 'upper left')
    plt.tight_layout()
    plt.subplots_adjust(hspace=0)
    plt.subplots_adjust(top=0.91)
    if plotdir:
        plotname = '{}_SNR.png'.format(signal[0].stats.starttime)
        if not os.path.isdir(plotdir):
            os.makedirs(plotdir)
        plotdir = "{}/{}".format(plotdir, plotname)
        _finalise_figure(
            fig=fig, save=True, show=False, savefile=plotdir,
            title='SNR for ' + str(signal[0].stats.starttime), **kwargs)
    else:
        _finalise_figure(
            fig=fig, show=True,
            title='SNR for ' + str(signal[0].stats.starttime))
        # pragma: no cover


<<<<<<< HEAD
def pretty_template_plot(template, plotdir=None, size=(10.5, 7.5),
                         background=False, picks=False, **kwargs):
=======
@additional_docstring(plotting_kwargs=plotting_kwargs)
def pretty_template_plot(template, background=False, picks=False, **kwargs):
>>>>>>> 5ef13797
    """
    Plot of a single template, possibly within background data.

    :type template: obspy.core.stream.Stream
    :param template: Template stream to plot
<<<<<<< HEAD
    :type plotdir: str
    :param plotdir: Path to plotting folder, plots will be save here.
        Defualt to None and show plot whitout saving.
    :type size: tuple
    :param size: tuple of plot size
=======
>>>>>>> 5ef13797
    :type background: obspy.core.stream.stream
    :param background: Stream to plot the template within.
    :type picks: list
    :param picks: List of :class:`obspy.core.event.origin.Pick` picks.
    {plotting_kwargs}

    :returns: :class:`matplotlib.figure.Figure`

    .. rubric:: Example

    >>> from obspy import read, read_events
    >>> import os
    >>> from eqcorrscan.core import template_gen
    >>> from eqcorrscan.utils.plotting import pretty_template_plot
    >>> # Get the path to the test data
    >>> import eqcorrscan
    >>> import os
    >>> TEST_PATH = os.path.dirname(eqcorrscan.__file__) + '/tests/test_data'
    >>>
    >>> test_file = os.path.join(TEST_PATH, 'REA', 'TEST_',
    ...                          '01-0411-15L.S201309')
    >>> test_wavefile = os.path.join(
    ...     TEST_PATH, 'WAV', 'TEST_', '2013-09-01-0410-35.DFDPC_024_00')
    >>> event = read_events(test_file)[0]
    >>> st = read(test_wavefile)
    >>> st = st.filter('bandpass', freqmin=2.0, freqmax=15.0)
    >>> for tr in st:
    ...     tr = tr.trim(tr.stats.starttime + 30, tr.stats.endtime - 30)
    ...     # Hack around seisan 2-letter channel naming
    ...     tr.stats.channel = tr.stats.channel[0] + tr.stats.channel[-1]
    >>> template = template_gen._template_gen(event.picks, st, 2)
    >>> pretty_template_plot(template, background=st, # doctest +SKIP
    ...                      picks=event.picks) # doctest: +SKIP

    .. plot::

        from obspy import read, read_events
        from eqcorrscan.core import template_gen
        from eqcorrscan.utils.plotting import pretty_template_plot
        import os
        # Get the path to the test data
        import eqcorrscan
        import os
        TEST_PATH = os.path.dirname(eqcorrscan.__file__) + '/tests/test_data'
        test_file = os.path.join(
            TEST_PATH, 'REA', 'TEST_', '01-0411-15L.S201309')
        test_wavefile = os.path.join(
            TEST_PATH, 'WAV', 'TEST_', '2013-09-01-0410-35.DFDPC_024_00')
        event = read_events(test_file)[0]
        st = read(test_wavefile)
        st.filter('bandpass', freqmin=2.0, freqmax=15.0)
        for tr in st:
            tr.trim(tr.stats.starttime + 30, tr.stats.endtime - 30)
            tr.stats.channel = tr.stats.channel[0] + tr.stats.channel[-1]
        template = template_gen._template_gen(event.picks, st, 2)
        pretty_template_plot(template, background=st,
                             picks=event.picks)
    """
    import matplotlib.pyplot as plt
    fig, axes = plt.subplots(len(template), 1, sharex=True)
    if len(template) > 1:
        axes = axes.ravel()
    if not background:
        mintime = template.sort(['starttime'])[0].stats.starttime
    else:
        mintime = background.sort(['starttime'])[0].stats.starttime
    template.sort(['network', 'station', 'starttime'])
    lengths = []
    lines = []
    labels = []
    for i, tr in enumerate(template):
        # Cope with a single channel template case.
        if len(template) > 1:
            axis = axes[i]
        else:
            axis = axes
        delay = tr.stats.starttime - mintime
        y = tr.data
        x = np.linspace(0, (len(y) - 1) * tr.stats.delta, len(y))
        x += delay
        if background:
            btr = background.select(station=tr.stats.station,
                                    channel=tr.stats.channel)[0]
            bdelay = btr.stats.starttime - mintime
            by = btr.data
            bx = np.linspace(0, (len(by) - 1) * btr.stats.delta, len(by))
            bx += bdelay
            axis.plot(bx, by, 'k', linewidth=1)
            template_line, = axis.plot(x, y, 'r', linewidth=1.1,
                                       label='Template')
            if i == 0:
                lines.append(template_line)
                labels.append('Template')
            lengths.append(max(bx[-1], x[-1]))
        else:
            template_line, = axis.plot(x, y, 'k', linewidth=1.1,
                                       label='Template')
            if i == 0:
                lines.append(template_line)
                labels.append('Template')
            lengths.append(x[-1])
        # print(' '.join([tr.stats.station, str(len(x)), str(len(y))]))
        axis.set_ylabel('.'.join([tr.stats.station, tr.stats.channel]),
                        rotation=0, horizontalalignment='right')
        axis.yaxis.set_ticks([])
        # Plot the picks if they are given
        if picks:
            tr_picks = [pick for pick in picks if
                        pick.waveform_id.station_code == tr.stats.station and
                        pick.waveform_id.channel_code[0] +
                        pick.waveform_id.channel_code[-1] ==
                        tr.stats.channel[0] + tr.stats.channel[-1]]
            for pick in tr_picks:
                if not pick.phase_hint:
                    pcolor = 'k'
                    label = 'Unknown pick'
                elif 'P' in pick.phase_hint.upper():
                    pcolor = 'red'
                    label = 'P-pick'
                elif 'S' in pick.phase_hint.upper():
                    pcolor = 'blue'
                    label = 'S-pick'
                else:
                    pcolor = 'k'
                    label = 'Unknown pick'
                pdelay = pick.time - mintime
                # print(pdelay)
                line = axis.axvline(x=pdelay, color=pcolor, linewidth=2,
                                    linestyle='--', label=label)
                if label not in labels:
                    lines.append(line)
                    labels.append(label)
                # axes[i].plot([pdelay, pdelay], [])
    axis.set_xlim([0, max(lengths)])
    if len(template) > 1:
        axis = axes[len(template) - 1]
    else:
        axis = axes
    axis.set_xlabel('Time (s) from start of template')
    plt.figlegend(lines, labels, 'upper right')
    plt.tight_layout()
    plt.subplots_adjust(hspace=0)
    plt.subplots_adjust(top=0.93)
    if plotdir:
        plotname = '{}_template.png'.format(template[0].stats.starttime)
        if not os.path.isdir(plotdir):
            os.makedirs(plotdir)
        plotdir = '{}/{}'.format(plotdir, plotname)
        _finalise_figure(
            fig=fig, save=True, show=False, savefile=plotdir,
            title='Template for '+str(template[0].stats.starttime), **kwargs)
        # pragma: no cover
    else:
        _finalise_figure(
            fig=fig, show=True,
            title='Template for '+str(template[0].stats.starttime))


@additional_docstring(plotting_kwargs=plotting_kwargs)
def plot_repicked(template, picks, det_stream, **kwargs):
    """
    Plot a template over a detected stream, with picks corrected by lag-calc.

    :type template: obspy.core.stream.Stream
    :param template: Template used to make the detection, will be aligned \
        according to picks.
    :param picks:
        list of corrected picks, each pick must be an
        :class:`obspy.core.event.origin.Pick` object.
    :type picks: list
    :param det_stream: Stream to plot in the background, should be the \
        detection, data should encompass the time the picks are made.
    :type det_stream: obspy.core.stream.Stream
    {plotting_kwargs}

    :return: Figure handle which can be edited.
    :rtype: :class:`matplotlib.figure.Figure`

    .. image:: ../../plots/plot_repicked.png
    """
    import matplotlib.pyplot as plt
    fig, axes = plt.subplots(len(template), 1, sharex=True)
    if len(template) > 1:
        axes = axes.ravel()
    mintime = det_stream.sort(['starttime'])[0].stats.starttime
    template.sort(['network', 'station', 'starttime'])
    lengths = []
    lines = []
    labels = []
    n_templates_plotted = 0
    for i, tr in enumerate(template.sort(['starttime'])):
        # Cope with a single channel template case.
        if len(template) > 1:
            axis = axes[i]
        else:
            axis = axes
        tr_picks = [pick for pick in picks if
                    pick.waveform_id.station_code == tr.stats.station and
                    pick.waveform_id.channel_code[0] +
                    pick.waveform_id.channel_code[-1] ==
                    tr.stats.channel[0] + tr.stats.channel[-1]]
        if len(tr_picks) > 1:
            msg = 'Multiple picks on channel %s' % tr.stats.station + ', ' + \
                  tr.stats.channel
            raise NotImplementedError(msg)
        if len(tr_picks) == 0:
            msg = 'No pick for chanel %s' % tr.stats.station + ', ' + \
                  tr.stats.channel
            Logger.info(msg)
        else:
            pick = tr_picks[0]
            delay = pick.time - mintime
            y = tr.data
            # Normalise
            y = y / max(y)
            x = np.linspace(0, (len(y) - 1) * tr.stats.delta, len(y))
            x += delay
        btr = det_stream.select(station=tr.stats.station,
                                channel=tr.stats.channel)[0]
        bdelay = btr.stats.starttime - mintime
        by = btr.data
        if len(tr_picks) > 0:
            by = by / max(by[int((delay - bdelay) * btr.stats.sampling_rate):
                             int((delay - bdelay) * btr.stats.sampling_rate) +
                             len(x)])
        else:
            by = by / max(by)
        bx = np.linspace(0, (len(by) - 1) * btr.stats.delta, len(by))
        bx += bdelay
        axis.plot(bx, by, 'k', linewidth=1.5)
        if len(tr_picks) > 0:
            template_line, = axis.plot(
                x, y, 'r', linewidth=1.6, label='Template')
            if not pick.phase_hint:
                pcolor = 'k'
                label = 'Unknown pick'
            elif 'P' in pick.phase_hint.upper():
                pcolor = 'red'
                label = 'P-pick'
            elif 'S' in pick.phase_hint.upper():
                pcolor = 'blue'
                label = 'S-pick'
            else:
                pcolor = 'k'
                label = 'Unknown pick'
            pdelay = pick.time - mintime
            line = axis.axvline(x=pdelay, color=pcolor, linewidth=2,
                                linestyle='--', label=label)
            if label not in labels:
                lines.append(line)
                labels.append(label)
            if n_templates_plotted == 0:
                lines.append(template_line)
                labels.append('Template')
            n_templates_plotted += 1
            lengths.append(max(bx[-1], x[-1]))
        else:
            lengths.append(bx[1])
        axis.set_ylabel('.'.join([tr.stats.station, tr.stats.channel]),
                        rotation=0, horizontalalignment='right')
        axis.yaxis.set_ticks([])
    axis.set_xlim([0, max(lengths)])
    if len(template) > 1:
        axis = axes[len(template) - 1]
    else:
        axis = axes
    axis.set_xlabel('Time (s) from %s' %
                    mintime.datetime.strftime('%Y/%m/%d %H:%M:%S.%f'))
    plt.figlegend(lines, labels, 'upper right')
    title = kwargs.get("title") or None
    if title:
        if len(template) > 1:
            axes[0].set_title(title)
        else:
            axes.set_title(title)
        kwargs.pop("title")
    else:
        plt.subplots_adjust(top=0.98)
    plt.tight_layout()
    plt.subplots_adjust(hspace=0)
    fig = _finalise_figure(fig=fig, **kwargs)  # pragma: no cover
    return fig


@additional_docstring(plotting_kwargs=plotting_kwargs)
def svd_plot(svstreams, svalues, stachans, **kwargs):
    """
    Plot singular vectors from the :mod:`eqcorrscan.utils.clustering` routines.

    One plot for each channel.

    :type svstreams: list
    :param svstreams:
        See :func:`eqcorrscan.utils.clustering.svd_to_stream` - these should be
        ordered by power, e.g. first singular vector in the first stream.
    :type svalues: list
    :param svalues:
        List of floats of the singular values corresponding to the SVStreams
    :type stachans: list
    :param stachans: List of station.channel
    {plotting_kwargs}

    :returns: :class:`matplotlib.figure.Figure`

    .. rubric:: Example

    >>> from obspy import read
    >>> import glob
    >>> from eqcorrscan.utils.plotting import svd_plot
    >>> from eqcorrscan.utils.clustering import svd, svd_to_stream
    >>> wavefiles = glob.glob('eqcorrscan/tests/test_data/WAV/TEST_/*')
    >>> streams = [read(w) for w in wavefiles[1:10]]
    >>> stream_list = []
    >>> for st in streams:
    ...     tr = st.select(station='GCSZ', channel='EHZ')
    ...     tr = tr.detrend('simple').resample(100).filter(
    ...        'bandpass', freqmin=2, freqmax=8)
    ...     stream_list.append(tr)
    >>> uvec, sval, svec, stachans = svd(stream_list=stream_list)
    >>> svstreams = svd_to_stream(uvectors=uvec, stachans=stachans, k=3,
    ...                           sampling_rate=100)
    >>> svd_plot(svstreams=svstreams, svalues=sval,
    ...          stachans=stachans) # doctest: +SKIP

    .. plot::

        from obspy import read
        import glob, os
        from eqcorrscan.utils.plotting import svd_plot
        from eqcorrscan.utils.clustering import svd, svd_to_stream
        wavefiles = glob.glob(os.path.realpath('../../..') +
                             '/tests/test_data/WAV/TEST_/*')
        streams = [read(w) for w in wavefiles[1:10]]
        stream_list = []
        for st in streams:
            tr = st.select(station='GCSZ', channel='EHZ')
            st.detrend('simple').resample(100).filter('bandpass', freqmin=5,
                                                      freqmax=40)
            stream_list.append(tr)
        svec, sval, uvec, stachans = svd(stream_list=stream_list)
        svstreams = svd_to_stream(uvectors=uvec, stachans=stachans, k=3,
                                  sampling_rate=100)
        svd_plot(svstreams=svstreams, svalues=sval,
                 stachans=stachans)
    """
    import matplotlib.pyplot as plt
    figures = []
    for sval, stachan in zip(svalues, stachans):
        Logger.info(stachan)
        plot_traces = [SVStream.select(station=stachan[0],
                                       channel=stachan[1])[0]
                       for SVStream in svstreams]
        fig, axes = plt.subplots(len(plot_traces), 1, sharex=True)
        if len(plot_traces) > 1:
            axes = axes.ravel()
        for i, tr in enumerate(plot_traces):
            y = tr.data
            x = np.linspace(0, len(y) * tr.stats.delta, len(y))
            axes[i].plot(x, y, 'k', linewidth=1.1)
            ylab = 'SV %s = %s' % (i + 1, round(sval[i] / len(sval), 2))
            axes[i].set_ylabel(ylab, rotation=0)
            axes[i].yaxis.set_ticks([])
            Logger.debug(i)
        axes[-1].set_xlabel('Time (s)')
        plt.subplots_adjust(hspace=0)
        fig = _finalise_figure(fig=fig, **kwargs)  # pragma: no cover
        figures.append(fig)
    return figures


@additional_docstring(plotting_kwargs=plotting_kwargs)
def plot_synth_real(real_template, synthetic, channels=False, **kwargs):
    """
    Plot multiple channels of data for real data and synthetic.

    :type real_template: obspy.core.stream.Stream
    :param real_template: Stream of the real template
    :type synthetic: obspy.core.stream.Stream
    :param synthetic: Stream of synthetic template
    :type channels: list
    :param channels: List of tuples of (station, channel) to plot, default is \
            False, which plots all.
    {plotting_kwargs}

    :returns: :class:`matplotlib.figure.Figure`

    >>> from obspy import read, Stream, Trace
    >>> from eqcorrscan.utils.synth_seis import seis_sim
    >>> from eqcorrscan.utils.plotting import plot_synth_real
    >>> real = read()
    >>> synth = Stream(Trace(seis_sim(sp=100, flength=200)))
    >>> synth[0].stats.station = 'RJOB'
    >>> synth[0].stats.channel = 'EHZ'
    >>> synth[0].stats.sampling_rate = 100
    >>> synth = synth.filter('bandpass', freqmin=2, freqmax=8)
    >>> real = real.select(
    ...    station='RJOB', channel='EHZ').detrend('simple').filter(
    ...       'bandpass', freqmin=2, freqmax=8)
    >>> real = real.trim(
    ...    starttime=real[0].stats.starttime + 4.9,
    ...    endtime=real[0].stats.starttime + 6.9).detrend('simple')
    >>> plot_synth_real(real_template=real, synthetic=synth,
    ...                 size=(7, 4)) # doctest: +SKIP

    .. plot::

        from eqcorrscan.utils.plotting import plot_synth_real
        from obspy import read, Stream, Trace
        from eqcorrscan.utils.synth_seis import seis_sim
        import os
        real = read()
        synth = Stream(Trace(seis_sim(sp=100, flength=200)))
        synth[0].stats.station = 'RJOB'
        synth[0].stats.channel = 'EHZ'
        synth[0].stats.sampling_rate = 100
        synth.filter('bandpass', freqmin=2, freqmax=8)
        real = real.select(station='RJOB', channel='EHZ').detrend('simple').\
            filter('bandpass', freqmin=2, freqmax=8)
        real.trim(starttime=real[0].stats.starttime + 4.9,
                  endtime=real[0].stats.starttime + 6.9).detrend('simple')
        plot_synth_real(real_template=real, synthetic=synth, size=(7, 4))
    """
    import matplotlib.pyplot as plt
    colours = ['k', 'r']
    labels = ['Real', 'Synthetic']
    if channels:
        real = []
        synth = []
        for stachan in channels:
            real.append(real_template.select(station=stachan[0],
                                             channel=stachan[1]))
            synth.append(synthetic.select(station=stachan[0],
                                          channel=stachan[1]))
        real_template = Stream(real)
        synthetic = Stream(synth)

    # Extract the station and channels
    stachans = list(set([(tr.stats.station, tr.stats.channel)
                         for tr in real_template]))
    fig, axes = plt.subplots(len(stachans), 1, sharex=True)
    if len(stachans) > 1:
        axes = axes.ravel()
    for i, stachan in enumerate(stachans):
        if len(stachans) > 1:
            axis = axes[i]
        else:
            axis = axes
        real_tr = real_template.select(station=stachan[0],
                                       channel=stachan[1])[0]
        synth_tr = synthetic.select(station=stachan[0],
                                    channel=stachan[1])[0]
        shift, corr = xcorr(real_tr, synth_tr, 2)
        Logger.info('Shifting by: ' + str(shift) + ' samples')
        if corr < 0:
            synth_tr.data = synth_tr.data * -1
            corr = corr * -1
        if shift < 0:
            synth_tr.data = synth_tr.data[abs(shift):]
            real_tr.data = real_tr.data[0:len(synth_tr.data)]
        elif shift > 0:
            real_tr.data = real_tr.data[abs(shift):]
            synth_tr.data = synth_tr.data[0:len(real_tr.data)]
        for j, tr in enumerate([real_tr, synth_tr]):
            y = tr.data
            y = y / float(max(abs(y)))
            x = np.linspace(0, len(y) * tr.stats.delta, len(y))
            axis.plot(x, y, colours[j], linewidth=2.0, label=labels[j])
            axis.get_yaxis().set_ticks([])
        ylab = stachan[0] + '.' + stachan[1] + ' cc=' + str(round(corr, 2))
        axis.set_ylabel(ylab, rotation=0)
    plt.subplots_adjust(hspace=0)
    # axes[0].legend()
    if len(stachans) > 1:
        axes[-1].set_xlabel('Time (s)')
    else:
        axes.set_xlabel('Time (s)')
    if "size" not in kwargs.keys():
        kwargs.update({"size": (5, 10)})  # Backwards compat
    fig = _finalise_figure(fig=fig, **kwargs)  # pragma: no cover
    return fig


@additional_docstring(plotting_kwargs=plotting_kwargs)
def freq_mag(magnitudes, completeness, max_mag, binsize=0.2, **kwargs):
    """
    Plot a frequency-magnitude histogram and cumulative density plot.

    Currently this will compute a b-value, for a given completeness.
    B-value is computed by linear fitting to section of curve between
    completeness and max_mag.

    :type magnitudes: list
    :param magnitudes: list of float of magnitudes
    :type completeness: float
    :param completeness: Level to compute the b-value above
    :type max_mag: float
    :param max_mag: Maximum magnitude to try and fit a b-value to
    :type binsize: float
    :param binsize: Width of histogram bins, defaults to 0.2
    {plotting_kwargs}

    :returns: :class:`matplotlib.figure.Figure`

    .. Note::
        See :func:`eqcorrscan.utils.mag_calc.calc_b_value` for a least-squares
        method of estimating completeness and b-value. For estimating maximum
        curvature see :func:`eqcorrscan.utils.mag_calc.calc_max_curv`.

    .. rubric:: Example

    >>> from obspy.clients.fdsn import Client
    >>> from obspy import UTCDateTime
    >>> from eqcorrscan.utils.plotting import freq_mag
    >>> client = Client('IRIS')
    >>> t1 = UTCDateTime('2012-03-26T00:00:00')
    >>> t2 = t1 + (3 * 86400)
    >>> catalog = client.get_events(starttime=t1, endtime=t2, minmagnitude=3)
    >>> magnitudes = [event.preferred_magnitude().mag for event in catalog]
    >>> freq_mag(magnitudes, completeness=4, max_mag=7) # doctest: +SKIP

    .. plot::

        from obspy.clients.fdsn import Client
        from obspy import UTCDateTime
        from eqcorrscan.utils.plotting import freq_mag
        client = Client('IRIS')
        t1 = UTCDateTime('2012-03-26T00:00:00')
        t2 = t1 + (3 * 86400)
        catalog = client.get_events(starttime=t1, endtime=t2, minmagnitude=3)
        magnitudes = [event.preferred_magnitude().mag for event in catalog]
        freq_mag(magnitudes, completeness=4, max_mag=7)
    """
    import matplotlib.pyplot as plt
    # Ensure magnitudes are sorted
    magnitudes.sort()
    # Check that there are no nans or infs
    if np.isnan(magnitudes).any():
        Logger.warning('Found nan values, removing them')
        magnitudes = [mag for mag in magnitudes if not np.isnan(mag)]
    if np.isinf(magnitudes).any():
        Logger.warning('Found inf values, removing them')
        magnitudes = [mag for mag in magnitudes if not np.isinf(mag)]
    fig, ax1 = plt.subplots()
    # Set up the bins, the bin-size could be a variables
    bins = np.arange(int(min(magnitudes) - 1), int(max(magnitudes) + 1),
                     binsize)
    n, bins, patches = ax1.hist(magnitudes, bins, facecolor='Black',
                                alpha=0.5, label='Magnitudes')
    ax1.set_ylabel('Frequency')
    ax1.set_ylim([0, max(n) + 0.5 * max(n)])
    plt.xlabel('Magnitude')
    # Now make the cumulative density function
    counts = Counter(magnitudes)
    cdf = np.zeros(len(counts))
    mag_steps = np.zeros(len(counts))
    for i, magnitude in enumerate(sorted(counts.keys(), reverse=True)):
        mag_steps[i] = magnitude
        if i > 0:
            cdf[i] = cdf[i - 1] + counts[magnitude]
        else:
            cdf[i] = counts[magnitude]
    ax2 = ax1.twinx()
    # ax2.scatter(magnitudes, np.log10(cdf), c='k', marker='+', s=20, lw=2,
    ax2.scatter(mag_steps, np.log10(cdf), c='k', marker='+', s=20, lw=2,
                label='Magnitude cumulative density')
    # Now we want to calculate the b-value and plot the fit
    x = []
    y = []
    for i, magnitude in enumerate(mag_steps):
        if completeness <= magnitude <= max_mag:
            x.append(magnitude)
            y.append(cdf[i])
    fit = np.polyfit(x, np.log10(y), 1)
    fit_fn = np.poly1d(fit)
    ax2.plot(magnitudes, fit_fn(magnitudes), '--k',
             label='GR trend, b-value = ' + str(abs(fit[0]))[0:4] +
             '\n $M_C$ = ' + str(completeness))
    ax2.set_ylabel('$Log_{10}$ of cumulative density')
    plt.xlim([min(magnitudes) - 0.1, max(magnitudes) + 0.2])
    plt.ylim([min(np.log10(cdf)) - 0.5, max(np.log10(cdf)) + 1.0])
    plt.legend(loc=2)
    fig = _finalise_figure(fig=fig, **kwargs)  # pragma: no cover
    return fig


@additional_docstring(plotting_kwargs=plotting_kwargs)
def spec_trace(traces, cmap=None, wlen=0.4, log=False, trc='k', tralpha=0.9,
               fig=None, **kwargs):
    """
    Plots seismic data with spectrogram behind.

    Takes a stream or list of traces and plots the trace with the spectra
    beneath it.

    :type traces: list
    :param traces: Traces to be plotted, can be a single
        :class:`obspy.core.stream.Stream`, or a list of
        :class:`obspy.core.trace.Trace`.
    :type cmap: str
    :param cmap:
        `Matplotlib colormap
        <http://matplotlib.org/examples/color/colormaps_reference.html>`_.
    :type wlen: float
    :param wlen: Window length for fft in seconds
    :type log: bool
    :param log: Use a log frequency scale
    :type trc: str
    :param trc: Color for the trace.
    :type tralpha: float
    :param tralpha: Opacity level for the seismogram, from transparent (0.0) \
        to opaque (1.0).
    :type size: tuple
    :param fig: Figure to plot onto, defaults to self generating.
    {plotting_kwargs}

    :returns: :class:`matplotlib.figure.Figure`

    .. rubric:: Example

    >>> from obspy import read
    >>> from eqcorrscan.utils.plotting import spec_trace
    >>> st = read()
    >>> spec_trace(st, trc='white') # doctest: +SKIP


    .. plot::

        from obspy import read
        from eqcorrscan.utils.plotting import spec_trace
        st = read()
        spec_trace(st, trc='white')

    """
    import matplotlib.pyplot as plt
    if isinstance(traces, Stream):
        traces.sort(['station', 'channel'])
    if not fig:
        fig = plt.figure()
    for i, tr in enumerate(traces):
        if i == 0:
            ax = fig.add_subplot(len(traces), 1, i + 1)
        else:
            ax = fig.add_subplot(len(traces), 1, i + 1, sharex=ax)
        ax1, ax2 = _spec_trace(tr, cmap=cmap, wlen=wlen, log=log, trc=trc,
                               tralpha=tralpha, axes=ax)
        ax.set_yticks([])
        if i < len(traces) - 1:
            plt.setp(ax1.get_xticklabels(), visible=False)
        if isinstance(traces, list):
            ax.text(0.005, 0.85, "{0}::{1}".format(tr.id, tr.stats.starttime),
                    bbox=dict(facecolor='white', alpha=0.8),
                    transform=ax2.transAxes)
        elif isinstance(traces, Stream):
            ax.text(0.005, 0.85, tr.id,
                    bbox=dict(facecolor='white', alpha=0.8),
                    transform=ax2.transAxes)
        ax.text(0.005, 0.02, str(np.max(tr.data).round(1)),
                bbox=dict(facecolor='white', alpha=0.95),
                transform=ax2.transAxes)
    ax.set_xlabel('Time (s)')
    fig.subplots_adjust(hspace=0)
    fig.text(0.04, 0.5, 'Frequency (Hz)', va='center', rotation='vertical')
    if "size" not in kwargs.keys():
        kwargs.update({"size": (10, 13)})  # backwards compat
    fig = _finalise_figure(fig=fig, **kwargs)  # pragma: no cover
    return fig


def _spec_trace(trace, cmap=None, wlen=0.4, log=False, trc='k',
                tralpha=0.9, size=(10, 2.5), axes=None, title=None):
    """
    Function to plot a trace over that traces spectrogram.

    Uses obspys spectrogram routine.

    :type trace: obspy.core.trace.Trace
    :param trace: trace to plot
    :type cmap: str
    :param cmap: [Matplotlib colormap](http://matplotlib.org/examples/color/
        colormaps_reference.html)
    :type wlen: float
    :param wlen: Window length for fft in seconds
    :type log: bool
    :param log: Use a log frequency scale
    :type trc: str
    :param trc: Color for the trace.
    :type tralpha: float
    :param tralpha: Opacity level for the seismogram, from transparent (0.0) \
        to opaque (1.0).
    :type size: tuple
    :param size: Plot size, tuple of floats, inches
    :type axes: matplotlib axes
    :param axes: Axes to plot onto, defaults to self generating.
    :type title: str
    :param title: Title for the plot.
    """
    import matplotlib.pyplot as plt
    if not axes:
        fig = plt.figure(figsize=size)
        ax1 = fig.add_subplot(111)
    else:
        ax1 = axes
    trace.spectrogram(wlen=wlen, log=log, show=False, cmap=cmap, axes=ax1)
    fig = plt.gcf()
    ax2 = ax1.twinx()
    y = trace.data
    x = np.linspace(0, len(y) / trace.stats.sampling_rate, len(y))
    ax2.plot(x, y, color=trc, linewidth=2.0, alpha=tralpha)
    ax2.set_xlim(min(x), max(x))
    ax2.set_ylim(min(y) * 2, max(y) * 2)
    if title:
        ax1.set_title(' '.join([trace.stats.station, trace.stats.channel,
                                trace.stats.starttime.datetime.
                                strftime('%Y/%m/%d %H:%M:%S')]))
    if not axes:
        fig.set_size_inches(size)
        fig.show()
    else:
        return ax1, ax2


@additional_docstring(plotting_kwargs=plotting_kwargs)
def subspace_detector_plot(detector, stachans, **kwargs):
    """
    Plotting for the subspace detector class.

    Plot the output basis vectors for the detector at the given dimension.

    Corresponds to the first n horizontal vectors of the V matrix.

    :type detector: :class:`eqcorrscan.core.subspace.Detector`
    :type stachans: list
    :param stachans: list of tuples of station, channel pairs to plot.
    :type stachans: list
    :param stachans: List of tuples of (station, channel) to use.  Can set\
        to 'all' to use all the station-channel pairs available. If \
        detector is multiplexed, will just plot that.
    {plotting_kwargs}

    :returns: Figure
    :rtype: matplotlib.pyplot.Figure

    .. rubric:: Example

    >>> from eqcorrscan.core import subspace
    >>> import os
    >>> detector = subspace.Detector()
    >>> detector.read(os.path.join(
    ...    os.path.abspath(os.path.dirname(__file__)),
    ...    '..', 'tests', 'test_data', 'subspace',
    ...    'stat_test_detector.h5'))
    Detector: Tester
    >>> subspace_detector_plot(detector=detector, stachans='all', size=(10, 7),
    ...                        show=True) # doctest: +SKIP

    .. plot::

        from eqcorrscan.core import subspace
        from eqcorrscan.utils.plotting import subspace_detector_plot
        import os
        print('running subspace plot')
        detector = subspace.Detector()
        detector.read(os.path.join('..', '..', '..', 'tests', 'test_data',
                                   'subspace', 'stat_test_detector.h5'))
        subspace_detector_plot(detector=detector, stachans='all', size=(10, 7),
                               show=True)
    """
    import matplotlib.pyplot as plt
    if stachans == 'all' and not detector.multiplex:
        stachans = detector.stachans
    elif detector.multiplex:
        stachans = [('multi', ' ')]
    if np.isinf(detector.dimension):
        msg = ' '.join(['Infinite subspace dimension. Only plotting as many',
                        'dimensions as events in design set'])
        Logger.warning(msg)
        nrows = detector.v[0].shape[1]
    else:
        nrows = detector.dimension
    fig, axes = plt.subplots(nrows=nrows, ncols=len(stachans),
                             sharex=True, sharey=True)
    x = np.arange(len(detector.u[0]), dtype=np.float32)
    if detector.multiplex:
        x /= len(detector.stachans) * detector.sampling_rate
    else:
        x /= detector.sampling_rate
    for column, stachan in enumerate(stachans):
        channel = detector.u[column]
        for row, vector in enumerate(channel.T[0:nrows]):
            if len(stachans) == 1:
                if nrows == 1:
                    axis = axes
                else:
                    axis = axes[row]
            else:
                axis = axes[row, column]
            if row == 0:
                axis.set_title('.'.join(stachan))
            axis.plot(x, vector, 'k', linewidth=1.1)
            if column == 0:
                axis.set_ylabel('Basis %s' % (row + 1), rotation=0)
            if row == nrows - 1:
                axis.set_xlabel('Time (s)')
            axis.set_yticks([])
    plt.subplots_adjust(hspace=0.05)
    plt.subplots_adjust(wspace=0.05)
    fig = _finalise_figure(fig=fig, **kwargs)  # pragma: no cover
    return fig


@additional_docstring(plotting_kwargs=plotting_kwargs)
def subspace_fc_plot(detector, stachans, **kwargs):
    """
    Plot the fractional energy capture of the detector for all events in
    the design set

    :type detector: :class:`eqcorrscan.core.subspace.Detector`
    :type stachans: list
    :param stachans: list of tuples of station, channel pairs to plot.
    :type stachans: list
    :param stachans: List of tuples of (station, channel) to use.  Can set\
        to 'all' to use all the station-channel pairs available. If \
        detector is multiplexed, will just plot that.
    {plotting_kwargs}

    :returns: Figure
    :rtype: matplotlib.pyplot.Figure

    .. rubric:: Example

    >>> from eqcorrscan.core import subspace
    >>> import os
    >>> detector = subspace.Detector()
    >>> detector.read(os.path.join(os.path.abspath(os.path.dirname(__file__)),
    ...                            '..', 'tests', 'test_data', 'subspace',
    ...                            'stat_test_detector.h5'))
    Detector: Tester
    >>> subspace_fc_plot(detector=detector, stachans='all', size=(10, 7),
    ...                        show=True) # doctest: +SKIP

    .. plot::

        from eqcorrscan.core import subspace
        from eqcorrscan.utils.plotting import subspace_detector_plot
        import os
        print('running subspace plot')
        detector = subspace.Detector()
        detector.read(os.path.join('..', '..', '..', 'tests', 'test_data',
                                   'subspace', 'stat_test_detector.h5'))
        subspace_fc_plot(detector=detector, stachans='all', size=(10, 7),
                               show=True)

    """
    import matplotlib.pyplot as plt
    if stachans == 'all' and not detector.multiplex:
        stachans = detector.stachans
    elif detector.multiplex:
        stachans = [('multi', ' ')]
    # Work out how many rows and columns are most 'square'
    pfs = []
    for x in range(1, len(stachans)):
        if len(stachans) % x == 0:
            pfs.append(x)
    if stachans == [('multi', ' ')]:
        ncols = 1
    else:
        ncols = min(pfs,
                    key=lambda x: abs((np.floor(np.sqrt(len(stachans))) - x)))
    nrows = len(stachans) // ncols
    fig, axes = plt.subplots(nrows=nrows, ncols=ncols, sharex=True,
                             sharey=True, squeeze=False)
    for column, axis in enumerate(axes.reshape(-1)):
        axis.set_title('.'.join(stachans[column]))
        sig = diagsvd(detector.sigma[column], detector.u[column].shape[0],
                      detector.v[column].shape[0])
        A = np.dot(sig, detector.v[column])  # v is v.H from scipy.svd
        if detector.dimension > max(
                detector.v[column].shape) or detector.dimension == np.inf:
            dim = max(detector.v[column].shape) + 1
        else:
            dim = detector.dimension + 1
        av_fc_dict = {i: [] for i in range(dim)}
        for ai in A.T:
            fcs = []
            for j in range(dim):
                av_fc_dict[j].append(float(np.dot(ai[:j].T, ai[:j])))
                fcs.append(float(np.dot(ai[:j].T, ai[:j])))
            axis.plot(fcs, color='grey')
        avg = [np.average(_dim[1]) for _dim in av_fc_dict.items()]
        axis.plot(avg, color='red', linewidth=3.)
        if column % ncols == 0 or column == 0:
            axis.set_ylabel('Frac. E Capture (Fc)')
        if column + 1 > len(stachans) - ncols:
            axis.set_xlabel('Subspace Dimension')
    plt.subplots_adjust(hspace=0.2)
    plt.subplots_adjust(wspace=0.2)
    fig = _finalise_figure(fig=fig, **kwargs)  # pragma: no cover
    return fig


def _match_filter_plot(stream, cccsum, template_names, rawthresh, plotdir,
                       plot_format, i):  # pragma: no cover
    """
    Plotting function for match_filter.

    :param stream: Stream to plot
    :param cccsum: Cross-correlation sum to plot
    :param template_names: Template names used
    :param rawthresh: Threshold level
    :param plotdir: Location to save plots
    :param plot_format: Output plot type (e.g. png, svg, eps, pdf...)
    :param i: Template index name to plot.
    """
    import matplotlib.pyplot as plt
    plt.ioff()
    stream_plot = copy.deepcopy(stream[0])
    # Downsample for plotting
    stream_plot = _plotting_decimation(stream_plot, 10e5, 4)
    cccsum_plot = Trace(cccsum)
    cccsum_plot.stats.sampling_rate = stream[0].stats.sampling_rate
    # Resample here to maintain shape better
    cccsum_hist = cccsum_plot.copy()
    cccsum_hist = _plotting_decimation(cccsum_hist, 10e5, 4).data
    cccsum_plot = chunk_data(cccsum_plot, 10, 'Maxabs').data
    # Enforce same length
    stream_plot.data = stream_plot.data[0:len(cccsum_plot)]
    cccsum_plot = cccsum_plot[0:len(stream_plot.data)]
    cccsum_hist = cccsum_hist[0:len(stream_plot.data)]
    plot_name = (plotdir + os.sep + 'cccsum_plot_' + template_names[i] + '_' +
                 stream[0].stats.starttime.datetime.strftime('%Y-%m-%d') +
                 '.' + plot_format)
    triple_plot(cccsum=cccsum_plot, cccsum_hist=cccsum_hist,
                trace=stream_plot, threshold=rawthresh, save=True,
                savefile=plot_name)


def _plotting_decimation(trace, max_len=10e5, decimation_step=4):
    """
    Decimate data until required length reached.

    :type trace: obspy.core.stream.Trace
    :param trace: Trace to decimate
    type max_len: int
    :param max_len: Maximum length in samples
    :type decimation_step: int
    :param decimation_step: Decimation factor to use for each step.

    :return: obspy.core.stream.Trace

    .. rubric: Example

    >>> from obspy import Trace
    >>> import numpy as np
    >>> trace = Trace(np.random.randn(1000))
    >>> trace = _plotting_decimation(trace, max_len=100, decimation_step=2)
    >>> print(trace.stats.npts)
    63
    """
    trace_len = trace.stats.npts
    while trace_len > max_len:
        trace.decimate(decimation_step)
        trace_len = trace.stats.npts
    return trace


if __name__ == "__main__":
    import doctest
    doctest.testmod()<|MERGE_RESOLUTION|>--- conflicted
+++ resolved
@@ -65,16 +65,7 @@
     {plotting_kwargs}
     """
     import matplotlib.pyplot as plt
-<<<<<<< HEAD
-    title = kwargs.get("title") or None
-    show = kwargs.get("show")
-    if show is None:
-        show = True
-    save = kwargs.get("save") or False
-    savefile = kwargs.get("savefile") or "EQcorrscan_figure.png"
-    return_fig = kwargs.get("return_figure") or False
-=======
-    
+  
     title = kwargs.get("title")
     show = kwargs.get("show", True)
     save = kwargs.get("save", False)
@@ -82,7 +73,6 @@
     return_fig = kwargs.get("return_figure", False)
     size = kwargs.get("size", (10.5, 7.5))
     fig.set_size_inches(size)
->>>>>>> 5ef13797
     if title:
         fig.suptitle(title)
     if save:
@@ -1211,12 +1201,8 @@
     return fig
 
 
-<<<<<<< HEAD
-def noise_plot(signal, noise, normalise=False, plotdir=None, **kwargs):
-=======
 @additional_docstring(plotting_kwargs=plotting_kwargs)
 def noise_plot(signal, noise, normalise=False, **kwargs):
->>>>>>> 5ef13797
     """
     Plot signal and noise fourier transforms and the difference.
 
@@ -1226,14 +1212,8 @@
     :param noise: Stream of the "noise" window.
     :type normalise: bool
     :param normalise: Whether to normalise the data before plotting or not.
-<<<<<<< HEAD
-    :type plotdir: str
-    :param plotdir: Path to plotting folder, plots will be save here.
-        Defualt to None and show plot whitout saving.
-=======
     {plotting_kwargs}
 
->>>>>>> 5ef13797
     :return: `matplotlib.pyplot.Figure`
     """
     import matplotlib.pyplot as plt
@@ -1314,26 +1294,13 @@
         # pragma: no cover
 
 
-<<<<<<< HEAD
-def pretty_template_plot(template, plotdir=None, size=(10.5, 7.5),
-                         background=False, picks=False, **kwargs):
-=======
 @additional_docstring(plotting_kwargs=plotting_kwargs)
 def pretty_template_plot(template, background=False, picks=False, **kwargs):
->>>>>>> 5ef13797
     """
     Plot of a single template, possibly within background data.
 
     :type template: obspy.core.stream.Stream
     :param template: Template stream to plot
-<<<<<<< HEAD
-    :type plotdir: str
-    :param plotdir: Path to plotting folder, plots will be save here.
-        Defualt to None and show plot whitout saving.
-    :type size: tuple
-    :param size: tuple of plot size
-=======
->>>>>>> 5ef13797
     :type background: obspy.core.stream.stream
     :param background: Stream to plot the template within.
     :type picks: list
