--- conflicted
+++ resolved
@@ -356,15 +356,6 @@
             chunk_len = image_len - offset;}
 
         memset(image_ext, 0, (size_t) fft_len * sizeof(float));
-<<<<<<< HEAD
-        for (i = 0; i < chunk_len; ++i){image_ext[i] = image[startind + i];}
-        status += normxcorr_fftw_internal(
-            template_len, n_templates, &image[startind], chunk_len, chan,
-            n_chans, &ncc[0], image_len, fft_len, template_ext,
-            image_ext, norm_sums, ccc, outa, outb, out, pb, px, used_chans,
-            pad_array, weight_array, num_threads, variance_warning, missed_corr,
-            stack_option, startind);
-=======
         for (i = 0; i < chunk_len; ++i){image_ext[i] = image[offset + i];}
 
         // Forward FFT
@@ -401,7 +392,7 @@
                 double c = ((ccc[(t * fft_len) + startind] / (fft_len * n_templates)) - norm_sums[t] * mean[offset]);
                 c /= stdev;
                 status += set_ncc(t, offset, chan, n_chans, template_len, image_len,
-                                  (float) c, used_chans, pad_array, ncc, stack_option);
+                                  (float) c, used_chans, weight, array, pad_array, ncc, stack_option);
             }
             if (var[offset] <= WARN_DIFF){
                 variance_warning[0] = 1;
@@ -421,7 +412,7 @@
                         double c = ((ccc[(t * fft_len) + i + startind] / (fft_len * n_templates)) - norm_sums[t] * mean[offset + i]);
                         c /= stdev;
                         status += set_ncc(t, i + offset, chan, n_chans, template_len,
-                                          image_len, (float) c, used_chans,
+                                          image_len, (float) c, used_chans, weight_array,
                                           pad_array, ncc, stack_option);
                     }
                 }
@@ -438,7 +429,6 @@
         missed_corr[0] += unused_corr;
 //        toc = omp_get_wtime();
 //        printf("Normalising took \t\t%f s\n", toc - tic);
->>>>>>> fdec1f05
     }
 //    super_toc = omp_get_wtime();
 //    printf("Looping over chunks took \t\t%f s\n", super_toc - super_tic);
@@ -449,62 +439,6 @@
     return status;
 }
 
-<<<<<<< HEAD
-int normxcorr_fftw_internal(
-    long template_len, long n_templates, float *image, long image_len,
-    int chan, int n_chans, float *ncc, long ncc_len, long fft_len,
-    float *template_ext, float *image_ext, float *norm_sums, float *ccc,
-    fftwf_complex *outa, fftwf_complex *outb, fftwf_complex *out,
-    fftwf_plan pb, fftwf_plan px, int *used_chans, int *pad_array,
-    float *weight_array, int num_threads, int *variance_warning, int *missed_corr,
-    int stack_option, long offset)
-{
-  /*
-    Internal function for chunking cross-correlations
-    template_len:   Length of template
-    n_templates:    Number of templates
-    image:          Image signal (to scan through) - in this case this is a pointer to the starting index of the
-                    image for this chunk
-    image_len:      Length of image chunk (not complete length of image)
-    chan:           Channel number - used for stacking, otherwise set to 0
-    n_chans:        Number of channels - used for stacking, otherwise set to 1
-    ncc:            Output for cross-correlation - should be pointer to memory. This should be the whole ncc, not just
-                    the ncc starting at this chunk because padding requires negative indexing.
-                    Shapes and output determined by stack_option:
-        1:          Output stack correlograms, ncc must be
-                    (n_templates x image_len - template_len + 1) long.
-        0:          Output individual channel correlograms, ncc must be
-                    (n_templates x image_len - template_len + 1) long and initialised
-                    to zero before passing into this function.
-    ncc_len:        Total length of the ncc (not just the chunk).
-    fft_len:        Size for fft
-    template_ext:   Input FFTW array for template transform (must be allocated)
-    image_ext:      Input FFTW array for image transform (must be allocated)
-    norm_sums:      Normalised, summed templates
-    ccc:            Output FFTW array for reverse transform (must be allocated)
-    outa:           Output FFTW array for template transform (must be computed)
-    outb:           Output FFTW array for image transform (must be allocated)
-    out:            Input array for reverse transform (must be allocated)
-    pb:             Forward plan for image
-    px:             Reverse plan
-    used_chans:     Array to fill with number of channels used per template - must
-                    be n_templates long
-    pad_array:      Array of pads, should be n_templates long
-    weight_array:   Array of weights, should be n_templates long
-    num_threads:    Number of threads to parallel internal calculations over
-    variance_warning: Pointer to array to store warnings for variance issues
-    missed_corr:    Pointer to array to store warnings for unused correlations
-    stack_option:   Whether to stacked correlograms (1) or leave as individual channels (0),
-    offset:         Offset for position of chunk in ncc (for a pad of zero).
-  */
-    long i, t, startind;
-    long N2 = fft_len / 2 + 1;
-    int status = 0, unused_corr = 0;
-    int * flatline_count = (int *) calloc(image_len - template_len + 1, sizeof(int));
-    double *mean, *var;
-    double new_samp, old_samp, sum=0.0;
-=======
->>>>>>> fdec1f05
 
 int running_mean_var(
     double *mean, double *var, int *flatline_count, float *image, long image_len,
@@ -526,26 +460,6 @@
         sum += pow((double) image[i] - mean[0], 2) / (template_len);
     }
     var[0] = sum;
-
-<<<<<<< HEAD
-    // Used for centering - taking only the valid part of the cross-correlation
-    startind = template_len - 1;
-    if (var[0] >= ACCEPTED_DIFF) {
-        double stdev = sqrt(var[0]);
-        for (t = 0; t < n_templates; ++t){
-            double c = ((ccc[(t * fft_len) + startind] / (fft_len * n_templates)) - norm_sums[t] * mean[0]);
-            c /= stdev;
-            status += set_ncc(t, offset, chan, n_chans, template_len, ncc_len,
-                              (float) c, used_chans, pad_array, weight_array, ncc, stack_option);
-        }
-        if (var[0] <= WARN_DIFF){
-            variance_warning[0] = 1;
-        }
-    } else {
-        unused_corr += 1;
-    }
-=======
->>>>>>> fdec1f05
 
     // pre-compute the mean and var so we can parallelise the calculation
     for(i = 1; i < (image_len - template_len + 1); ++i){
@@ -562,43 +476,8 @@
             flatline_count[i] = 0;
         }
     }
-<<<<<<< HEAD
-
-    // Center and divide by length to generate scaled convolution
-    #pragma omp parallel for reduction(+:status,unused_corr) num_threads(num_threads) private(t)
-    for(i = 1; i < (image_len - template_len + 1); ++i){
-        if (var[i] >= ACCEPTED_DIFF && flatline_count[i] < template_len - 1) {
-            double stdev = sqrt(var[i]);
-            double meanstd = fabs(mean[i] * stdev);
-            if (meanstd >= ACCEPTED_DIFF){
-                for (t = 0; t < n_templates; ++t){
-                    double c = ((ccc[(t * fft_len) + i + startind] / (fft_len * n_templates)) - norm_sums[t] * mean[i]);
-                    c /= stdev;
-                    status += set_ncc(t, i + offset, chan, n_chans, template_len,
-                                      ncc_len, (float) c, used_chans,
-                                      pad_array, weight_array, ncc, stack_option);
-                }
-            }
-            else {
-                unused_corr += 1;
-            }
-            if (var[i] <= WARN_DIFF){
-                variance_warning[0] += 1;
-            }
-        } else {
-            unused_corr += 1;
-        }
-    }
-    missed_corr[0] += unused_corr;
-
-    //  Clean up
-    free(mean);
-    free(var);
-    free(flatline_count);
-    return status;
-=======
     return 0;
->>>>>>> fdec1f05
+
 }
 
 static inline int set_ncc(
@@ -684,13 +563,8 @@
 
 int multi_normxcorr_fftw(float *templates, long n_templates, long template_len, long n_channels,
                          float *image, long image_len, float *ncc, long fft_len, int *used_chans,
-<<<<<<< HEAD
-                         int *pad_array, float *weight_array, int num_threads_inner, int *variance_warning,
-                         int *missed_corr, int stack_option)
-=======
-                         int *pad_array, int num_threads_inner, int num_threads_outer,
+                         int *pad_array, float *weight_array, int num_threads_inner, int num_threads_outer,
                          int *variance_warning, int *missed_corr, int stack_option)
->>>>>>> fdec1f05
     {
     int i, chan, n_chans;
     int r = 0;
