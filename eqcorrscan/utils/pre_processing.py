--- conflicted
+++ resolved
@@ -16,10 +16,7 @@
 from __future__ import unicode_literals
 
 import numpy as np
-<<<<<<< HEAD
 import logging
-=======
->>>>>>> df6e59c9
 import datetime as dt
 
 from multiprocessing import Pool, cpu_count
@@ -301,16 +298,9 @@
                 # If the trace starts within 1 sample of the next day, use the
                 # next day as the startdate
                 startdates.append((tr.stats.starttime + 86400).date)
-<<<<<<< HEAD
                 Logger.warning('{0} starts within 1 sample of the next day, '
                                'using this time {1}'.format(
                     tr.id, (tr.stats.starttime + 86400).date))
-=======
-                debug_print(
-                    '{0} starts within 1 sample of the next day, using this '
-                    'time {1}'.format(
-                        tr.id, (tr.stats.starttime + 86400).date), 2, debug)
->>>>>>> df6e59c9
             else:
                 startdates.append(tr.stats.starttime.date)
         # Check that all traces start on the same date...
@@ -459,15 +449,9 @@
         if not tr.stats.sampling_rate * length == tr.stats.npts:
                 raise ValueError('Data are not daylong for ' +
                                  tr.stats.station + '.' + tr.stats.channel)
-<<<<<<< HEAD
-
         Logger.debug(
             'I now have {0} data points after enforcing length'.format(
                 tr.npts))
-=======
-        debug_print('I now have %i data points after enforcing length'
-                    % len(tr.data), 0, debug)
->>>>>>> df6e59c9
     # Check sampling rate and resample
     if tr.stats.sampling_rate != samp_rate:
         Logger.debug('Resampling')
@@ -487,24 +471,15 @@
         tr.data = highpass(tr.data, lowcut, tr.stats.sampling_rate,
                            filt_order, True)
     else:
-<<<<<<< HEAD
         Logger.warning('No filters applied')
-=======
-        debug_print('No filters applied', 2, debug)
->>>>>>> df6e59c9
     # Account for two letter channel names in s-files and therefore templates
     if seisan_chan_names:
         tr.stats.channel = tr.stats.channel[0] + tr.stats.channel[-1]
 
     # Sanity check the time header
     if tr.stats.starttime.day != day and clip:
-<<<<<<< HEAD
         Logger.warning("Time headers do not match expected date: {0}".format(
             tr.stats.starttime))
-=======
-        debug_print("Time headers do not match expected date: {0}".format(
-            tr.stats.starttime), 2, debug)
->>>>>>> df6e59c9
 
     if padded:
         Logger.info("Reapplying zero pads post processing")
