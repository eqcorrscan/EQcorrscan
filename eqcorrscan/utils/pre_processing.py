"""
Utilities module whose functions are designed to do the basic processing of
the data using obspy modules (which also rely on scipy and numpy).

:copyright:
    EQcorrscan developers.

:license:
    GNU Lesser General Public License, Version 3
    (https://www.gnu.org/copyleft/lesser.html)
"""
import os
import time

import numpy as np
import logging
import copy

from collections import Counter, defaultdict
from concurrent.futures import ThreadPoolExecutor
from functools import lru_cache, partial
from scipy.signal import iirfilter, sosfilt, zpk2sos

from obspy import Stream, Trace, UTCDateTime
from obspy.core.trace import Stats


Logger = logging.getLogger(__name__)


def _check_daylong(data, threshold=0.5):
    """
    Check data continuity.

    Check to see that the day is more than threshold of zeros, if it is
    then the resampling will hate it.

    :type data: np.array
    :param data: Data from Trace to check if the data are okay.
    :type threshold: float
    :param threshold: Fraction of data to accept as zeros.

    :return quality (simply good or bad)
    :rtype: bool

    .. rubric:: Example

    >>> from obspy import read
    >>> from eqcorrscan.utils.pre_processing import _check_daylong
    >>> # Get the path to the test data
    >>> import eqcorrscan
    >>> import os
    >>> TEST_PATH = os.path.dirname(eqcorrscan.__file__) + '/tests/test_data'
    >>> st = read(TEST_PATH + '/WAV/TEST_/' +
    ...           '2013-09-01-0410-35.DFDPC_024_00')
    >>> _check_daylong(st[0].data)
    True
    >>> zeroed_data = st[0].copy().data
    >>> zeroed_data[0:9100] = np.zeros(9100)
    >>> _check_daylong(zeroed_data)
    False
    """
    return np.nonzero(data)[0].shape[0] >= threshold * data.shape[0]


def _simple_qc(st, max_workers=None, chunksize=1):
    """
    Multithreaded simple QC of data.

    :param st: Stream of data to check
    :type st: obspy.core.Stream
    :param max_workers: Maximum number of threads to use
    :type max_workers: int
    :param chunksize: Number of traces to process per thread
    :type chunksize: int

    :return: dict of {tr.id: quality} where quality is bool
    """
    qual = dict()
    with ThreadPoolExecutor(max_workers) as executor:
        for tr, _qual in zip(st, executor.map(
                _check_daylong, (tr.data for tr in st), chunksize=chunksize)):
            qual[tr.id] = _qual
    return qual


def _sanitize_length(st, starttime=None, endtime=None, daylong=False):
    """
    Check length and work out start, end, length and trimming criteria

    :param st: Stream to check
    :type st: obspy.core.Stream
    :param starttime: Desired starttime - if None, will be evaluated from data
    :type starttime: obspy.core.UTCDateTime
    :param endtime: DEsired endtime - can be None
    :type endtime: obspy.core.UTCDateTime
    :param daylong: Whether data should be one-day long.
    :type daylong: bool

    :return: obspy.core.Stream, length[float], clip[bool],
        starttime[obspy.core.UTCDateTime]
    """
    length, clip = None, False

    if daylong:
        length, clip = 86400, True
        # Set the start-time to a day start - cope with
        if starttime is None:
            startdates = []
            for tr in st:
                if abs(tr.stats.starttime - (UTCDateTime(
                        tr.stats.starttime.date) + 86400)) < tr.stats.delta:
                    # If the trace starts within 1 sample of the next day,
                    # use the next day as the startdate
                    startdates.append((tr.stats.starttime + 86400).date)
                    Logger.warning(
                        f'{tr.id} starts within 1 sample of the next day, '
                        f'using this time {(tr.stats.starttime + 86400).date}')
                else:
                    startdates.append(tr.stats.starttime.date)
            # Check that all traces start on the same date...
            if not len(set(startdates)) == 1:
                raise NotImplementedError('Traces start on different days')
            starttime = UTCDateTime(startdates[0])
    else:
        if starttime is not None and endtime is not None:
            for tr in st:
                Logger.info(
                    f"Trimming {tr.id} between {starttime} and {endtime}")
                tr.trim(starttime, endtime)
                if len(tr.data) == ((endtime - starttime) *
                                    tr.stats.sampling_rate) + 1:
                    Logger.info(f"{tr.id} is overlength dropping first sample")
                    tr.data = tr.data[1:len(tr.data)]
                    # TODO: this should adjust the start-time
                    # tr.stats.starttime += tr.stats.delta
            length = endtime - starttime
            clip = True
        elif starttime:
            for tr in st:
                tr.trim(starttime=starttime)
        elif endtime:
            for tr in st:
                tr.trim(endtime=endtime)
    return st, length, clip, starttime


@lru_cache(maxsize=5)
def _get_window(window, npts):
    """ Get window for resampling stabilisation. """
    from scipy.signal import get_window
    return np.fft.ifftshift(get_window(window, npts))


def multi_process(st, lowcut, highcut, filt_order, samp_rate, parallel=False,
                  num_cores=False, starttime=None, endtime=None,
                  daylong=False, seisan_chan_names=False, fill_gaps=True,
                  ignore_length=False, ignore_bad_data=False):
    """
    Apply standardised processing workflow to data for matched-filtering

    Steps:

        #. Check length and continuity of data meets user-defined criteria
        #. Fill remaining gaps in data with zeros and record gap positions
        #. Detrend data (using a simple linear detrend to set start and
           end to 0)
        #. Pad data to length
        #. Resample in the frequency domain
        #. Detrend data (using a simple linear detrend to set start and
           end to 0)
        #. Zerophase Butterworth filter
        #. Re-check length
        #. Re-apply zero-padding to gap locations recording in step 2 to remove
           filtering and resampling artefacts

    :param st: Stream to process
    :type st: obspy.core.Stream
    :param lowcut:
        Lowcut of butterworth filter in Hz. If set to None and highcut is
        given a highpass filter will be applied. If both lowcut and highcut
        are given, a bandpass filter will be applied. If lowcut and highcut
        are both None, no filtering will be applied.
    :type lowcut: float
    :param highcut:
        Highcut of butterworth filter in Hz. If set to None and lowcut is
        given a lowpass filter will be applied. If both lowcut and highcut
        are given, a bandpass filter will be applied. If lowcut and highcut
        are both None, no filtering will be applied.
    :type highcut: float
    :param filt_order: Filter order
    :type filt_order: int
    :param samp_rate: Desired sample rate of output data in Hz
    :type samp_rate: float
    :param parallel: Whether to process data in parallel (uses multi-threading)
    :type parallel: bool
    :param num_cores: Maximum number of cores to use for parallel processing
    :type num_cores: int
    :param starttime: Desired starttime of data
    :type starttime: obspy.core.UTCDateTime
    :param endtime: Desired endtime of data
    :type endtime: obspy.core.UTCDateTime
    :param daylong:
        Whether data should be considered to be one-day long. Setting this will
        assume that your data should start as close to the start of a day
        as possible given the sampling.
    :type daylong: bool
    :param seisan_chan_names:
        Whether to convert channel names to two-char seisan channel names
    :type seisan_chan_names: bool
    :param fill_gaps: Whether to fill-gaps in the data
    :type fill_gaps: bool
    :param ignore_length:
        Whether to ignore data that are not long enough.
    :type ignore_length: bool
    :param ignore_bad_data: Whether to ignore data that are excessively gappy
    :type ignore_bad_data: bool

    :return: Processed stream as obspy.core.Stream

    :Note: Works in place on your data, copy before giving to this function if
           you want to reuse your input data.
    """
    if isinstance(st, Trace):
        tracein = True
        st = Stream(st)
    else:
        tracein = False
    # Add sanity check for filter
    if highcut and highcut >= 0.5 * samp_rate:
        raise IOError('Highcut must be lower than the Nyquist')
    if highcut and lowcut:
        assert lowcut < highcut, f"Lowcut: {lowcut} above highcut: {highcut}"

    # Allow datetimes for starttime and endtime
    if starttime and not isinstance(starttime, UTCDateTime):
        starttime = UTCDateTime(starttime)
    if starttime is False:
        starttime = None
    if endtime and not isinstance(endtime, UTCDateTime):
        endtime = UTCDateTime(endtime)
    if endtime is False:
        endtime = None

    # Make sensible choices about workers and chunk sizes
    if parallel:
        if not num_cores:
            # We don't want to over-specify threads, we don't have IO
            # bound tasks
            max_workers = min(len(st), os.cpu_count())
        else:
            max_workers = min(len(st), num_cores)
    else:
        max_workers = 1
    chunksize = len(st) // max_workers

    st, length, clip, starttime = _sanitize_length(
        st=st, starttime=starttime, endtime=endtime, daylong=daylong)

    for tr in st:
        if len(tr.data) == 0:
            st.remove(tr)
            Logger.warning('No data for {0} after trim'.format(tr.id))

    # Do work
    # 0. Enforce double-preccision floats for this work
    for tr in st:
        if not tr.data.dtype == np.float64:
            Logger.info(f"Converting {tr.id} to double precision")
            tr.data = tr.data.astype(np.float64)
    # 1. Fill gaps and keep track of them
    gappy = {tr.id: False for tr in st}
    gaps = dict()
    for i, tr in enumerate(st):
        if isinstance(tr.data, np.ma.MaskedArray):
            gappy[tr.id] = True
            gaps[tr.id], tr = _fill_gaps(tr)
            st[i] = tr

    # 2. Check for zeros and cope with bad data
    # ~ 4x speedup for 50 100 Hz daylong traces on 12 threads
    qual = _simple_qc(st, max_workers=max_workers, chunksize=chunksize)
    for trace_id, _qual in qual.items():
        if not _qual:
            msg = ("Data have more zeros than actual data, please check the "
                   f"raw data set-up and manually sort it: {tr.id}")
            if not ignore_bad_data:
                raise ValueError(msg)
            else:
                # Remove bad traces from the stream
                try:
                    st.remove(st.select(id=trace_id))
                except ValueError:
                    Logger.info(
                        f"{trace_id} not found in {set(tr.id for tr in st)},"
                        f" ignoring")

    # 3. Detrend
    # ~ 2x speedup for 50 100 Hz daylong traces on 12 threads
    st = _multi_detrend(st, max_workers=max_workers, chunksize=chunksize)

    # 4. Check length and pad to length
    padded = {tr.id: (0., 0.) for tr in st}
    if clip:
        st.trim(starttime, starttime + length, nearest_sample=True)
        # Indexing because we are going to overwrite traces
        for i, _ in enumerate(st):
            if float(st[i].stats.npts / st[i].stats.sampling_rate) != length:
                Logger.info(
                    'Data for {0} are not long-enough, will zero pad'.format(
                        st[i].id))
                st[i], padded[st[i].id] = _length_check(
                    st[i], starttime=starttime, length=length,
                    ignore_length=ignore_length,
                    ignore_bad_data=ignore_bad_data)
        # Remove None traces that might be returned from length checking
        st.traces = [tr for tr in st if tr is not None]

    # Check that we actually still have some data
    if not _stream_has_data(st):
        if tracein:
            return st[0]
        return st

    # 5. Resample
    # ~ 3.25x speedup for 50 100 Hz daylong traces on 12 threads
    st = _multi_resample(
        st, sampling_rate=samp_rate, max_workers=max_workers,
        chunksize=chunksize)

    # Detrend again before filtering
    st = _multi_detrend(st, max_workers=max_workers, chunksize=chunksize)

    # 6. Filter
    # ~3.25x speedup for 50 100 Hz daylong traces on 12 threads
    st = _multi_filter(
        st, highcut=highcut, lowcut=lowcut, filt_order=filt_order,
        max_workers=max_workers, chunksize=chunksize)

    # 7. Reapply zeros after processing from 4
    for tr in st:
        # Pads default to (0., 0.), pads should only ever be positive.
        if sum(padded[tr.id]) == 0:
            continue
        Logger.debug("Reapplying zero pads post processing")
        Logger.debug(str(tr))
        pre_pad = np.zeros(int(padded[tr.id][0] * tr.stats.sampling_rate))
        post_pad = np.zeros(int(padded[tr.id][1] * tr.stats.sampling_rate))
        pre_pad_len = len(pre_pad)
        post_pad_len = len(post_pad)
        Logger.debug(
            f"Taking only valid data between {pre_pad_len} and "
            f"{tr.stats.npts - post_pad_len} samples")
        # Re-apply the pads, taking only the data section that was valid
        tr.data = np.concatenate(
            [pre_pad, tr.data[pre_pad_len: len(tr.data) - post_pad_len],
             post_pad])
        Logger.debug(str(tr))

    # 8. Recheck length
    for tr in st:
        if float(tr.stats.npts * tr.stats.delta) != length and clip:
            Logger.info(f'Data for {tr.id} are not of required length, will '
                        f'zero pad')
            # Use obspy's trim function with zero padding
            tr = tr.trim(starttime, starttime + length, pad=True, fill_value=0,
                         nearest_sample=True)
            # If there is one sample too many after this remove the last one
            # by convention
            if len(tr.data) == (length * tr.stats.sampling_rate) + 1:
                tr.data = tr.data[1:len(tr.data)]
            if abs((tr.stats.sampling_rate * length) -
                   tr.stats.npts) > tr.stats.delta:
                raise ValueError('Data are not required length for ' +
                                 tr.stats.station + '.' + tr.stats.channel)

    # 9. Re-insert gaps from 1
    for i, tr in enumerate(st):
        if gappy[tr.id]:
            st[i] = _zero_pad_gaps(tr, gaps[tr.id], fill_gaps=fill_gaps)

    # 10. Clean up
    for tr in st:
        if len(tr.data) == 0:
            st.remove(tr)

    # 11. Account for seisan channel naming
    if seisan_chan_names:
        for tr in st:
            tr.stats.channel = tr.stats.channel[0] + tr.stats.channel[-1]

    if tracein:
        st.merge()
        return st[0]

    return st


@lru_cache(maxsize=50)
def _empty_trace(
        network,
        station,
        location,
        channel,
        starttime,
        sampling_rate
):
    """
    Generate an empty trace with a basic header matching the input trace

    :param network: Network code
    :type network: str
    :param station: Station code
    :type station: str
    :param location: Location code
    :type location: str
    :param channel: Channel code
    :type channel: str
    :param starttime: Start time of trace as datetime (NOT UTCDateTime)
    :type starttime: datetime.datetime
    :param sampling_rate: Sampling rate of data
    :type sampling_rate: float

    :returns: trace
    """
    bad_trace = Trace(
        data=np.array([]), header={
            "station": station, "channel": channel,
            "network": network, "location": location,
            "starttime": starttime,
            "sampling_rate": sampling_rate})
    return bad_trace


def _stream_has_data(st):
    return sum(tr.stats.npts for tr in st) > 0


def _length_check(tr, starttime, length, ignore_length, ignore_bad_data):
    """
    Check that a trace meets the length requirements specified.

    Data are padded if needed to meet the length requirement.

    :param tr: Trace to check
    :type tr: obspy.core.Trace
    :param starttime: Desired starttime of data
    :type starttime: obspy.core.UTCDateTime
    :param length: Length in seconds required for data
    :type length: float
    :param ignore_length:
        Whether to ignore data that do not meet length criteria
    :type ignore_length: bool
    :param ignore_bad_data:
        Whether to ignore data that do not meet gappiness criteria
    :type ignore_bad_data: bool

    :return: obspy.core.Trace that meets criteria
    """
    trace_length = tr.stats.endtime - tr.stats.starttime
    if trace_length < 0.8 * length and not ignore_length:
        msg = f"Data for {tr.id} is {trace_length:.2f} seconds "\
              f"long, which is less than 80 percent of the desired "\
              f"length ({length} seconds), will not pad"
        if not ignore_bad_data:
            raise NotImplementedError(msg)
        else:
            Logger.warning(msg)
            return _empty_trace(tr.stats.network, tr.stats.station,
                                tr.stats.location, tr.stats.channel,
                                tr.stats.starttime.datetime,
                                tr.stats.sampling_rate), (0., 0.)
    # trim, then calculate length of any pads required
    pre_pad_secs = tr.stats.starttime - starttime
    post_pad_secs = (starttime + length) - tr.stats.endtime
    if pre_pad_secs > 0 or post_pad_secs > 0:
        pre_pad = np.zeros(int(pre_pad_secs * tr.stats.sampling_rate))
        post_pad = np.zeros(int(post_pad_secs * tr.stats.sampling_rate))
        Logger.debug(str(tr))
        Logger.info(
            f"Padding to length with {pre_pad_secs} s before "
            f"and {post_pad_secs} s at end")
        tr.data = np.concatenate([pre_pad, tr.data, post_pad])
        # Use this rather than the expected pad because of rounding samples
        tr.stats.starttime -= len(pre_pad) * tr.stats.delta
        Logger.debug(str(tr))
    # If there is one sample too many after this remove the first one
    # by convention
    if tr.stats.npts == (length * tr.stats.sampling_rate) + 1:
        tr.data = tr.data[1:len(tr.data)]
    # Cope with time precision.
    if abs((tr.stats.sampling_rate * length) -
           tr.stats.npts) > tr.stats.delta:
        msg = (f"Data sampling-rate * length ({tr.stats.sampling_rate} *"
               f" {length} = {tr.stats.sampling_rate * length}) does not "
               f"match number of samples ({tr.stats.npts}) for {tr.id}")
        if not ignore_bad_data:
            raise ValueError(msg)
        else:
            Logger.warning(msg)
            return _empty_trace(tr.stats.network, tr.stats.station,
                                tr.stats.location, tr.stats.channel,
                                tr.stats.starttime.datetime,
                                tr.stats.sampling_rate), (0., 0.)
    Logger.debug(
        f'I now have {tr.stats.npts} data points after enforcing length')
    return tr, (pre_pad_secs, post_pad_secs)


def _multi_filter(st, highcut, lowcut, filt_order, max_workers=None,
                  chunksize=1):
    """
    Multithreaded zero-phase butterworth filtering of multi-channel data.

    :param st: Stream to filter
    :type st: obspy.core.Stream
    :param highcut: Highcut for butterworth filter in Hz
    :type highcut: float
    :param lowcut: Lowcut for butterworth filter in Hz
    :type lowcut: float
    :param filt_order: Filter order
    :type filt_order: int
    :param max_workers: Maximum number of threads to use
    :type max_workers: int
    :param chunksize: Number of traces to process per thread
    :type chunksize: int

    :return: obspy.core.Stream of filtered data
    """
    if not highcut and not lowcut:
        Logger.warning("No filters applied")
        return st
    # Require that all channels are the same sampling frequency
    samp_rate = set(tr.stats.sampling_rate for tr in st)
    assert len(samp_rate) == 1, "Different sampling rates found"
    samp_rate = samp_rate.pop()
    # Sanity check filter bounds
    if highcut:
        assert highcut * 2 < samp_rate, "Highcut must be below Nyquist"
    if highcut and lowcut:
        assert lowcut < highcut, "Lowcut must be below highcut"

    fe = 0.5 * samp_rate
    if lowcut:
        low = lowcut / fe
    if highcut:
        high = highcut / fe

    # Design filter
    if highcut and lowcut:
        z, p, k = iirfilter(
            filt_order, [low, high], btype='band',
            ftype='butter', output='zpk')
    elif highcut:
        z, p, k = iirfilter(
            filt_order, high, btype='lowpass', ftype='butter',
            output='zpk')
    elif lowcut:
        z, p, k = iirfilter(
            filt_order, low, btype='highpass', ftype='butter',
            output='zpk')

    sos = zpk2sos(z, p, k)

    _filter = partial(_zerophase_filter, sos)

    with ThreadPoolExecutor(max_workers) as executor:
        results = executor.map(
            _filter, (tr.data for tr in st), chunksize=chunksize)

    for r, tr in zip(results, st):
        tr.data = r

    return st


def _zerophase_filter(sos, data):
    """
    Simple zerophase implementation of sosfilt.

    :param sos: Second-order-series of filters
    :param data: Data to filter
    :return: filtered data
    """
    if len(data) == 0:
        Logger.debug("No data, no filtering")
        return data
    firstpass = sosfilt(sos, data)
    return sosfilt(sos, firstpass[::-1])[::-1]


def _multi_detrend(st, max_workers=None, chunksize=1):
    """
    Multithreaded detrending using simple linear detrend between
    first and last values. Follows obspy "simple" detrend.

    :param st: Stream to detrend
    :type st: obspy.core.Stream
    :param max_workers: Maximum number of threads to use
    :type max_workers: int
    :param chunksize: Number of traces to process per thread
    :type chunksize: int

    :return: obspy.core.Stream of detrended data
    """
    for tr in st:
        tr.data = np.require(tr.data, np.float64)
    with ThreadPoolExecutor(max_workers) as executor:
        results = executor.map(_detrend, (tr.data for tr in st),
                               chunksize=chunksize)
    # Ensure tasks complete
    _ = (r for r in results)
    return st


def _detrend(data):
    """
    Detrend signal simply by subtracting a line through the first and last
    point of the trace

    :param data: Data to detrend
    :type data: np.ndarray.
    :return: Nothing - works in place
    """
    # Work in double-precision.
    data = np.require(data, dtype=np.float64)
    ndat = data.shape[0]
    x1, x2 = data[0], data[-1]
    data -= x1 + np.arange(ndat, dtype=np.float64) * (
        np.float64(x2 - x1) / np.float64(ndat - 1))
    return


def _multi_resample(st, sampling_rate, max_workers=None, chunksize=1):
    """
    Threaded resampling of a stream of data to a consistent sampling-rate

    :param st: Stream to resample
    :type st: obspy.core.Stream
    :param sampling_rate: Sampling rate to resample to
    :type sampling_rate: float
    :param max_workers: Maximum number of threads to use
    :type max_workers: int
    :param chunksize: Number of traces to process per thread
    :type chunksize: int

    :return: obspy.core.Stream of resampled data
    """
    # Get the windows, and downsampling factors ahead of time
    to_resample = (
        (tr.data, tr.stats.delta,
         tr.stats.sampling_rate / float(sampling_rate),
         sampling_rate, _get_window("hann", tr.stats.npts), tr.id)
        for tr in st)
    with ThreadPoolExecutor(max_workers) as executor:
        # Unpack tuple using lambda
        results = executor.map(lambda args: _resample(*args), to_resample,
                               chunksize=chunksize)
    for r, tr in zip(results, st):
        tr.data = r
        tr.stats.sampling_rate = sampling_rate
    return st


def _resample(data, delta, factor, sampling_rate, large_w, _id):
    """
    Resample data in the frequency domain - adapted from obspy resample method

    :param data: Data to resample
    :type data: np.ndarray
    :param delta: Sample interval in seconds
    :type delta: float
    :param factor: Factor to resample by
    :type factor: float
    :param sampling_rate: Desired sampling-rate
    :type sampling_rate: float
    :param large_w: Window to apply to spectra to stabilise resampling
    :type large_w: np.ndarray

    :return: np.ndarray of resampled data.
    """
    if factor == 1:
        # No resampling needed, don't waste time.
        return data
    # Need to work with numpy objects to release the GIL
    npts = data.shape[0]
<<<<<<< HEAD
    Logger.debug(f"Running resample for {_id} with {npts} data points")
    Logger.info(f"{_id}: delta={delta}, factor={factor}, "
                f"sampling_rate out={sampling_rate}")
    Logger.info(f"Sanity check data for {_id}, start and "
                f"end: {data[0]} -- {data[-1]}")
    Logger.info(f"dtype for {_id}: {data.dtype}")
    _floater = np.float32
    data = data.astype(_floater)
    df = _floater(1.0) / (npts * delta)
=======
    if npts == 0:
        Logger.debug("Data of zero length found. Not resampling")
        return data
    df = np.float32(1.0) / (npts * delta)
>>>>>>> 304d6e83
    num = np.int32(npts / factor)
    d_large_f = _floater(1.0) / num * sampling_rate

    # Forward fft
    x = np.fft.rfft(data)
    # Window
    x *= large_w[:npts // 2 + 1]

    # interpolate
    f = df * np.arange(0, npts // 2 + 1, dtype=np.int32)
    n_large_f = num // 2 + 1
    large_f = d_large_f * np.arange(0, n_large_f, dtype=np.int32)

    # Have to split into real and imaginary parts for interpolation.
    y = np.interp(large_f, f, np.real(x)) + (1j * np.interp(
        large_f, f, np.imag(x)))
    # Try to reduce memory before doing the ifft
    del large_f, f, x

    return np.fft.irfft(y, n=num)[0:num] * (_floater(num) / _floater(npts))


def _zero_pad_gaps(tr, gaps, fill_gaps=True):
    """
    Replace padded parts of trace with zeros.

    Will cut around gaps, detrend, then pad the gaps with zeros.

    :type tr: :class:`osbpy.core.stream.Trace`
    :param tr: A trace that has had the gaps padded
    :param gaps: List of dict of start-time and end-time as UTCDateTime objects
    :type gaps: list
    :param fill_gaps: Whether to fill gaps with zeros, or leave them as gaps
    :type fill_gaps: bool

    :return: :class:`obspy.core.stream.Trace`
    """
    start_in, end_in = (tr.stats.starttime, tr.stats.endtime)
    tr = Stream([tr])  # convert to stream to use cutout method
    for gap in gaps:
        Logger.debug(
            f"Filling gap between {gap['starttime']} and {gap['endtime']}")
        tr.cutout(gap['starttime'], gap['endtime']).merge()
    tr = tr.merge()[0]
    if fill_gaps:
        tr = tr.split()
        tr = tr.detrend()
        tr = tr.merge(fill_value=0)[0]
        # Need to check length - if a gap happened overlapping the end or start
        #  of the trace this will be lost.
        if tr.stats.starttime != start_in:
            # pad with zeros
            tr.data = np.concatenate(
                [np.zeros(int(tr.stats.starttime - start_in)), tr.data])
            tr.stats.starttime = start_in
        if tr.stats.endtime != end_in:
            tr.data = np.concatenate(
                [tr.data, np.zeros(int(end_in - tr.stats.endtime))])
    return tr


def _fill_gaps(tr):
    """
    Interpolate through gaps and work-out where gaps are.

    :param tr: Gappy trace (e.g. tr.data is np.ma.MaskedArray)
    :type tr: `obspy.core.stream.Trace`

    :return: gaps, trace, where gaps is a list of dict
    """
    tr = tr.split()
    gaps = tr.get_gaps()
    tr = tr.detrend().merge(fill_value=0)[0]
    gaps = [{'starttime': gap[4], 'endtime': gap[5]} for gap in gaps]
    if len(gaps):
        Logger.debug(f"Gaps in {tr.id}: \n\t{gaps}")
    return gaps, tr


def _group_process(filt_order, highcut, lowcut, samp_rate, process_length,
                   parallel, cores, stream, daylong,
                   ignore_length, ignore_bad_data, overlap):
    """
    Process and chunk data.

    :type parallel: bool
    :param parallel: Whether to use parallel processing or not
    :type cores: int
    :param cores: Number of cores to use, can be False to use all available.
    :type stream: :class:`obspy.core.stream.Stream`
    :param stream: Stream to process, will be left intact.
    :type daylong: bool
    :param daylong: Whether to enforce day-length files or not.
    :type ignore_length: bool
    :param ignore_length:
        If using daylong=True, then processing will try check that the data
        are there for at least 80% of the day, if you don't want this check
        (which will raise an error if too much data are missing) then set
        ignore_length=True.  This is not recommended!
    :type ignore_bad_data: bool
    :param ignore_bad_data:
        If False (default), errors will be raised if data are excessively
        gappy or are mostly zeros. If True then no error will be raised, but
        an empty trace will be returned.
    :type overlap: float
    :param overlap: Number of seconds to overlap chunks by.

    :return: list of processed streams.
    """
    processed_streams = []
    kwargs = {
        'filt_order': filt_order,
        'highcut': highcut, 'lowcut': lowcut,
        'samp_rate': samp_rate, 'parallel': parallel,
        'num_cores': cores, 'ignore_length': ignore_length,
        'ignore_bad_data': ignore_bad_data}
    # Processing always needs to be run to account for gaps - pre-process will
    # check whether filtering and resampling needs to be done.

    starttimes = sorted([tr.stats.starttime for tr in stream])
    endtimes = sorted([tr.stats.endtime for tr in stream])

    if daylong:
        if process_length != 86400:
            Logger.warning(
                f'Processing day-long data, but template was cut from '
                f'{process_length} s long data, will reduce correlations')
        process_length = 86400
        # Check that data all start on the same day, otherwise strange
        # things will happen...
        startdates = [starttime.date for starttime in starttimes]
        if not len(set(startdates)) == 1:
            Logger.warning('Data start on different days, setting to last day')
            starttime = UTCDateTime(startdates[-1])
        else:
            starttime = UTCDateTime(startdates[0])  # Can take any
    else:
        # We want to use shortproc to allow overlaps
        starttime = starttimes[0]
    endtime = endtimes[-1]
    data_len_samps = round((endtime - starttime) * samp_rate) + 1
    assert overlap < process_length, "Overlap must be less than process length"
    chunk_len_samps = (process_length - overlap) * samp_rate
    n_chunks = int(data_len_samps // chunk_len_samps)
    Logger.info(f"Splitting these data in {n_chunks} chunks")
    if n_chunks == 0:
        Logger.error('Data must be process_length or longer, not computing')
        return []

    for i in range(n_chunks):
        kwargs.update(
            {'starttime': starttime + (i * (process_length - overlap))})
        if not daylong:
            _endtime = kwargs['starttime'] + process_length
            kwargs.update({'endtime': _endtime})
        else:
            _endtime = kwargs['starttime'] + 86400

        # This is where data should be copied and only here!
        if n_chunks > 1:
            chunk_stream = _quick_copy_stream(
                stream.slice(starttime=kwargs['starttime'], endtime=_endtime))
            # Reduce memory by removing data that we don't need anymore
            stream.trim(starttime=_endtime - overlap)
        else:
            # If we only have one chunk, lets just use those data!
            chunk_stream = stream.trim(
                starttime=kwargs['starttime'], endtime=_endtime)
        Logger.info(f"Processing chunk {i} between {kwargs['starttime']} "
                    f"and {_endtime}")
        if len(chunk_stream) == 0:
            Logger.warning(
                f"No data between {kwargs['starttime']} and {_endtime}")
            continue
        # Enforce chunk npts
        for tr in chunk_stream:
            Logger.info(
                f"Enforcing {int(process_length * tr.stats.sampling_rate)} "
                f"samples for {tr.id} (had {tr.stats.npts} points)")
            tr.data = tr.data[0:int(
                process_length * tr.stats.sampling_rate)]
        _chunk_stream_lengths = {
            tr.id: tr.stats.endtime - tr.stats.starttime
            for tr in chunk_stream}
        for tr_id, chunk_length in _chunk_stream_lengths.items():
            # Remove traces that are too short.
            if not ignore_length and chunk_length <= .8 * process_length:
                tr = chunk_stream.select(id=tr_id)[0]
                chunk_stream.remove(tr)
                Logger.warning(
                    "Data chunk on {0} starting {1} and ending {2} is "
                    "below 80% of the requested length, will not use"
                    " this.".format(
                        tr.id, tr.stats.starttime, tr.stats.endtime))
        if len(chunk_stream) == 0:
            continue
        Logger.debug(
            f"Processing chunk:\n{chunk_stream.__str__(extended=True)}")
        Logger.info(f"Processing using {kwargs}")
        _processed_stream = multi_process(st=chunk_stream, **kwargs)
        # If data have more zeros then pre-processing will return a
        # trace of 0 length
        _processed_stream.traces = [
            tr for tr in _processed_stream if tr.stats.npts != 0]
        if len(_processed_stream) == 0:
            Logger.warning(
                f"Data quality insufficient between {kwargs['starttime']}"
                f" and {_endtime}")
            continue
        # Pre-processing does additional checks for zeros - we need to check
        # again whether we actually have something useful from this.
        processed_chunk_stream_lengths = [
            tr.stats.endtime - tr.stats.starttime
            for tr in _processed_stream]
        if min(processed_chunk_stream_lengths) >= .8 * process_length:
            processed_streams.append(_processed_stream)
        else:
            Logger.warning(
                f"Data quality insufficient between {kwargs['starttime']}"
                f" and {_endtime}")
            continue

    if _endtime < stream[0].stats.endtime:
        Logger.warning(
            "Last bit of data between {0} and {1} will go unused "
            "because it is shorter than a chunk of {2} s".format(
                _endtime, stream[0].stats.endtime, process_length))
    return processed_streams


def _quick_copy_trace(trace, deepcopy_data=True):
    """
    Function to quickly copy a trace. Sets values in the traces' and trace
    header's dict directly, circumventing obspy's init functions.
    Speedup: from 37 us to 12 us per trace - 3x faster

    :type trace: :class:`obspy.core.trace.Trace`
    :param trace: Stream to quickly copy
    :type deepcopy_data: bool
    :param deepcopy_data:
        Whether to deepcopy trace data (with `deepcopy_data=False` expect up to
        20 % speedup, but use only when you know that data trace contents will
        not change or affect results). Warning: do not use this option to copy
        traces with processing history or response information.
    :rtype: :class:`obspy.core.trace.Trace`
    return: trace
    """
    new_trace = Trace()
    for key, value in trace.__dict__.items():
        if key == 'stats':
            new_stats = new_trace.stats
            for key_2, value_2 in value.__dict__.items():
                if isinstance(value_2, UTCDateTime):
                    new_stats.__dict__[key_2] = UTCDateTime(
                        ns=value_2.__dict__['_UTCDateTime__ns'])
                else:
                    new_stats.__dict__[key_2] = value_2
        elif deepcopy_data:
            # data needs to be deepcopied (and anything else, to be safe)
            new_trace.__dict__[key] = copy.deepcopy(value)
        else:  # No deepcopy, e.g. for NaN-traces with no effect on results
            new_trace.__dict__[key] = value
    return new_trace


def _quick_copy_stream(stream, deepcopy_data=True):
    """
    Function to quickly copy a stream.
    Speedup for simple trace:
        from 112 us to 44 (35) us per 3-trace stream - 2.8x (3.2x) faster

    Warning: use `deepcopy_data=False` (saves extra ~20 % time) only when the
             changing the data in the stream later does not change results
             (e.g., for NaN-trace or when data array will not be changed).

    This is what takes longest (1 empty trace, total time to copy 27 us):
    copy header: 18 us (vs create new empty header: 683 ns)
    Two points that can speed up copying / creation:
        1. circumvent trace.__init__ and trace.__set_attr__ by setting value
           directly in trace's __dict__
        2. when setting trace header, circumvent that Stats(header) is called
           when header is already a Stats instance

    :type stream: :class:`obspy.core.stream.Stream`
    :param stream: Stream to quickly copy
    :type deepcopy_data: bool
    :param deepcopy_data:
        Whether to deepcopy data (with `deepcopy_data=False` expect up to 20 %
        speedup, but use only when you know that data trace contents will not
        change or affect results).

    :rtype: :class:`obspy.core.stream.Stream`
    return: stream
    """
    new_traces = list()
    for trace in stream:
        new_traces.append(
            _quick_copy_trace(trace, deepcopy_data=deepcopy_data))
    return Stream(new_traces)


def _stream_quick_select(stream, seed_id):
    """
    4x quicker selection of traces in stream by full Seed-ID. Does not support
    wildcards or selection by network/station/location/channel alone.
    """
    net, sta, loc, chan = seed_id.split('.')
    stream = Stream(
        [tr for tr in stream
         if (tr.stats.network == net and
             tr.stats.station == sta and
             tr.stats.location == loc and
             tr.stats.channel == chan)])
    return stream


def _prep_data_for_correlation(stream, templates, template_names=None,
                               force_stream_epoch=True):
    """
    Check that all channels are the same length and that all channels have data
    for both template and stream.

    Works in place on data - will cut to shortest length

    :param stream: Stream to compare data to
    :param templates:
        List of streams that will be forced to have the same channels as stream
    :param template_names:
        List of strings same length as templates
    :type force_stream_epoch: bool
    :param force_stream_epoch:
        Whether to force all channels in stream to cover the same time period

    :return: stream, templates, template_names (if template_names given)
    """
    n_templates = len(templates)
    template_samp_rates = {
        tr.stats.sampling_rate for template in templates for tr in template}
    stream_samp_rates = {tr.stats.sampling_rate for tr in stream}
    samp_rates = template_samp_rates.union(stream_samp_rates)
    assert len(samp_rates) == 1, "Sampling rates differ"
    samp_rate = samp_rates.pop()

    out_stream = Stream()

    named = True
    if template_names is None:
        named = False
        template_names = range(n_templates)

    # Work out shapes.
    stream_start = min([tr.stats.starttime for tr in stream])
    stream_end = max([tr.stats.endtime for tr in stream])
    if force_stream_epoch:
        stream_length = int(samp_rate * (stream_end - stream_start)) + 1
    else:
        stream_length = max([tr.stats.npts for tr in stream])

    template_length = {
        tr.stats.npts for template in templates for tr in template}
    assert len(template_length) == 1, "Template traces not all the same length"
    template_length = template_length.pop()

    stream_ids = {tr.id for tr in stream}

    # Need to ensure that a channel can be in the template multiple times.
    all_template_ids = [
        Counter([tr.id for tr in template]) for template in templates]
    template_ids = {
        stream_id: max(tid.get(stream_id, 0) for tid in all_template_ids)
        for stream_id in stream_ids}
    template_ids = {_id: value for _id, value in template_ids.items() if value}

    seed_ids = sorted(
        [key.split('.') + [i] for key, value in template_ids.items()
         for i in range(value)])
    seed_ids = [('.'.join(seed_id[0:-1]), seed_id[-1]) for seed_id in seed_ids]

    for channel_number, seed_id in enumerate(template_ids.keys()):
        stream_data = np.zeros(stream_length, dtype=np.float32)
        stream_channel = stream.select(id=seed_id)
        if len(stream_channel) > 1:
            msg = f"Multiple channels in continuous data for {seed_id}"
            Logger.error(msg)
            raise NotImplementedError(msg)
        stream_channel = stream_channel[0]
        if stream_channel.stats.npts == stream_length:
            stream_data = stream_channel.data
        else:
            Logger.info('Data for {0} is not as long as needed, '
                        'padding'.format(stream_channel.id))
            if force_stream_epoch:
                start_pad = int(samp_rate * (
                        stream_channel.stats.starttime - stream_start))
                end_pad = stream_length - (
                        start_pad + stream_channel.stats.npts)
                # In some cases there will be one sample missing when sampling
                # time-stamps are not set consistently between channels, this
                # results in start_pad and end_pad being len==0
                if start_pad == 0 and end_pad == 0:
                    Logger.debug("Start and end pad are both zero, padding "
                                 "at one end")
                    if (stream_channel.stats.starttime - stream_start) > (
                       stream_end - stream_channel.stats.endtime):
                        start_pad = int(
                            stream_length - stream_channel.stats.npts)
                    else:
                        end_pad = int(
                            stream_length - stream_channel.stats.npts)
                stream_channel.stats.starttime -= (start_pad / samp_rate)
            else:
                start_pad = 0
                end_pad = stream_length - stream_channel.stats.npts
            if end_pad == 0:
                stream_data[start_pad:] = stream_channel.data
            else:
                stream_data[start_pad:-end_pad] = stream_channel.data
        header = stream_channel.stats.copy()
        header.npts = stream_length
        out_stream += Trace(data=stream_data, header=header)

    # Initialize nan template for speed.
    nan_channel = np.full(template_length, np.nan, dtype=np.float32)
    nan_channel = np.require(nan_channel, requirements=['C_CONTIGUOUS'])
    nan_template = Stream()
    for _seed_id in seed_ids:
        net, sta, loc, chan = _seed_id[0].split('.')
        nan_template += Trace(header=Stats({
            'network': net, 'station': sta, 'location': loc,
            'channel': chan, 'starttime': UTCDateTime(ns=0),
            'npts': template_length, 'sampling_rate': samp_rate}))

    # Remove templates with no matching channels
    filt = np.ones(len(template_names)).astype(bool)
    for i, template in enumerate(templates):
        trace_ids = {tr.id for tr in template}
        if len(trace_ids.intersection(stream_ids)) == 0:
            filt[i] = 0

    _out = dict(zip(
        [_tn for _tn, _filt in zip(template_names, filt) if _filt],
        [_t for _t, _filt in zip(templates, filt) if _filt]))
    flt_templates = list(_out.values())

    if len(_out) != len(templates):
        Logger.debug("Some templates not used due to no matching channels")

    # Ensure that the templates' earliest traces are kept, even if there is no
    # continuous data for them. If this happens, we need to add a NaN-stream to
    # the continuous data to avoid inconsistent detection times.
    n_template_traces = np.array([len(temp) for temp in flt_templates])
    n_stream_traces = sum([n+1 for s, n in seed_ids])
    # These checks are not necessary if all templates will get NaN-traces,
    # because the NaN-traces will save the right starttime for the template.
    nan_stream_ids = list()
    if any(n_template_traces > n_stream_traces):
        earliest_templ_trace_ids = set(
            [template.sort(['starttime'])[0].id for template in flt_templates])
        for earliest_templ_trace_id in earliest_templ_trace_ids:
            if earliest_templ_trace_id not in template_ids:
                nan_stream_ids.append(earliest_templ_trace_id)
                net, sta, loc, chan = earliest_templ_trace_id.split('.')
                nan_template += Trace(header=Stats({
                    'network': net, 'station': sta, 'location': loc,
                    'channel': chan, 'starttime': UTCDateTime(ns=0),
                    'sampling_rate': samp_rate}))
                stream_nan_data = np.full(
                    stream_length, np.nan, dtype=np.float32)
                out_stream += Trace(
                    data=np.ma.masked_array(stream_nan_data, stream_nan_data),
                    header=Stats({
                        'network': net, 'station': sta, 'location': loc,
                        'channel': chan, 'starttime': stream_start,
                        'npts': stream_length, 'sampling_rate': samp_rate}))
                seed_ids.append((earliest_templ_trace_id, 0))

    incomplete_templates = {
        template_name for template_name, template in _out.items() if
        sorted([tr.id for tr in template]) != [tr.id for tr in nan_template]}

    # Fill out the templates with nan channels
    for template_name in incomplete_templates:
        template = _out[template_name]
        template_starttime = min(tr.stats.starttime for tr in template)
        out_template = _quick_copy_stream(nan_template, deepcopy_data=False)

        # Select traces very quickly: assume that trace order does not change,
        # make dict of trace-ids and list of indices and use indices to select
        stream_trace_id_dict = defaultdict(list)
        for n, tr in enumerate(template.traces):
            stream_trace_id_dict[tr.id].append(n)

        for channel_number, _seed_id in enumerate(seed_ids):
            seed_id, channel_index = _seed_id
            # Select all traces with same seed_id, based on indices for
            # corresponding traces stored in stream_trace_id_dict
            # Much quicker than: template_channel = template.select(id=seed_id)
            template_channel = Stream([
                template.traces[idx] for idx in stream_trace_id_dict[seed_id]])
            if len(template_channel) <= channel_index:
                # out_template[channel_number].data = nan_channel  # quicker:
                out_template.traces[channel_number].__dict__[
                    'data'] = np.copy(nan_channel)
                out_template.traces[channel_number].stats.__dict__[
                    'npts'] = template_length
                out_template.traces[channel_number].stats.__dict__[
                    'starttime'] = template_starttime
                out_template.traces[channel_number].stats.__dict__[
                    'endtime'] = UTCDateTime(ns=int(
                        round(template_starttime.ns
                              + (template_length / samp_rate) * 1e9)))
            else:
                out_template.traces[channel_number] = template_channel.traces[
                    channel_index]

        # If a template-trace matches a NaN-trace in the stream , then set
        # template-trace to NaN so that this trace does not appear in channel-
        # list of detections.
        if len(nan_stream_ids) > 0:
            for tr in out_template:
                if tr.id in nan_stream_ids:
                    tr.data = nan_channel
        _out.update({template_name: out_template})

    out_templates = list(_out.values())
    out_template_names = list(_out.keys())

    if named:
        return out_stream, out_templates, out_template_names
    return out_stream, out_templates


def shortproc(st, lowcut, highcut, filt_order, samp_rate, parallel=False,
              num_cores=False, starttime=None, endtime=None,
              seisan_chan_names=False, fill_gaps=True, ignore_length=False,
              ignore_bad_data=False, fft_threads=1):
    """
    Deprecated
    """
    Logger.warning("Shortproc is depreciated after 0.4.4 and will "
                   "be removed in a future version. Use multi_process"
                   " instead")
    st = multi_process(
        st=st, lowcut=lowcut, highcut=highcut, filt_order=filt_order,
        samp_rate=samp_rate, parallel=parallel, num_cores=num_cores,
        starttime=starttime, endtime=endtime, daylong=False,
        seisan_chan_names=seisan_chan_names, fill_gaps=fill_gaps,
        ignore_length=ignore_length, ignore_bad_data=ignore_bad_data)
    return st


def dayproc(st, lowcut, highcut, filt_order, samp_rate, starttime,
            parallel=True, num_cores=False, ignore_length=False,
            seisan_chan_names=False, fill_gaps=True, ignore_bad_data=False,
            fft_threads=1):
    """
    Deprecated
    """
    Logger.warning("dayproc is depreciated after 0.4.4 and will be "
                   "removed in a future version. Use multi_process instead")
    st = multi_process(
        st=st, lowcut=lowcut, highcut=highcut, filt_order=filt_order,
        samp_rate=samp_rate, parallel=parallel, num_cores=num_cores,
        starttime=starttime, endtime=None, daylong=True,
        seisan_chan_names=seisan_chan_names, fill_gaps=fill_gaps,
        ignore_length=ignore_length, ignore_bad_data=ignore_bad_data)
    return st


def process(tr, lowcut, highcut, filt_order, samp_rate,
            starttime=False, clip=False, length=86400,
            seisan_chan_names=False, ignore_length=False, fill_gaps=True,
            ignore_bad_data=False, fft_threads=1):
    """
    Deprecated
    """
    Logger.warning("process is depreciated after 0.4.4 and will be removed "
                   "in a future version. Use multi_process instead")
    if length == 86400:
        daylong = True
    else:
        daylong = False

    endtime = None
    if clip:
        if not starttime:
            starttime = tr.stats.starttime
        elif not isinstance(starttime, UTCDateTime):
            starttime = UTCDateTime(starttime)
        endtime = starttime + length
    st = multi_process(
        st=tr, lowcut=lowcut, highcut=highcut, filt_order=filt_order,
        samp_rate=samp_rate, parallel=False, num_cores=1,
        starttime=starttime, endtime=endtime, daylong=daylong,
        seisan_chan_names=seisan_chan_names, fill_gaps=fill_gaps,
        ignore_length=ignore_length, ignore_bad_data=ignore_bad_data)
    return st


if __name__ == "__main__":
    import doctest
    doctest.testmod()<|MERGE_RESOLUTION|>--- conflicted
+++ resolved
@@ -684,7 +684,6 @@
         return data
     # Need to work with numpy objects to release the GIL
     npts = data.shape[0]
-<<<<<<< HEAD
     Logger.debug(f"Running resample for {_id} with {npts} data points")
     Logger.info(f"{_id}: delta={delta}, factor={factor}, "
                 f"sampling_rate out={sampling_rate}")
@@ -694,12 +693,6 @@
     _floater = np.float32
     data = data.astype(_floater)
     df = _floater(1.0) / (npts * delta)
-=======
-    if npts == 0:
-        Logger.debug("Data of zero length found. Not resampling")
-        return data
-    df = np.float32(1.0) / (npts * delta)
->>>>>>> 304d6e83
     num = np.int32(npts / factor)
     d_large_f = _floater(1.0) / num * sampling_rate
 
