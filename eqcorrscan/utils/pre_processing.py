"""
Utilities module whose functions are designed to do the basic processing of
the data using obspy modules (which also rely on scipy and numpy).

:copyright:
    EQcorrscan developers.

:license:
    GNU Lesser General Public License, Version 3
    (https://www.gnu.org/copyleft/lesser.html)
"""
from __future__ import absolute_import
from __future__ import division
from __future__ import print_function
from __future__ import unicode_literals

import numpy as np
import logging
import datetime as dt

from multiprocessing import Pool, cpu_count

from obspy import Stream, Trace, UTCDateTime
from obspy.signal.filter import bandpass, lowpass, highpass


Logger = logging.getLogger(__name__)


def _check_daylong(tr):
    """
    Check the data quality of the daylong file.

    Check to see that the day isn't just zeros, with large steps, if it is
    then the resampling will hate it.

    :type tr: obspy.core.trace.Trace
    :param tr: Trace to check if the data are daylong.

    :return quality (simply good or bad)
    :rtype: bool

    .. rubric:: Example

    >>> from obspy import read
    >>> from eqcorrscan.utils.pre_processing import _check_daylong
    >>> # Get the path to the test data
    >>> import eqcorrscan
    >>> import os
    >>> TEST_PATH = os.path.dirname(eqcorrscan.__file__) + '/tests/test_data'
    >>> st = read(TEST_PATH + '/WAV/TEST_/' +
    ...           '2013-09-01-0410-35.DFDPC_024_00')
    >>> _check_daylong(st[0])
    True
    """
    if len(np.nonzero(tr.data)[0]) < 0.5 * len(tr.data):
        qual = False
    else:
        qual = True
    return qual


def shortproc(st, lowcut, highcut, filt_order, samp_rate, parallel=False,
              num_cores=False, starttime=None, endtime=None,
              seisan_chan_names=False, fill_gaps=True):
    """
    Basic function to bandpass and downsample.

    Works in place on data.  This is employed to ensure all parts of the
    data are processed in the same way.

    :type st: obspy.core.stream.Stream
    :param st: Stream to process
    :type lowcut: float
    :param lowcut: Low cut for bandpass in Hz
    :type highcut: float
    :param highcut: High cut for bandpass in Hz
    :type filt_order: int
    :param filt_order: Number of corners for bandpass filter
    :type samp_rate: float
    :param samp_rate: Sampling rate desired in Hz
    :type parallel: bool
    :param parallel:
        Set to True to process traces in parallel, for small numbers of traces
        this is often slower than serial processing, defaults to False
    :type num_cores: int
    :param num_cores:
        Control the number of cores for parallel processing, if set to False
        then this will use all the cores available.
    :type starttime: obspy.core.utcdatetime.UTCDateTime
    :param starttime:
        Desired data start time, will trim to this before processing
    :type endtime: obspy.core.utcdatetime.UTCDateTime
    :param endtime:
        Desired data end time, will trim to this before processing
    :type seisan_chan_names: bool
    :param seisan_chan_names:
        Whether channels are named like seisan channels (which are two letters
        rather than SEED convention of three) - defaults to True.
    :type fill_gaps: bool
    :param fill_gaps: Whether to pad any gaps found with zeros or not.

    :return: Processed stream
    :rtype: :class:`obspy.core.stream.Stream`

    .. note::
        If your data contain gaps you should *NOT* fill those gaps before
        using the pre-process functions. The pre-process functions will fill
        the gaps internally prior to processing, process the data, then re-fill
        the gaps with zeros to ensure correlations are not incorrectly
        calculated within gaps. If your data have gaps you should pass a merged
        stream without the `fill_value` argument (e.g.: `st = st.merge()`).

    .. warning::
        If you intend to use this for processing templates you should consider
        how resampling will impact your cross-correlations. Minor differences
        in resampling between day-long files (which you are likely to use for
        continuous detection) and shorter files will reduce your
        cross-correlations!

    .. rubric:: Example, bandpass

    >>> from obspy import read
    >>> from eqcorrscan.utils.pre_processing import shortproc
    >>> # Get the path to the test data
    >>> import eqcorrscan
    >>> import os
    >>> TEST_PATH = os.path.dirname(eqcorrscan.__file__) + '/tests/test_data'
    >>> st = read(TEST_PATH + '/WAV/TEST_/2013-09-01-0410-35.DFDPC_024_00')
    >>> st = shortproc(st=st, lowcut=2, highcut=9, filt_order=3, samp_rate=20,
    ...                parallel=True, num_cores=2)
    >>> print(st[0])
    AF.LABE..SHZ | 2013-09-01T04:10:35.700000Z - 2013-09-01T04:12:05.650000Z \
| 20.0 Hz, 1800 samples

    .. rubric:: Example, low-pass

    >>> from obspy import read
    >>> from eqcorrscan.utils.pre_processing import shortproc
    >>> # Get the path to the test data
    >>> import eqcorrscan
    >>> import os
    >>> TEST_PATH = os.path.dirname(eqcorrscan.__file__) + '/tests/test_data'
    >>> st = read(TEST_PATH + '/WAV/TEST_/2013-09-01-0410-35.DFDPC_024_00')
    >>> st = shortproc(st=st, lowcut=None, highcut=9, filt_order=3,
    ...                samp_rate=20)
    >>> print(st[0])
    AF.LABE..SHZ | 2013-09-01T04:10:35.700000Z - 2013-09-01T04:12:05.650000Z \
| 20.0 Hz, 1800 samples

    .. rubric:: Example, high-pass

    >>> from obspy import read
    >>> from eqcorrscan.utils.pre_processing import shortproc
    >>> # Get the path to the test data
    >>> import eqcorrscan
    >>> import os
    >>> TEST_PATH = os.path.dirname(eqcorrscan.__file__) + '/tests/test_data'
    >>> st = read(TEST_PATH + '/WAV/TEST_/2013-09-01-0410-35.DFDPC_024_00')
    >>> st = shortproc(st=st, lowcut=2, highcut=None, filt_order=3,
    ...                samp_rate=20)
    >>> print(st[0])
    AF.LABE..SHZ | 2013-09-01T04:10:35.700000Z - 2013-09-01T04:12:05.650000Z \
| 20.0 Hz, 1800 samples
    """
    if isinstance(st, Trace):
        tracein = True
        st = Stream(st)
    else:
        tracein = False
    # Add sanity check for filter
    if highcut and highcut >= 0.5 * samp_rate:
        raise IOError('Highcut must be lower than the nyquist')
<<<<<<< HEAD
=======
    if debug > 4:
        parallel = False
    length = None
    clip = False
>>>>>>> f5ff5e32
    if starttime is not None and endtime is not None:
        for tr in st:
            tr.trim(starttime, endtime)
            if len(tr.data) == ((endtime - starttime) *
                                tr.stats.sampling_rate) + 1:
                tr.data = tr.data[1:len(tr.data)]
        length = endtime - starttime
        clip = True
    elif starttime:
        for tr in st:
            tr.trim(starttime=starttime)
    elif endtime:
        for tr in st:
            tr.trim(endtime=endtime)
    for tr in st:
        if len(tr.data) == 0:
            st.remove(tr)
            Logger.warning('No data for {0} after trim'.format(tr.id))
    if parallel:
        if not num_cores:
            num_cores = cpu_count()
        if num_cores > len(st):
            num_cores = len(st)
        pool = Pool(processes=num_cores)
        results = [pool.apply_async(process, (tr,), {
            'lowcut': lowcut, 'highcut': highcut, 'filt_order': filt_order,
<<<<<<< HEAD
            'samp_rate': samp_rate, 'starttime': False,
            'clip': False, 'seisan_chan_names': seisan_chan_names,
            'fill_gaps': fill_gaps})
=======
            'samp_rate': samp_rate, 'debug': debug, 'starttime': starttime,
            'clip': clip, 'seisan_chan_names': seisan_chan_names,
            'fill_gaps': fill_gaps, 'length': length})
>>>>>>> f5ff5e32
                   for tr in st]
        pool.close()
        try:
            stream_list = [p.get() for p in results]
        except KeyboardInterrupt as e:  # pragma: no cover
            pool.terminate()
            raise e
        pool.join()
        st = Stream(stream_list)
    else:
        for i, tr in enumerate(st):
            st[i] = process(
                tr=tr, lowcut=lowcut, highcut=highcut, filt_order=filt_order,
<<<<<<< HEAD
                samp_rate=samp_rate, starttime=False, clip=False,
                seisan_chan_names=seisan_chan_names, fill_gaps=fill_gaps)
=======
                samp_rate=samp_rate, debug=debug, starttime=starttime,
                clip=clip, seisan_chan_names=seisan_chan_names,
                fill_gaps=fill_gaps, length=length)
>>>>>>> f5ff5e32
    if tracein:
        st.merge()
        return st[0]
    return st


def dayproc(st, lowcut, highcut, filt_order, samp_rate, starttime,
            parallel=True, num_cores=False, ignore_length=False,
            seisan_chan_names=False, fill_gaps=True):
    """
    Wrapper for dayproc to parallel multiple traces in a stream.

    Works in place on data.  This is employed to ensure all parts of the data \
    are processed in the same way.

    :type st: obspy.core.stream.Stream
    :param st: Stream to process (can be trace).
    :type lowcut: float
    :param lowcut: Low cut in Hz for bandpass.
    :type highcut: float
    :param highcut: High cut in Hz for bandpass.
    :type filt_order: int
    :param filt_order: Corners for bandpass.
    :type samp_rate: float
    :param samp_rate: Desired sampling rate in Hz.
    :type starttime: obspy.core.utcdatetime.UTCDateTime
    :param starttime: Desired start-date of trace.
    :type parallel: bool
    :param parallel:
        Set to True to process traces in parallel, this is often faster than
        serial processing of traces: defaults to True.
    :type num_cores: int
    :param num_cores:
        Control the number of cores for parallel processing, if set to False
        then this will use all the cores.
    :type ignore_length: bool
    :param ignore_length: See warning below.
    :type seisan_chan_names: bool
    :param seisan_chan_names:
        Whether channels are named like seisan channels (which are two letters
        rather than SEED convention of three) - defaults to True.
    :type fill_gaps: bool
    :param fill_gaps: Whether to pad any gaps found with zeros or not.

    :return: Processed stream.
    :rtype: :class:`obspy.core.stream.Stream`

    .. note::
        If your data contain gaps you should *NOT* fill those gaps before
        using the pre-process functions. The pre-process functions will fill
        the gaps internally prior to processing, process the data, then re-fill
        the gaps with zeros to ensure correlations are not incorrectly
        calculated within gaps. If your data have gaps you should pass a merged
        stream without the `fill_value` argument (e.g.: `st = st.merge()`).

    .. warning::
        Will fail if data are less than 19.2 hours long - this number is
        arbitrary and is chosen to alert the user to the dangers of padding
        to day-long, if you don't care you can ignore this error by setting
        `ignore_length=True`. Use this option at your own risk!  It will also
        warn any-time it has to pad data - if you see strange artifacts in your
        detections, check whether the data have gaps.

    .. rubric:: Example

    >>> import obspy
    >>> if int(obspy.__version__.split('.')[0]) >= 1:
    ...     from obspy.clients.fdsn import Client
    ... else:
    ...     from obspy.fdsn import Client
    >>> from obspy import UTCDateTime
    >>> from eqcorrscan.utils.pre_processing import dayproc
    >>> client = Client('NCEDC')
    >>> t1 = UTCDateTime(2012, 3, 26)
    >>> t2 = t1 + 86400
    >>> bulk_info = [('BP', 'JCNB', '40', 'SP1', t1, t2)]
    >>> st = client.get_waveforms_bulk(bulk_info)
    >>> st_keep = st.copy()  # Copy the stream for later examples
    >>> # Example of bandpass filtering
    >>> st = dayproc(st=st, lowcut=2, highcut=9, filt_order=3, samp_rate=20,
    ...              starttime=t1, parallel=True, num_cores=2)
    >>> print(st[0])
    BP.JCNB.40.SP1 | 2012-03-26T00:00:00.000000Z - 2012-03-26T23:59:59.\
950000Z | 20.0 Hz, 1728000 samples
    >>> # Example of lowpass filtering
    >>> st = dayproc(st=st, lowcut=None, highcut=9, filt_order=3, samp_rate=20,
    ...              starttime=t1, parallel=True, num_cores=2)
    >>> print(st[0])
    BP.JCNB.40.SP1 | 2012-03-26T00:00:00.000000Z - 2012-03-26T23:59:59.\
950000Z | 20.0 Hz, 1728000 samples
    >>> # Example of highpass filtering
    >>> st = dayproc(st=st, lowcut=2, highcut=None, filt_order=3, samp_rate=20,
    ...              starttime=t1, parallel=True, num_cores=2)
    >>> print(st[0])
    BP.JCNB.40.SP1 | 2012-03-26T00:00:00.000000Z - 2012-03-26T23:59:59.\
950000Z | 20.0 Hz, 1728000 samples
    """
    # Add sanity check for filter
    if isinstance(st, Trace):
        st = Stream(st)
        tracein = True
    else:
        tracein = False
    if highcut and highcut >= 0.5 * samp_rate:
        raise IOError('Highcut must be lower than the nyquist')
    # Set the start-time to a day start - cope with
    if starttime is None:
        startdates = []
        for tr in st:
            if abs(tr.stats.starttime - (UTCDateTime(
                    tr.stats.starttime.date) + 86400)) < tr.stats.delta:
                # If the trace starts within 1 sample of the next day, use the
                # next day as the startdate
                startdates.append((tr.stats.starttime + 86400).date)
                Logger.warning(
                    '{0} starts within 1 sample of the next day, using this '
                    'time {1}'.format(
                        tr.id, (tr.stats.starttime + 86400).date))
            else:
                startdates.append(tr.stats.starttime.date)
        # Check that all traces start on the same date...
        if not len(set(startdates)) == 1:
            raise NotImplementedError('Traces start on different days')
        starttime = UTCDateTime(startdates[0])
    if parallel:
        if not num_cores:
            num_cores = cpu_count()
        if num_cores > len(st):
            num_cores = len(st)
        pool = Pool(processes=num_cores)
        results = [pool.apply_async(process, (tr,), {
            'lowcut': lowcut, 'highcut': highcut, 'filt_order': filt_order,
            'samp_rate': samp_rate, 'starttime': starttime, 'clip': True,
            'ignore_length': ignore_length, 'length': 86400,
            'seisan_chan_names': seisan_chan_names, 'fill_gaps': fill_gaps})
                   for tr in st]
        pool.close()
        try:
            stream_list = [p.get() for p in results]
        except KeyboardInterrupt as e:  # pragma: no cover
            pool.terminate()
            raise e
        pool.join()
        st = Stream(stream_list)
    else:
        for i, tr in enumerate(st):
            st[i] = process(
                tr=tr, lowcut=lowcut, highcut=highcut, filt_order=filt_order,
                samp_rate=samp_rate, starttime=starttime, clip=True,
                length=86400, ignore_length=ignore_length,
                seisan_chan_names=seisan_chan_names, fill_gaps=fill_gaps)
    for tr in st:
        if len(tr.data) == 0:
            st.remove(tr)
    if tracein:
        st.merge()
        return st[0]
    return st


def process(tr, lowcut, highcut, filt_order, samp_rate,
            starttime=False, clip=False, length=86400,
            seisan_chan_names=False, ignore_length=False, fill_gaps=True):
    """
    Basic function to process data, usually called by dayproc or shortproc.

    Functionally, this will bandpass, downsample and check headers and length
    of trace to ensure files start when they should and are the correct length.
    This is a simple wrapper on obspy functions, we include it here to provide
    a system to ensure all parts of the dataset are processed in the same way.

    .. note:: Usually this function is called via dayproc or shortproc.

    :type tr: obspy.core.trace.Trace
    :param tr: Trace to process
    :type lowcut: float
    :param lowcut: Low cut in Hz, if set to None and highcut is set, will use \
        a lowpass filter.
    :type highcut: float
    :param highcut: High cut in Hz, if set to None and lowcut is set, will \
        use a highpass filter.
    :type filt_order: int
    :param filt_order: Number of corners for filter.
    :type samp_rate: float
    :param samp_rate: Desired sampling rate in Hz.
    :type starttime: obspy.core.utcdatetime.UTCDateTime
    :param starttime: Desired start of trace
    :type clip: bool
    :param clip: Whether to expect, and enforce a set length of data or not.
    :type length: float
    :param length: Use to set a fixed length for data from the given starttime.
    :type seisan_chan_names: bool
    :param seisan_chan_names:
        Whether channels are named like seisan channels (which are two letters
        rather than SEED convention of three) - defaults to True.
    :type ignore_length: bool
    :param ignore_length: See warning in dayproc.
    :type fill_gaps: bool
    :param fill_gaps: Whether to pad any gaps found with zeros or not.

    :return: Processed trace.
    :type: :class:`obspy.core.stream.Trace`

    .. note::
        If your data contain gaps you should *NOT* fill those gaps before
        using the pre-process functions. The pre-process functions will fill
        the gaps internally prior to processing, process the data, then re-fill
        the gaps with zeros to ensure correlations are not incorrectly
        calculated within gaps. If your data have gaps you should pass a merged
        stream without the `fill_value` argument (e.g.: `tr = tr.merge()`).
    """
    # Add sanity check
    if highcut and highcut >= 0.5 * samp_rate:
        raise IOError('Highcut must be lower than the nyquist')

    # Define the start-time
    if starttime:
        # Be nice and allow a datetime object.
        if isinstance(starttime, dt.date) or isinstance(starttime,
                                                        dt.datetime):
            starttime = UTCDateTime(starttime)

    Logger.debug('Working on: {0}'.format(tr.id))
    # Check if the trace is gappy and pad if it is.
    gappy = False
    if isinstance(tr.data, np.ma.MaskedArray):
        gappy = True
        gaps, tr = _fill_gaps(tr)
    # Do a brute force quality check
    qual = _check_daylong(tr)
    if not qual:
        msg = ("Data have more zeros than actual data, please check the raw",
               " data set-up and manually sort it: " + tr.stats.station + "." +
               tr.stats.channel)
        raise ValueError(msg)
    tr = tr.detrend('simple')
    # Detrend data before filtering
    Logger.debug('I have {0} data points for {1} before processing'.format(
        tr.stats.npts, tr.id))

    # Sanity check to ensure files are daylong
    padded = False
    if clip:
        tr = tr.trim(starttime, starttime + length, nearest_sample=True)
    if float(tr.stats.npts / tr.stats.sampling_rate) != length and clip:
        Logger.info(
            'Data for {0} are not of daylong length, will zero pad'.format(
                tr.id))
        if tr.stats.endtime - tr.stats.starttime < 0.8 * length\
           and not ignore_length:
            raise NotImplementedError(
                "Data for {0}.{1} is {2:.2f} seconds long, which is less than "
                "80 percent of the desired length ({3} seconds), will not "
                "pad".format(
                    tr.stats.station, tr.stats.channel,
                    tr.stats.endtime - tr.stats.starttime, length))
        # trim, then calculate length of any pads required
        pre_pad_secs = tr.stats.starttime - starttime
        post_pad_secs = (starttime + length) - tr.stats.endtime
        if pre_pad_secs > 0 or post_pad_secs > 0:
            padded = True
            pre_pad = np.zeros(int(pre_pad_secs * tr.stats.sampling_rate))
            post_pad = np.zeros(int(post_pad_secs * tr.stats.sampling_rate))
            Logger.debug(str(tr))
            Logger.debug("Padding to day long with {0} s before and {1} s "
                         "at end".format(pre_pad_secs, post_pad_secs))
            tr.data = np.concatenate([pre_pad, tr.data, post_pad])
            # Use this rather than the expected pad because of rounding samples
            tr.stats.starttime -= len(pre_pad) * tr.stats.delta
            Logger.debug(str(tr))
        # If there is one sample too many after this remove the first one
        # by convention
        if len(tr.data) == (length * tr.stats.sampling_rate) + 1:
            tr.data = tr.data[1:len(tr.data)]
        if not tr.stats.sampling_rate * length == tr.stats.npts:
                raise ValueError('Data are not daylong for ' +
                                 tr.stats.station + '.' + tr.stats.channel)
        Logger.debug(
            'I now have {0} data points after enforcing length'.format(
                tr.stats.npts))
    # Check sampling rate and resample
    if tr.stats.sampling_rate != samp_rate:
        Logger.debug('Resampling')
        tr.resample(samp_rate)
    # Filtering section
    tr = tr.detrend('simple')    # Detrend data again before filtering
    if highcut and lowcut:
        Logger.debug('Bandpassing')
        tr.data = bandpass(tr.data, lowcut, highcut,
                           tr.stats.sampling_rate, filt_order, True)
    elif highcut:
        Logger.debug('Lowpassing')
        tr.data = lowpass(tr.data, highcut, tr.stats.sampling_rate,
                          filt_order, True)
    elif lowcut:
        Logger.debug('Highpassing')
        tr.data = highpass(tr.data, lowcut, tr.stats.sampling_rate,
                           filt_order, True)
    else:
        Logger.warning('No filters applied')
    # Account for two letter channel names in s-files and therefore templates
    if seisan_chan_names:
        tr.stats.channel = tr.stats.channel[0] + tr.stats.channel[-1]

    if padded:
        Logger.debug("Reapplying zero pads post processing")
        Logger.debug(str(tr))
        pre_pad = np.zeros(int(pre_pad_secs * tr.stats.sampling_rate))
        post_pad = np.zeros(int(post_pad_secs * tr.stats.sampling_rate))
        pre_pad_len = len(pre_pad)
        post_pad_len = len(post_pad)
        Logger.debug(
            "Taking only valid data between {0} and {1} samples".format(
                pre_pad_len, tr.stats.npts - post_pad_len))
        # Re-apply the pads, taking only the data section that was valid
        tr.data = np.concatenate(
            [pre_pad, tr.data[pre_pad_len: len(tr.data) - post_pad_len],
             post_pad])
        Logger.debug(str(tr))
    # Sanity check to ensure files are daylong
    if float(tr.stats.npts / tr.stats.sampling_rate) != length and clip:
        Logger.info(
            'Data for {0} are not of daylong length, will zero pad'.format(
                tr.id))
        # Use obspy's trim function with zero padding
        tr = tr.trim(starttime, starttime + length, pad=True, fill_value=0,
                     nearest_sample=True)
        # If there is one sample too many after this remove the last one
        # by convention
        if len(tr.data) == (length * tr.stats.sampling_rate) + 1:
            tr.data = tr.data[1:len(tr.data)]
        if not tr.stats.sampling_rate * length == tr.stats.npts:
                raise ValueError('Data are not daylong for ' +
                                 tr.stats.station + '.' + tr.stats.channel)
    # Replace the gaps with zeros
    if gappy:
        tr = _zero_pad_gaps(tr, gaps, fill_gaps=fill_gaps)
    return tr


def _zero_pad_gaps(tr, gaps, fill_gaps=True):
    """
    Replace padded parts of trace with zeros.

    Will cut around gaps, detrend, then pad the gaps with zeros.

    :type tr: :class:`osbpy.core.stream.Trace`
    :param tr: A trace that has had the gaps padded
    :param gaps: List of dict of start-time and end-time as UTCDateTime objects
    :type gaps: list

    :return: :class:`obspy.core.stream.Trace`
    """
    start_in, end_in = (tr.stats.starttime, tr.stats.endtime)
    for gap in gaps:
        stream = Stream()
        if gap['starttime'] > tr.stats.starttime:
            stream += tr.slice(tr.stats.starttime, gap['starttime']).copy()
        if gap['endtime'] < tr.stats.endtime:
            # Note this can happen when gaps are calculated for a trace that
            # is longer than `length`, e.g. gaps are calculated pre-trim.
            stream += tr.slice(gap['endtime'], tr.stats.endtime).copy()
        tr = stream.merge()[0]
    if fill_gaps:
        tr = tr.split()
        tr = tr.detrend()
        tr = tr.merge(fill_value=0)[0]
        # Need to check length - if a gap happened overlapping the end or start
        #  of the trace this will be lost.
        if tr.stats.starttime != start_in:
            # pad with zeros
            tr.data = np.concatenate(
                [np.zeros(int(tr.stats.starttime - start_in)), tr.data])
            tr.stats.starttime = start_in
        if tr.stats.endtime != end_in:
            tr.data = np.concatenate(
                [tr.data, np.zeros(int(end_in - tr.stats.endtime))])
    return tr


def _fill_gaps(tr):
    """
    Interpolate through gaps and work-out where gaps are.

    :param tr: Gappy trace (e.g. tr.data is np.ma.MaskedArray)
    :type tr: `obspy.core.stream.Trace`

    :return: gaps, trace, where gaps is a list of dict
    """
    tr = tr.split()
    gaps = tr.get_gaps()
    tr = tr.detrend().merge(fill_value=0)[0]
    gaps = [{'starttime': gap[4], 'endtime': gap[5]} for gap in gaps]
    return gaps, tr


if __name__ == "__main__":
    import doctest
    doctest.testmod()<|MERGE_RESOLUTION|>--- conflicted
+++ resolved
@@ -171,13 +171,8 @@
     # Add sanity check for filter
     if highcut and highcut >= 0.5 * samp_rate:
         raise IOError('Highcut must be lower than the nyquist')
-<<<<<<< HEAD
-=======
-    if debug > 4:
-        parallel = False
     length = None
     clip = False
->>>>>>> f5ff5e32
     if starttime is not None and endtime is not None:
         for tr in st:
             tr.trim(starttime, endtime)
@@ -204,15 +199,9 @@
         pool = Pool(processes=num_cores)
         results = [pool.apply_async(process, (tr,), {
             'lowcut': lowcut, 'highcut': highcut, 'filt_order': filt_order,
-<<<<<<< HEAD
-            'samp_rate': samp_rate, 'starttime': False,
-            'clip': False, 'seisan_chan_names': seisan_chan_names,
-            'fill_gaps': fill_gaps})
-=======
-            'samp_rate': samp_rate, 'debug': debug, 'starttime': starttime,
+            'samp_rate': samp_rate, 'starttime': starttime,
             'clip': clip, 'seisan_chan_names': seisan_chan_names,
             'fill_gaps': fill_gaps, 'length': length})
->>>>>>> f5ff5e32
                    for tr in st]
         pool.close()
         try:
@@ -226,14 +215,9 @@
         for i, tr in enumerate(st):
             st[i] = process(
                 tr=tr, lowcut=lowcut, highcut=highcut, filt_order=filt_order,
-<<<<<<< HEAD
-                samp_rate=samp_rate, starttime=False, clip=False,
-                seisan_chan_names=seisan_chan_names, fill_gaps=fill_gaps)
-=======
-                samp_rate=samp_rate, debug=debug, starttime=starttime,
+                samp_rate=samp_rate, starttime=starttime,
                 clip=clip, seisan_chan_names=seisan_chan_names,
                 fill_gaps=fill_gaps, length=length)
->>>>>>> f5ff5e32
     if tracein:
         st.merge()
         return st[0]
