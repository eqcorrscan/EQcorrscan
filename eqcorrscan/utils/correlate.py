"""
Correlation functions for multi-channel cross-correlation of seismic data.

Various routines used mostly for testing, including links to a compiled
routine using FFTW, a Numpy fft routine which uses bottleneck for normalisation
and a compiled time-domain routine. These have varying levels of efficiency,
both in terms of overall speed, and in memory usage.  The time-domain is the
most memory efficient but slowest routine (although fast for small cases of
less than a few hundred correlations), the Numpy routine is fast, but memory
inefficient due to a need to store large double-precision arrays for
normalisation.  The fftw compiled routine is faster and more memory efficient
than the Numpy routine.

:copyright:
    EQcorrscan developers.

:license:
    GNU Lesser General Public License, Version 3
    (https://www.gnu.org/copyleft/lesser.html)
"""
import contextlib
import copy
import ctypes
import os
import logging
from multiprocessing import Pool as ProcessPool, cpu_count
from multiprocessing.pool import ThreadPool

import numpy as np
import math
from packaging import version

from eqcorrscan.utils.libnames import _load_cdll
from eqcorrscan.utils import FMF_INSTALLED
from eqcorrscan.utils.pre_processing import _stream_quick_select


Logger = logging.getLogger(__name__)

# This is for building docs on readthedocs, which has an old version of
# scipy - without this, this module cannot be imported, which breaks the docs
# Instead we define a dummy function that returns what it is given.
READ_THE_DOCS = os.environ.get('READTHEDOCS', None) == 'True'
if not READ_THE_DOCS:
    from scipy.fftpack.helper import next_fast_len
else:
    def next_fast_len(a):
        return a

XCOR_FUNCS = {}  # cache of functions for doing cross correlations

# methods added to each xcorr func registered
# these implement the stream interface
XCORR_STREAM_METHODS = ('multithread', 'multiprocess', 'concurrent',
                        'stream_xcorr')

# these implement the array interface
XCOR_ARRAY_METHODS = ('array_xcorr')

# Gain shift for low-variance stabilization
MULTIPLIER = 1e8

# Minimum version for compatible correlations from Fast Matched Filter
MIN_FMF_VERSION = version.parse("1.4.0")


class CorrelationError(Exception):
    """ Error handling for correlation functions. """

    def __init__(self, value):
        """ Raise error.

        .. rubric:: Example

        >>> CorrelationError("Something happened")
        Something happened
        """
        self.value = value

    def __repr__(self):
        """ Print error value.

        .. rubric:: Example

        >>> print(CorrelationError("Error").__repr__())
        Error
        """
        return self.value

    def __str__(self):
        """ Print otherwise

        .. rubric:: Example

        >>> print(CorrelationError("Error"))
        Error
        """
        return self.value


# ------------------ Context manager for switching out default
class _Context:
    """ class for permanently or temporarily changing items in a dict """

    def __init__(self, cache, value_to_switch):
        """
        :type cache: dict
        :param cache: A dict to store values in
        :type value_to_switch: str
        :param value_to_switch:
            The key in cache to switch based on different contexts
        """
        self.cache = cache
        self.value_to_switch = value_to_switch
        self.previous_value = None

    def __call__(self, new_value, *args, **kwargs):
        """ # TODO change docs if this ever becomes general use
        Set a new value for the default xcorr function.

        This function can be called directly to permanently change the
        default normxcorr function or it may be used as a context manager
        to only modify it temporarily.

        :param new_value:
        :return:
        """
        self.previous_value = copy.deepcopy(
            self.cache.get(self.value_to_switch))
        self.cache[self.value_to_switch] = get_array_xcorr(new_value)
        return self

    def __enter__(self):
        pass

    def __exit__(self, exc_type, exc_val, exc_tb):
        self.revert()

    def __repr__(self):
        """ this hides the fact _Context instance are returned after calls """
        name = self.cache[self.value_to_switch].__str__()
        if hasattr(self.cache[self.value_to_switch], '__name__'):
            name = self.cache[self.value_to_switch].__name__
        out_str = ("%s changed to %s" % (self.value_to_switch, name))
        return out_str

    def revert(self):
        """ revert the default xcorr function to previous value """
        # Have to use the previous value as this may contain some custom
        # stream_xcorr functions
        self.cache[self.value_to_switch] = self.previous_value


set_xcorr = _Context(XCOR_FUNCS, 'default')


# ---------------------- generic concurrency functions

@contextlib.contextmanager
def pool_boy(Pool, traces, **kwargs):
    """
    A context manager for handling the setup and cleanup of a pool object.

    :param Pool: any Class (not instance) that implements the multiprocessing
        Pool interface
    :param traces: The number of traces to process
    :type traces: int
    """
    # All parallel processing happens on a per-trace basis, we shouldn't create
    # more workers than there are traces
    n_cores = kwargs.get('cores', cpu_count())
    if n_cores is None:
        n_cores = cpu_count()
    if n_cores > traces:
        n_cores = traces
    pool = Pool(n_cores)
    yield pool
    pool.close()
    pool.join()


def _pool_normxcorr(templates, stream, stack, pool, func, *args, **kwargs):
    chans = [[] for _i in range(len(templates))]
    array_dict_tuple = _get_array_dicts(templates, stream, stack=stack)
    stream_dict, template_dict, pad_dict, weight_dict, seed_ids = array_dict_tuple
    # get parameter iterator
    params = (
        (template_dict[sid], stream_dict[sid], pad_dict[sid], weight_dict[sid])
        for sid in seed_ids)
    # get cc results and used chans into their own lists
    results = [pool.apply_async(func, param) for param in params]
    try:
        xcorrs, tr_chans = zip(*(res.get() for res in results))
    except KeyboardInterrupt as e:  # pragma: no cover
        pool.terminate()
        raise e
    if stack:
        cccsums = np.sum(xcorrs, axis=0)
    else:
        cccsums = np.asarray(xcorrs).swapaxes(0, 1)
    no_chans = np.sum(np.array(tr_chans).astype(int), axis=0)
    for seed_id, tr_chan in zip(seed_ids, tr_chans):
        for chan, state in zip(chans, tr_chan):
            if state:
                chan.append(seed_id)
    if stack:
        cccsums = _zero_invalid_correlation_sums(cccsums, pad_dict, chans)
    chans = [[(seed_id.split('.')[1], seed_id.split('.')[-1].split('_')[0])
              for seed_id in _chans] for _chans in chans]
    return cccsums, no_chans, chans


def _general_multithread(func):
    """ return the general multithreading function using func """

    def multithread(templates, stream, stack=True, *args, **kwargs):
        with pool_boy(ThreadPool, len(stream), **kwargs) as pool:
            return _pool_normxcorr(
                templates, stream, stack=stack, pool=pool, func=func)

    return multithread


def _general_multiprocess(func):
    def multiproc(templates, stream, stack=True, *args, **kwargs):
        with pool_boy(ProcessPool, len(stream), **kwargs) as pool:
            return _pool_normxcorr(
                templates, stream, stack=stack, pool=pool, func=func)

    return multiproc


def _general_serial(func):
    def stream_xcorr(templates, stream, stack=True, *args, **kwargs):
        no_chans = np.zeros(len(templates))
        chans = [[] for _ in range(len(templates))]
        array_dict_tuple = _get_array_dicts(templates, stream, stack=stack)
        stream_dict, template_dict, pad_dict, weight_dict, seed_ids = array_dict_tuple
        if stack:
            cccsums = np.zeros([len(templates),
                                len(stream[0]) - len(templates[0][0]) + 1])
        else:
            cccsums = np.zeros([len(templates), len(seed_ids),
                                len(stream[0]) - len(templates[0][0]) + 1])
        for chan_no, seed_id in enumerate(seed_ids):
            tr_cc, tr_chans = func(template_dict[seed_id],
                                   stream_dict[seed_id],
                                   pad_dict[seed_id],
                                   weight_dict[seed_id])
            if stack:
                cccsums = np.sum([cccsums, tr_cc], axis=0)
            else:
                cccsums[:, chan_no] = tr_cc
            no_chans += tr_chans.astype(int)
            for chan, state in zip(chans, tr_chans):
                if state:
                    chan.append(seed_id)
        if stack:
            cccsums = _zero_invalid_correlation_sums(cccsums, pad_dict, chans)
        chans = [[(seed_id.split('.')[1], seed_id.split('.')[-1].split('_')[0])
                  for seed_id in _chans] for _chans in chans]
        return cccsums, no_chans, chans

    return stream_xcorr


def register_array_xcorr(name, func=None, is_default=False):
    """
    Decorator for registering correlation functions.

    Each function must have the same interface as numpy_normxcorr, which is
    *f(templates, stream, pads, *args, **kwargs)* any number of specific kwargs
    can be used.

    Register_normxcorr can be used as a decorator (with or without arguments)
    or as a callable.

    :param name: The name of the function for quick access, or the callable
        that will be wrapped when used as a decorator.
    :type name: str, callable
    :param func: The function to register
    :type func: callable, optional
    :param is_default: True if this function should be marked as default
        normxcorr
    :type is_default: bool

    :return: callable
    """
    valid_methods = set(list(XCOR_ARRAY_METHODS) + list(XCORR_STREAM_METHODS))
    cache = {}

    def register(register_str):
        """
        Register a function as an implementation.

        :param register_str: The registration designation
        :type register_str: str
        """
        if register_str not in valid_methods:
            msg = 'register_name must be in %s' % valid_methods
            raise ValueError(msg)

        def _register(func):
            cache[register_str] = func
            setattr(cache['func'], register_str, func)
            return func

        return _register

    def wrapper(func, func_name=None):
        # register the functions in the XCOR
        fname = func_name or name.__name__ if callable(name) else str(name)
        XCOR_FUNCS[fname] = func
        # if is_default:  # set function as default
        #     XCOR_FUNCS['default'] = func
        # attach some attrs, this is a bit of a hack to avoid pickle problems
        func.register = register
        cache['func'] = func
        func.multithread = _general_multithread(func)
        func.multiprocess = _general_multiprocess(func)
        func.concurrent = _general_multithread(func)
        func.stream_xcorr = _general_serial(func)
        func.array_xcorr = func
        func.registered = True
        if is_default:  # set function as default
            XCOR_FUNCS['default'] = copy.deepcopy(func)
        return func

    # used as a decorator
    if callable(name):
        return wrapper(name)

    # used as a normal function (called and passed a function)
    if callable(func):
        return wrapper(func, func_name=name)

    # called, then used as a decorator
    return wrapper


def _zero_invalid_correlation_sums(cccsums, pad_dict, used_seed_ids):
    """
    Zero the end portion of the correlation sum that does not include the full
    set of channels.

    :param cccsums: 2D numpy array
    :type cccsums: np.ndarray
    :param pad_dict: pad_dict from _get_array_dicts
    :type pad_dict: dict
    :param used_seed_ids: The SEED IDs actually used in correlation
    :type used_seed_ids: list of list of str

    :return:
        Valid correlation stack - end will be zero-ed up to maxmimum moveout
    :rtype: np.ndarray
    """
    # TODO: This is potentially quite a slow way to do this.
    for i, cccsum in enumerate(cccsums):
        max_moveout = max(value[i] for key, value in pad_dict.items()
                          if key in used_seed_ids[i])
        if max_moveout:
            cccsum[-max_moveout:] = 0.0
    return cccsums

# ------------------ array_xcorr fetching functions


def _get_registerd_func(name_or_func):
    """ get a xcorr function from a str or callable. """
    # get the function or register callable
    if callable(name_or_func):
        func = register_array_xcorr(name_or_func)
    else:
        func = XCOR_FUNCS[name_or_func or 'default']
    assert callable(func), 'func is not callable'
    # ensure func has the added methods
    if not hasattr(func, 'registered'):
        func = register_array_xcorr(func)
    return func


def get_array_xcorr(name_or_func=None):
    """
    Get an normalized cross correlation function that takes arrays as inputs.

    See :func:`eqcorrscan.utils.correlate.array_normxcorr` for expected
    function signature.

    :param name_or_func: Either a name of a registered xcorr function or a
        callable that implements the standard array_normxcorr signature.
    :type name_or_func: str or callable

    :return: callable wth array_normxcorr interface

    see also :func:`eqcorrscan.utils.correlate.get_stream_xcorr`
    """
    func = _get_registerd_func(name_or_func)
    return func.array_xcorr


# ----------------------- registered array_xcorr functions


@register_array_xcorr('numpy')
def numpy_normxcorr(templates, stream, pads, weights=None, *args, **kwargs):
    """
    Compute normalized cross-correlations of multiple templates using numpy.

    :param templates: 2D Array of templates
    :type templates: np.ndarray
    :param stream: 1D array of continuous data
    :type stream: np.ndarray
    :param pads: List of ints of pad lengths in the same order as templates
    :type pads: list
    :param weights: 1D Array of weights to match templates
    :type weights: np.ndarray

    :return: np.ndarray of cross-correlations
    :return: np.ndarray channels used
    """
    import bottleneck

    # Handle weights
    n_templates = templates.shape[0]
    if weights is None:
        weights = np.ones(n_templates)
    assert weights.shape[0] == templates.shape[0], "Weights required for all "\
                                                   "templates"
    # Generate a template mask
    used_chans = ~np.isnan(templates).any(axis=1)
    # Currently have to use float64 as bottleneck runs into issues with other
    # types: https://github.com/kwgoodman/bottleneck/issues/164
    stream = stream.astype(np.float64)
    templates = templates.astype(np.float64)
    template_length = templates.shape[1]
    stream_length = len(stream)
    assert stream_length > template_length, "Template must be shorter than " \
                                            "stream"
    fftshape = next_fast_len(template_length + stream_length - 1)
    # Set up normalizers
    stream_mean_array = bottleneck.move_mean(
        stream, template_length)[template_length - 1:]
    stream_std_array = bottleneck.move_std(
        stream, template_length)[template_length - 1:]
    # because stream_std_array is in denominator or res, nan all 0s
    stream_std_array[stream_std_array == 0] = np.nan
    # Normalize and flip the templates
    norm = ((templates - templates.mean(axis=-1, keepdims=True)) / (
        templates.std(axis=-1, keepdims=True) * template_length))
    norm_sum = norm.sum(axis=-1, keepdims=True)
    stream_fft = np.fft.rfft(stream, fftshape)
    template_fft = np.fft.rfft(np.flip(norm, axis=-1), fftshape, axis=-1)
    res = np.fft.irfft(template_fft * stream_fft,
                       fftshape)[:, 0:template_length + stream_length - 1]
    res = ((_centered(res, (templates.shape[0],
                            stream_length - template_length + 1))) -
           norm_sum * stream_mean_array) / stream_std_array
    res[np.isnan(res)] = 0.0

    for i, pad in enumerate(pads):
        res[i] = np.append(res[i], np.zeros(pad))[pad:]
    res *= weights.reshape(n_templates, 1)
    return res.astype(np.float32), used_chans


def _centered(arr, newshape):
    """
    Hack of scipy.signaltools._centered
    """
    newshape = np.asarray(newshape)
    currshape = np.array(arr.shape)
    startind = (currshape - newshape) // 2
    endind = startind + newshape
    myslice = [slice(startind[k], endind[k]) for k in range(len(endind))]
    return arr[tuple(myslice)]


@register_array_xcorr('time_domain')
def time_multi_normxcorr(templates, stream, pads, weights=None, threaded=False,
                         *args, **kwargs):
    """
    Compute cross-correlations in the time-domain using C routine.

    :param templates: 2D Array of templates
    :type templates: np.ndarray
    :param stream: 1D array of continuous data
    :type stream: np.ndarray
    :param pads: List of ints of pad lengths in the same order as templates
    :type pads: list
    :param weights: 1D Array of weights to match templates
    :type weights: np.ndarray
    :param threaded: Whether to use the threaded routine or not
    :type threaded: bool

    :return: np.ndarray of cross-correlations
    :return: np.ndarray channels used
    """
    # Handle weights
    n_templates = templates.shape[0]
    if weights is None:
        weights = np.ones(n_templates)
    assert weights.shape[0] == templates.shape[0], "Weights required for all "\
                                                   "templates"
    used_chans = ~np.isnan(templates).any(axis=1)

    utilslib = _load_cdll('libutils')

    argtypes = [
        np.ctypeslib.ndpointer(dtype=np.float32, ndim=1,
                               flags='C_CONTIGUOUS'),
        ctypes.c_int, ctypes.c_int,
        np.ctypeslib.ndpointer(dtype=np.float32, ndim=1,
                               flags='C_CONTIGUOUS'),
        ctypes.c_int,
        np.ctypeslib.ndpointer(dtype=np.float32, ndim=1,
                               flags='C_CONTIGUOUS')]
    restype = ctypes.c_int
    if threaded:
        func = utilslib.multi_normxcorr_time_threaded
        argtypes.append(ctypes.c_int)
    else:
        func = utilslib.multi_normxcorr_time
    func.argtypes = argtypes
    func.restype = restype
    # Need to de-mean everything
    templates_means = templates.mean(axis=1).astype(np.float32)[:, np.newaxis]
    stream_mean = stream.mean().astype(np.float32)
    templates = templates.astype(np.float32) - templates_means
    stream = stream.astype(np.float32) - stream_mean
    template_len = templates.shape[1]
    image_len = stream.shape[0]
    ccc_length = image_len - template_len + 1
    assert ccc_length > 0, "Template must be shorter than stream"
    ccc = np.ascontiguousarray(
        np.empty(ccc_length * n_templates), np.float32)
    t_array = np.ascontiguousarray(templates.flatten(), np.float32)
    time_args = [t_array, template_len, n_templates,
                 np.ascontiguousarray(stream, np.float32), image_len, ccc]
    if threaded:
        time_args.append(kwargs.get('cores', cpu_count()))
    func(*time_args)
    ccc[np.isnan(ccc)] = 0.0
    ccc = ccc.reshape((n_templates, image_len - template_len + 1))
    for i in range(len(pads)):
        ccc[i] = np.append(ccc[i], np.zeros(pads[i]))[pads[i]:]
    templates += templates_means
    stream += stream_mean
    # Apply weights
    ccc *= weights.reshape(n_templates, 1)
    return ccc, used_chans


@register_array_xcorr('fftw', is_default=True)
def fftw_normxcorr(templates, stream, pads, weights=None, threaded=False,
                   *args, **kwargs):
    """
    Normalised cross-correlation using the fftw library.

    Internally this function used double precision numbers, which is definitely
    required for seismic data. Cross-correlations are computed as the
    inverse fft of the dot product of the ffts of the stream and the reversed,
    normalised, templates.  The cross-correlation is then normalised using the
    running mean and standard deviation (not using the N-1 correction) of the
    stream and the sums of the normalised templates.

    This python function wraps the C-library written by C. Chamberlain for this
    purpose.

    :param templates: 2D Array of templates
    :type templates: np.ndarray
    :param stream: 1D array of continuous data
    :type stream: np.ndarray
    :param pads: List of ints of pad lengths in the same order as templates
    :type pads: list
    :param weights: 1D Array of weights to match templates
    :type weights: np.ndarray
    :param threaded:
        Whether to use the threaded routine or not - note openMP and python
        multiprocessing don't seem to play nice for this.
    :type threaded: bool

    :return: np.ndarray of cross-correlations
    :return: np.ndarray channels used
    """
    # Handle weights
    n_templates = templates.shape[0]
    if weights is None:
        weights = np.ones(n_templates)
    assert weights.shape[0] == templates.shape[0], "Weights required for all "\
                                                   "templates"
    utilslib = _load_cdll('libutils')

    argtypes = [
        np.ctypeslib.ndpointer(dtype=np.float32, ndim=1,
                               flags='C_CONTIGUOUS'),
        ctypes.c_long, ctypes.c_long,
        np.ctypeslib.ndpointer(dtype=np.float32, ndim=1,
                               flags='C_CONTIGUOUS'),
        ctypes.c_long,
        np.ctypeslib.ndpointer(dtype=np.float32,
                               flags='C_CONTIGUOUS'),
        ctypes.c_long,
        np.ctypeslib.ndpointer(dtype=np.intc,
                               flags='C_CONTIGUOUS'),
        np.ctypeslib.ndpointer(dtype=np.intc,
                               flags='C_CONTIGUOUS'),
        np.ctypeslib.ndpointer(dtype=np.intc,
                               flags='C_CONTIGUOUS'),
        np.ctypeslib.ndpointer(dtype=np.intc,
                               flags='C_CONTIGUOUS')]
    restype = ctypes.c_int

    if threaded:
        func = utilslib.normxcorr_fftw_threaded
    else:
        func = utilslib.normxcorr_fftw

    func.argtypes = argtypes
    func.restype = restype

    # Generate a template mask
    used_chans = ~np.isnan(templates).any(axis=1)
    template_length = templates.shape[1]
    stream_length = len(stream)
    n_templates = templates.shape[0]
    fftshape = kwargs.get("fft_len")
    if fftshape is None:
        # In testing, 2**13 consistently comes out fastest - setting to
        # default. https://github.com/eqcorrscan/EQcorrscan/pull/285
        fftshape = min(
            2 ** 13, next_fast_len(template_length + stream_length - 1))
    if fftshape < template_length:
        Logger.warning(
            "FFT length of {0} is shorter than the template, setting to "
            "{1}".format(
                fftshape, next_fast_len(template_length + stream_length - 1)))
        fftshape = next_fast_len(template_length + stream_length - 1)
    # Normalize and flip the templates
    norm = ((templates - templates.mean(axis=-1, keepdims=True)) / (
        templates.std(axis=-1, keepdims=True) * template_length))

    norm = np.nan_to_num(norm)
    ccc_length = stream_length - template_length + 1
    assert ccc_length > 0, "Template must be shorter than stream"
    ccc = np.zeros((n_templates, ccc_length), np.float32)
    used_chans_np = np.ascontiguousarray(used_chans, dtype=np.intc)
    pads_np = np.ascontiguousarray(pads, dtype=np.intc)
    variance_warning = np.ascontiguousarray([0], dtype=np.intc)
    missed_corr = np.ascontiguousarray([0], dtype=np.intc)

    # Check that stream is non-zero and above variance threshold
    if not np.all(stream == 0) and np.var(stream) < 1e-8:
        # Apply gain
        stream *= MULTIPLIER
        Logger.warning("Low variance found for, applying gain "
                       "to stabilise correlations")
        multiplier = MULTIPLIER
    else:
        multiplier = 1
    ret = func(
        np.ascontiguousarray(norm.flatten(order='C'), np.float32),
        template_length, n_templates,
        np.ascontiguousarray(stream, np.float32), stream_length,
        np.ascontiguousarray(ccc, np.float32), fftshape,
        used_chans_np, pads_np, variance_warning, missed_corr)
    if ret < 0:
        raise MemoryError()
    elif ret > 0:
        Logger.critical('Error in C code (possible normalisation error)')
        Logger.critical('Maximum ccc %f at %i' % (ccc.max(), ccc.argmax()))
        Logger.critical('Minimum ccc %f at %i' % (ccc.min(), ccc.argmin()))
        Logger.critical('Recommend checking your data for spikes, clipping '
                        'or artefacts')
        raise CorrelationError("Internal correlation error")
    if missed_corr[0]:
        Logger.warning(
            "{0} correlations not computed, are there gaps in the "
            "data? If not, consider increasing gain".format(
                missed_corr[0]))
    if variance_warning[0] and variance_warning[0] > template_length:
        Logger.warning(
            "Low variance found in {0} positions, check result.".format(
                variance_warning[0]))
    # Remove variance correction
    stream /= multiplier
    # Apply weights
    ccc *= weights.reshape(n_templates, 1)
    return ccc, used_chans


# The time-domain routine can be sped up massively on large machines (many
# threads) using the openMP threaded functions.

@time_multi_normxcorr.register('concurrent')
def _time_threaded_normxcorr(templates, stream, stack=True, *args, **kwargs):
    """
    Use the threaded time-domain routine for concurrency

    :type templates: list
    :param templates:
        A list of templates, where each one should be an obspy.Stream object
        containing multiple traces of seismic data and the relevant header
        information.
    :type stream: obspy.core.stream.Stream
    :param stream:
        A single Stream object to be correlated with the templates.

    :returns:
        New list of :class:`numpy.ndarray` objects.  These will contain
        the correlation sums for each template for this day of data.
    :rtype: list
    :returns:
        list of ints as number of channels used for each cross-correlation.
    :rtype: list
    :returns:
        list of list of tuples of station, channel for all cross-correlations.
    :rtype: list
    """
    no_chans = np.zeros(len(templates))
    chans = [[] for _ in range(len(templates))]
    array_dict_tuple = _get_array_dicts(templates, stream, stack=stack)
    stream_dict, template_dict, pad_dict, weight_dict, seed_ids = array_dict_tuple
    ccc_length = max(
        len(stream[0]) - len(templates[0][0]) + 1,
        len(templates[0][0]) - len(stream[0]) + 1)
    if stack:
        cccsums = np.zeros([len(templates), ccc_length])
    else:
        cccsums = np.zeros([len(templates), len(seed_ids), ccc_length])
    for chan_no, seed_id in enumerate(seed_ids):
        tr_cc, tr_chans = time_multi_normxcorr(
            template_dict[seed_id], stream_dict[seed_id], pad_dict[seed_id],
            weights=weight_dict[seed_id], threaded=True)
        if stack:
            cccsums = np.sum([cccsums, tr_cc], axis=0)
        else:
            cccsums[:, chan_no] = tr_cc
        no_chans += tr_chans.astype(int)
        for chan, state in zip(chans, tr_chans):
            if state:
                chan.append(seed_id)
    if stack:
        cccsums = _zero_invalid_correlation_sums(cccsums, pad_dict, chans)
    chans = [[(seed_id.split('.')[1], seed_id.split('.')[-1].split('_')[0])
              for seed_id in _chans] for _chans in chans]
    return cccsums, no_chans, chans


@fftw_normxcorr.register('stream_xcorr')
@fftw_normxcorr.register('multithread')
@fftw_normxcorr.register('concurrent')
def _fftw_stream_xcorr(templates, stream, stack=True, *args, **kwargs):
    """
    Apply fftw normxcorr routine concurrently.

    :type templates: list
    :param templates:
        A list of templates, where each one should be an obspy.Stream object
        containing multiple traces of seismic data and the relevant header
        information.
    :type stream: obspy.core.stream.Stream
    :param stream:
        A single Stream object to be correlated with the templates.

    :returns:
        New list of :class:`numpy.ndarray` objects.  These will contain
        the correlation sums for each template for this day of data.
    :rtype: list
    :returns:
        list of ints as number of channels used for each cross-correlation.
    :rtype: list
    :returns:
        list of list of tuples of station, channel for all cross-correlations.
    :rtype: list
    """
    # number of threads:
    #   default to using inner threads
    #   if `cores` or `cores_outer` passed in then use that
    #   else if OMP_NUM_THREADS set use that
    #   otherwise use all available
    num_cores_inner = kwargs.pop('cores', None)
    if num_cores_inner is None:
        num_cores_inner = int(os.getenv("OMP_NUM_THREADS", cpu_count()))

    chans = [[] for _i in range(len(templates))]
    array_dict_tuple = _get_array_dicts(templates, stream, stack=stack)
    stream_dict, template_dict, pad_dict, weight_dict, seed_ids = array_dict_tuple
    assert set(seed_ids)
    cccsums, tr_chans = fftw_multi_normxcorr(
        template_array=template_dict, stream_array=stream_dict,
        pad_array=pad_dict, seed_ids=seed_ids, cores_inner=num_cores_inner,
        weight_array=weight_dict, stack=stack, *args, **kwargs)
    no_chans = np.sum(np.array(tr_chans).astype(int), axis=0)
    for seed_id, tr_chan in zip(seed_ids, tr_chans):
        for chan, state in zip(chans, tr_chan):
            if state:
                chan.append(seed_id)
    if stack:
        cccsums = _zero_invalid_correlation_sums(cccsums, pad_dict, chans)
    chans = [[(seed_id.split('.')[1], seed_id.split('.')[-1].split('_')[0])
              for seed_id in _chans] for _chans in chans]
    return cccsums, no_chans, chans


def fftw_multi_normxcorr(template_array, stream_array, pad_array, seed_ids,
                         cores_inner, weight_array=None, stack=True,
                         *args, **kwargs):
    """
    Use a C loop rather than a Python loop - in some cases this will be fast.

    :type template_array: dict
    :param template_array:
    :type stream_array: dict
    :param stream_array:
    :type pad_array: dict
    :param pad_array:
    :type seed_ids: list
    :param seed_ids:
    :type weight_array: dict
    :param weight_array:

    rtype: np.ndarray, list
    :return: 3D Array of cross-correlations and list of used channels.
    """
    utilslib = _load_cdll('libutils')

    utilslib.multi_normxcorr_fftw.argtypes = [
        np.ctypeslib.ndpointer(dtype=np.float32,
                               flags='C_CONTIGUOUS'),
        ctypes.c_long, ctypes.c_long, ctypes.c_long,
        np.ctypeslib.ndpointer(dtype=np.float32,
                               flags='C_CONTIGUOUS'),
        ctypes.c_long,
        np.ctypeslib.ndpointer(dtype=np.float32,
                               flags='C_CONTIGUOUS'),
        ctypes.c_long,
        np.ctypeslib.ndpointer(dtype=np.intc,
                               flags='C_CONTIGUOUS'),
        np.ctypeslib.ndpointer(dtype=np.intc,
                               flags='C_CONTIGUOUS'),
        np.ctypeslib.ndpointer(dtype=np.float32,
                               flags='C_CONTIGUOUS'),
        ctypes.c_int,
        np.ctypeslib.ndpointer(dtype=np.intc,
                               flags='C_CONTIGUOUS'),
        np.ctypeslib.ndpointer(dtype=np.intc,
                               flags='C_CONTIGUOUS'),
        ctypes.c_int]
    utilslib.multi_normxcorr_fftw.restype = ctypes.c_int
    '''
    Arguments are:
        templates (stacked [ch_1-t_1, ch_1-t_2, ..., ch_2-t_1, ch_2-t_2, ...])
        number of templates
        template length
        number of channels
        image (stacked [ch_1, ch_2, ..., ch_n])
        image length
        cross-correlations (stacked as per image)
        fft-length
        used channels (stacked as per templates)
        pad array (stacked as per templates)
        weight array (stack as per templates)
        num thread inner
        variance warnings
        missed correlation warnings (usually due to gaps)
        stack option
    '''

    # pre processing
    used_chans = []
    template_len = template_array[seed_ids[0]].shape[1]
    for seed_id in seed_ids:
        used_chans.append(~np.isnan(template_array[seed_id]).any(axis=1))
        template_array[seed_id] = (
            (template_array[seed_id] -
             template_array[seed_id].mean(axis=-1, keepdims=True)) / (
                template_array[seed_id].std(axis=-1, keepdims=True) *
                template_len))
        template_array[seed_id] = np.nan_to_num(template_array[seed_id])
    n_channels = len(seed_ids)
    n_templates = template_array[seed_ids[0]].shape[0]
    image_len = stream_array[seed_ids[0]].shape[0]
    # In testing, 2**13 consistently comes out fastest - setting to
    # default. https://github.com/eqcorrscan/EQcorrscan/pull/285
    fft_len = kwargs.get(
        "fft_len", min(2 ** 13, next_fast_len(template_len + image_len - 1)))
    if fft_len < template_len:
        Logger.warning(
            f"FFT length of {fft_len} is shorter than the template, setting to"
            f" {next_fast_len(template_len + image_len - 1)}")
        fft_len = next_fast_len(template_len + image_len - 1)
    template_array = np.ascontiguousarray(
        [template_array[x] for x in seed_ids], dtype=np.float32)
    multipliers = {}
    for x in seed_ids:
        # Check that stream is non-zero and above variance threshold
        if not np.all(stream_array[x] == 0) and np.var(stream_array[x]) < 1e-8:
            # Apply gain
            stream_array[x] *= MULTIPLIER
            Logger.warning(f"Low variance found for {x}, applying gain "
                           "to stabilise correlations")
            multipliers.update({x: MULTIPLIER})
        else:
            multipliers.update({x: 1})
    stream_array = np.ascontiguousarray([stream_array[x] for x in seed_ids],
                                        dtype=np.float32)
    ccc_length = image_len - template_len + 1
    assert ccc_length > 0, "Template must be shorter than stream"
    if stack:
        cccs = np.zeros((n_templates, ccc_length), np.float32)
    else:
        cccs = np.zeros(
            (n_templates, n_channels, ccc_length), dtype=np.float32)
    used_chans_np = np.ascontiguousarray(used_chans, dtype=np.intc)
    pad_array_np = np.ascontiguousarray(
        [pad_array[seed_id] for seed_id in seed_ids], dtype=np.intc)
    weight_array_np = np.ascontiguousarray(
        [weight_array[seed_id] for seed_id in seed_ids], dtype=np.float32)
    variance_warnings = np.ascontiguousarray(
        np.zeros(n_channels), dtype=np.intc)
    missed_correlations = np.ascontiguousarray(
        np.zeros(n_channels), dtype=np.intc)

    # call C function
    ret = utilslib.multi_normxcorr_fftw(
        template_array, n_templates, template_len, n_channels, stream_array,
        image_len, cccs, fft_len, used_chans_np, pad_array_np, weight_array_np,
        cores_inner, variance_warnings, missed_correlations, int(stack))
    if ret < 0:
        raise MemoryError("Memory allocation failed in correlation C-code")
    elif ret > 0:
        Logger.critical(
            'Out-of-range correlation in C-code, see WARNING from C-code.'
            'You are STRONGLY RECOMMENDED to check your data for spikes, '
            'clipping or non-physical artifacts')
        # raise CorrelationError("Internal correlation error")
    for i, missed_corr in enumerate(missed_correlations):
        if missed_corr:
            Logger.debug(
                f"{missed_corr} correlations not computed on {seed_ids[i]}, "
                f"are there gaps in the data? If not, consider "
                "increasing gain")
    for i, variance_warning in enumerate(variance_warnings):
        if variance_warning and variance_warning > template_len:
            Logger.warning(
                f"Low variance found in {variance_warning} places for "
                f"{seed_ids[i]}, check result.")
    # Remove gain
    for i, x in enumerate(seed_ids):
        stream_array[i] *= multipliers[x]
    return cccs, used_chans


# ------------------------------- FastMatchedFilter Wrapper

def _run_fmf_xcorr(template_arr, data_arr, weights, pads, arch, step=1):
    if not FMF_INSTALLED:
        raise ImportError("FastMatchedFilter is not available")
    import fast_matched_filter

    if version.parse(fast_matched_filter.__version__) >= MIN_FMF_VERSION:
        from fast_matched_filter import matched_filter as fmf
    else:
        raise ImportError(f"FMF version {fast_matched_filter.__version__} "
                          f"must be >= {MIN_FMF_VERSION}")
    # Demean
    template_arr -= template_arr.mean(axis=-1, keepdims=True)
    data_arr -= data_arr.mean(axis=-1, keepdims=True)

    multipliers = []
    for x in range(data_arr.shape[0]):
        # Check that stream is non-zero and above variance threshold
        if not np.all(data_arr[x] == 0) and np.var(data_arr[x]) < 1e-8:
            # Apply gain
            data_arr[x] *= MULTIPLIER
            Logger.warning(f"Low variance found for {x}, applying gain "
                           "to stabilise correlations")
            multipliers.append(MULTIPLIER)
        else:
            multipliers.append(1)

    cccsums = fmf(
        templates=template_arr, weights=weights, moveouts=pads,
        data=data_arr, step=step, arch=arch, normalize="full")
    # Remove gain
    for x in range(data_arr.shape[0]):
        data_arr[x] *= multipliers[x]

    return cccsums


@register_array_xcorr("fmf")
def fmf_xcorr(templates, stream, pads, weights=None, arch="precise",
              *args, **kwargs):
    """
    Compute cross-correlations in the time-domain using the FMF routine.

    :param templates: 2D Array of templates
    :type templates: np.ndarray
    :param stream: 1D array of continuous data
    :type stream: np.ndarray
    :param pads: List of ints of pad lengths in the same order as templates
    :type pads: list
    :param weights: 1D Array of weights to match templates
    :type weights: np.ndarray
    :param arch: "gpu" or "precise" to run on GPU or CPU respectively
    type arch: str

    :return: np.ndarray of cross-correlations
    :return: np.ndarray channels used
    """
    assert templates.ndim == 2, "Templates must be 2D"
    assert stream.ndim == 1, "Stream must be 1D"
    # Handle weights
    n_templates = templates.shape[0]
    if weights is None:
        weights = np.ones(n_templates)
    assert weights.shape[0] == templates.shape[0], "Weights required for all "\
                                                   "templates"

    used_chans = ~np.isnan(templates).any(axis=1)

    # We have to reshape to an extra dimension for FMF
    ccc = _run_fmf_xcorr(
        template_arr=templates.reshape(
            (1, templates.shape[0], templates.shape[1])).swapaxes(0, 1),
        data_arr=stream.reshape((1, stream.shape[0])),
        weights=np.array([weights]),
        pads=np.array([pads]),
        arch=arch.lower())

    return ccc, used_chans


@fmf_xcorr.register("stream_xcorr")
@fmf_xcorr.register("concurrent")
def _fmf_gpu(templates, stream, *args, **kwargs):
    """
    Thin wrapper of fmf_multi_xcorr setting arch to gpu.
    """
    from fast_matched_filter import GPU_LOADED
    if not GPU_LOADED:
        Logger.warning("FMF reports GPU not loaded, reverting to CPU")
        return _fmf_cpu(templates=templates, stream=stream, *args, **kwargs)
    return _fmf_multi_xcorr(templates, stream, arch="gpu")


@fmf_xcorr.register("multithread")
@fmf_xcorr.register("multiprocess")
def _fmf_cpu(templates, stream, *args, **kwargs):
    """
    Thin wrapper of fmf_multi_xcorr setting arch to cpu.
    """
    from fast_matched_filter import CPU_LOADED
    if not CPU_LOADED:
        raise NotImplementedError(
            "FMF reports CPU not loaded - try rebuilding FMF")
    return _fmf_multi_xcorr(templates, stream, arch="precise")


def _fmf_multi_xcorr(templates, stream, *args, **kwargs):
    """
    Apply FastMatchedFilter routine concurrently.

    :type templates: list
    :param templates:
        A list of templates, where each one should be an obspy.Stream object
        containing multiple traces of seismic data and the relevant header
        information.
    :type stream: obspy.core.stream.Stream
    :param stream:
        A single Stream object to be correlated with the templates.

    :returns:
        New list of :class:`numpy.ndarray` objects.  These will contain
        the correlation sums for each template for this day of data.
    :rtype: list
    :returns:
        list of ints as number of channels used for each cross-correlation.
    :rtype: list
    :returns:
        list of list of tuples of station, channel for all cross-correlations.
    :rtype: list
    """
    if kwargs.get("stack", False):
        raise NotImplementedError(
            "FMF does not support unstacked correlations, use a different "
            "backend")
    arch = kwargs.get("arch", "gpu")
    Logger.info(f"Running FMF targeting the {arch}")

    chans = [[] for _i in range(len(templates))]
    array_dict_tuple = _get_array_dicts(templates, stream, stack=True)
    stream_dict, template_dict, pad_dict, weight_dict, seed_ids = array_dict_tuple
    assert set(seed_ids)

    # Reshape templates into [templates x traces x time]
    t_arr = np.array([template_dict[seed_id]
                      for seed_id in seed_ids]).swapaxes(0, 1)
    # Reshape stream into [traces x time]
    d_arr = np.array([stream_dict[seed_id] for seed_id in seed_ids])
    # Moveouts should be [templates x traces]
    pads = np.array([pad_dict[seed_id] for seed_id in seed_ids]).swapaxes(0, 1)
    # Weights should be shaped like pads
    weights = np.array([weight_dict[seed_id]
                        for seed_id in seed_ids]).swapaxes(0, 1)

    cccsums = _run_fmf_xcorr(
        template_arr=t_arr, weights=weights, pads=pads,
        data_arr=d_arr, step=1, arch=arch)

    tr_chans = np.array([~np.isnan(template_dict[seed_id]).any(axis=1)
                         for seed_id in seed_ids])
    no_chans = np.sum(np.array(tr_chans).astype(int), axis=0)
    # Note: FMF already returns the zeroed end of correlations - we don't
    # need to call _get_valid_correlation_sum
    for seed_id, tr_chan in zip(seed_ids, tr_chans):
        for chan, state in zip(chans, tr_chan):
            if state:
                chan.append((seed_id.split('.')[1],
                             seed_id.split('.')[-1].split('_')[0]))
    return cccsums, no_chans, chans


# ------------------------------- stream_xcorr functions


def get_stream_xcorr(name_or_func=None, concurrency=None):
    """
    Return a function for performing normalized cross correlation on lists of
    streams.

    :param name_or_func:
        Either a name of a registered function or a callable that implements
        the standard array_normxcorr signature.
    :param concurrency:
        Optional concurrency strategy, options are below.

    :return: A callable with the interface of stream_normxcorr

    :Concurrency options:
        - multithread - use a threadpool for concurrency;
        - multiprocess - use a process pool for concurrency;
        - concurrent - use a customized concurrency strategy for the function,
          if not defined threading will be used.
    """
    func = _get_registerd_func(name_or_func)

    concur = concurrency or 'stream_xcorr'
    if not hasattr(func, concur):
        msg = '%s does not support concurrency %s' % (func.__name__, concur)
        raise ValueError(msg)
    return getattr(func, concur)


# --------------------------- stream prep functions


def _get_weight(tr, default_weight=1):
    if not hasattr(tr.stats, "extra"):
        return default_weight
    if not hasattr(tr.stats.extra, "weight"):
        return default_weight
    return tr.stats.extra.weight


def _get_array_dicts(templates, stream, stack, copy_streams=True):
    """ prepare templates and stream, return dicts """
    # Do some reshaping
    # init empty structures for data storage
    template_dict = {}
    stream_dict = {}
    pad_dict = {}
    weight_dict = {}
    t_starts = []

    stream.sort(['network', 'station', 'location', 'channel'])
    for template in templates:
        template.sort(['network', 'station', 'location', 'channel'])
        t_starts.append(min([tr.stats.starttime for tr in template]))
    stream_start = min([tr.stats.starttime for tr in stream])
    # get seed ids, make sure these are collected on sorted streams
    seed_ids = [tr.id + '_' + str(i) for i, tr in enumerate(templates[0])]
    # pull common channels out of streams and templates and put in dicts
    for i, seed_id in enumerate(seed_ids):
        temps_with_seed = [template[i].data for template in templates]
        t_ar = np.array(temps_with_seed).astype(np.float32)
        template_dict.update({seed_id: t_ar})
<<<<<<< HEAD
        # Get weights - stored in trace.stats.extra.weight
        weights = np.array([_get_weight(template[i])
                            for template in templates])
        weight_dict.update({seed_id: weights})
        stream_channel = stream.select(id=seed_id.split('_')[0])[0]
=======
        stream_channel = _stream_quick_select(stream, seed_id.split('_')[0])[0]
>>>>>>> 0fc5ec77
        # Normalize data to ensure no float overflow
        stream_data = stream_channel.data / (np.max(
            np.abs(stream_channel.data)) / 1e5)
        stream_dict.update(
            {seed_id: stream_data.astype(np.float32)})
        # PROBLEM - DEBUG: if two traces start just before / just after a
        # "full-sample-time", then stream_offset can become 1, while a value in
        # pad_list can become 0. 0-1 = -1; which is problematic.
        stream_offset = int(
            math.floor(stream_channel.stats.sampling_rate *
                  (stream_channel.stats.starttime - stream_start)))
        if stack:
            pad_list = [
                int(round(template[i].stats.sampling_rate *
                          (template[i].stats.starttime -
                           t_starts[j]))) - stream_offset
                for j, template in zip(range(len(templates)), templates)]
        else:
            pad_list = [0 for _ in range(len(templates))]
        pad_dict.update({seed_id: pad_list})

    return stream_dict, template_dict, pad_dict, weight_dict, seed_ids


# Remove fmf if it isn't installed
if not FMF_INSTALLED:
    XCOR_FUNCS.pop("fmf")
# a dict of built in xcorr functions, used to distinguish from user-defined
XCORR_FUNCS_ORIGINAL = copy.copy(XCOR_FUNCS)


if __name__ == '__main__':
    import doctest

    doctest.testmod()<|MERGE_RESOLUTION|>--- conflicted
+++ resolved
@@ -1186,15 +1186,11 @@
         temps_with_seed = [template[i].data for template in templates]
         t_ar = np.array(temps_with_seed).astype(np.float32)
         template_dict.update({seed_id: t_ar})
-<<<<<<< HEAD
         # Get weights - stored in trace.stats.extra.weight
         weights = np.array([_get_weight(template[i])
                             for template in templates])
         weight_dict.update({seed_id: weights})
-        stream_channel = stream.select(id=seed_id.split('_')[0])[0]
-=======
         stream_channel = _stream_quick_select(stream, seed_id.split('_')[0])[0]
->>>>>>> 0fc5ec77
         # Normalize data to ensure no float overflow
         stream_data = stream_channel.data / (np.max(
             np.abs(stream_channel.data)) / 1e5)
