"""
Correlation functions for multi-channel cross-correlation of seismic data.

Various routines used mostly for testing, including links to a compiled
routine using FFTW, a Numpy fft routine which uses bottleneck for normalisation
and a compiled time-domain routine. These have varying levels of efficiency,
both in terms of overall speed, and in memory usage.  The time-domain is the
most memory efficient but slowest routine (although fast for small cases of
less than a few hundred correlations), the Numpy routine is fast, but memory
inefficient due to a need to store large double-precision arrays for
normalisation.  The fftw compiled routine is faster and more memory efficient
than the Numpy routine.

:copyright:
    EQcorrscan developers.

:license:
    GNU Lesser General Public License, Version 3
    (https://www.gnu.org/copyleft/lesser.html)
"""
import contextlib
import copy
import ctypes
import os
import logging
from multiprocessing import Pool as ProcessPool, cpu_count
from multiprocessing.pool import ThreadPool

import numpy as np
import math
<<<<<<< HEAD
=======
from future.utils import native_str
from packaging import version
>>>>>>> 9b2849f5

from eqcorrscan.utils.libnames import _load_cdll
from eqcorrscan.utils import FMF_INSTALLED


Logger = logging.getLogger(__name__)

# This is for building docs on readthedocs, which has an old version of
# scipy - without this, this module cannot be imported, which breaks the docs
# Instead we define a dummy function that returns what it is given.
READ_THE_DOCS = os.environ.get('READTHEDOCS', None) == 'True'
if not READ_THE_DOCS:
    from scipy.fftpack.helper import next_fast_len
else:
    def next_fast_len(a):
        return a

XCOR_FUNCS = {}  # cache of functions for doing cross correlations

# methods added to each xcorr func registered
# these implement the stream interface
XCORR_STREAM_METHODS = ('multithread', 'multiprocess', 'concurrent',
                        'stream_xcorr')

# these implement the array interface
XCOR_ARRAY_METHODS = ('array_xcorr')

# Gain shift for low-variance stabilization
MULTIPLIER = 1e8

# Minimum version for compatible correlations from Fast Matched Filter
MIN_FMF_VERSION = version.parse("1.4.0")


class CorrelationError(Exception):
    """ Error handling for correlation functions. """

    def __init__(self, value):
        """ Raise error.

        .. rubric:: Example

        >>> CorrelationError("Something happened")
        Something happened
        """
        self.value = value

    def __repr__(self):
        """ Print error value.

        .. rubric:: Example

        >>> print(CorrelationError("Error").__repr__())
        Error
        """
        return self.value

    def __str__(self):
        """ Print otherwise

        .. rubric:: Example

        >>> print(CorrelationError("Error"))
        Error
        """
        return self.value


# ------------------ Context manager for switching out default
class _Context:
    """ class for permanently or temporarily changing items in a dict """

    def __init__(self, cache, value_to_switch):
        """
        :type cache: dict
        :param cache: A dict to store values in
        :type value_to_switch: str
        :param value_to_switch:
            The key in cache to switch based on different contexts
        """
        self.cache = cache
        self.value_to_switch = value_to_switch
        self.previous_value = None

    def __call__(self, new_value, *args, **kwargs):
        """ # TODO change docs if this ever becomes general use
        Set a new value for the default xcorr function.

        This function can be called directly to permanently change the
        default normxcorr function or it may be used as a context manager
        to only modify it temporarily.

        :param new_value:
        :return:
        """
        self.previous_value = copy.deepcopy(
            self.cache.get(self.value_to_switch))
        self.cache[self.value_to_switch] = get_array_xcorr(new_value)
        return self

    def __enter__(self):
        pass

    def __exit__(self, exc_type, exc_val, exc_tb):
        self.revert()

    def __repr__(self):
        """ this hides the fact _Context instance are returned after calls """
        name = self.cache[self.value_to_switch].__str__()
        if hasattr(self.cache[self.value_to_switch], '__name__'):
            name = self.cache[self.value_to_switch].__name__
        out_str = ("%s changed to %s" % (self.value_to_switch, name))
        return out_str

    def revert(self):
        """ revert the default xcorr function to previous value """
        # Have to use the previous value as this may contain some custom
        # stream_xcorr functions
        self.cache[self.value_to_switch] = self.previous_value


set_xcorr = _Context(XCOR_FUNCS, 'default')


# ---------------------- generic concurrency functions

@contextlib.contextmanager
def pool_boy(Pool, traces, **kwargs):
    """
    A context manager for handling the setup and cleanup of a pool object.

    :param Pool: any Class (not instance) that implements the multiprocessing
        Pool interface
    :param traces: The number of traces to process
    :type traces: int
    """
    # All parallel processing happens on a per-trace basis, we shouldn't create
    # more workers than there are traces
    n_cores = kwargs.get('cores', cpu_count())
    if n_cores is None:
        n_cores = cpu_count()
    if n_cores > traces:
        n_cores = traces
    pool = Pool(n_cores)
    yield pool
    pool.close()
    pool.join()


def _pool_normxcorr(templates, stream, stack, pool, func, *args, **kwargs):
    chans = [[] for _i in range(len(templates))]
    array_dict_tuple = _get_array_dicts(templates, stream, stack=stack)
    stream_dict, template_dict, pad_dict, seed_ids = array_dict_tuple
    # get parameter iterator
    params = ((template_dict[sid], stream_dict[sid], pad_dict[sid])
              for sid in seed_ids)
    # get cc results and used chans into their own lists
    results = [pool.apply_async(func, param) for param in params]
    try:
        xcorrs, tr_chans = zip(*(res.get() for res in results))
    except KeyboardInterrupt as e:  # pragma: no cover
        pool.terminate()
        raise e
    if stack:
        cccsums = np.sum(xcorrs, axis=0)
    else:
        cccsums = np.asarray(xcorrs).swapaxes(0, 1)
    no_chans = np.sum(np.array(tr_chans).astype(np.int), axis=0)
    for seed_id, tr_chan in zip(seed_ids, tr_chans):
        for chan, state in zip(chans, tr_chan):
            if state:
                chan.append(seed_id)
    if stack:
        cccsums = _zero_invalid_correlation_sums(cccsums, pad_dict, chans)
    chans = [[(seed_id.split('.')[1], seed_id.split('.')[-1].split('_')[0])
              for seed_id in _chans] for _chans in chans]
    return cccsums, no_chans, chans


def _general_multithread(func):
    """ return the general multithreading function using func """

    def multithread(templates, stream, stack=True, *args, **kwargs):
        with pool_boy(ThreadPool, len(stream), **kwargs) as pool:
            return _pool_normxcorr(
                templates, stream, stack=stack, pool=pool, func=func)

    return multithread


def _general_multiprocess(func):
    def multiproc(templates, stream, stack=True, *args, **kwargs):
        with pool_boy(ProcessPool, len(stream), **kwargs) as pool:
            return _pool_normxcorr(
                templates, stream, stack=stack, pool=pool, func=func)

    return multiproc


def _general_serial(func):
    def stream_xcorr(templates, stream, stack=True, *args, **kwargs):
        no_chans = np.zeros(len(templates))
        chans = [[] for _ in range(len(templates))]
        array_dict_tuple = _get_array_dicts(templates, stream, stack=stack)
        stream_dict, template_dict, pad_dict, seed_ids = array_dict_tuple
        if stack:
            cccsums = np.zeros([len(templates),
                                len(stream[0]) - len(templates[0][0]) + 1])
        else:
            cccsums = np.zeros([len(templates), len(seed_ids),
                                len(stream[0]) - len(templates[0][0]) + 1])
        for chan_no, seed_id in enumerate(seed_ids):
            tr_cc, tr_chans = func(template_dict[seed_id],
                                   stream_dict[seed_id],
                                   pad_dict[seed_id])
            if stack:
                cccsums = np.sum([cccsums, tr_cc], axis=0)
            else:
                cccsums[:, chan_no] = tr_cc
            no_chans += tr_chans.astype(np.int)
            for chan, state in zip(chans, tr_chans):
                if state:
                    chan.append(seed_id)
        if stack:
            cccsums = _zero_invalid_correlation_sums(cccsums, pad_dict, chans)
        chans = [[(seed_id.split('.')[1], seed_id.split('.')[-1].split('_')[0])
                  for seed_id in _chans] for _chans in chans]
        return cccsums, no_chans, chans

    return stream_xcorr


def register_array_xcorr(name, func=None, is_default=False):
    """
    Decorator for registering correlation functions.

    Each function must have the same interface as numpy_normxcorr, which is
    *f(templates, stream, pads, *args, **kwargs)* any number of specific kwargs
    can be used.

    Register_normxcorr can be used as a decorator (with or without arguments)
    or as a callable.

    :param name: The name of the function for quick access, or the callable
        that will be wrapped when used as a decorator.
    :type name: str, callable
    :param func: The function to register
    :type func: callable, optional
    :param is_default: True if this function should be marked as default
        normxcorr
    :type is_default: bool

    :return: callable
    """
    valid_methods = set(list(XCOR_ARRAY_METHODS) + list(XCORR_STREAM_METHODS))
    cache = {}

    def register(register_str):
        """
        Register a function as an implementation.

        :param register_str: The registration designation
        :type register_str: str
        """
        if register_str not in valid_methods:
            msg = 'register_name must be in %s' % valid_methods
            raise ValueError(msg)

        def _register(func):
            cache[register_str] = func
            setattr(cache['func'], register_str, func)
            return func

        return _register

    def wrapper(func, func_name=None):
        # register the functions in the XCOR
        fname = func_name or name.__name__ if callable(name) else str(name)
        XCOR_FUNCS[fname] = func
        # if is_default:  # set function as default
        #     XCOR_FUNCS['default'] = func
        # attach some attrs, this is a bit of a hack to avoid pickle problems
        func.register = register
        cache['func'] = func
        func.multithread = _general_multithread(func)
        func.multiprocess = _general_multiprocess(func)
        func.concurrent = _general_multithread(func)
        func.stream_xcorr = _general_serial(func)
        func.array_xcorr = func
        func.registered = True
        if is_default:  # set function as default
            XCOR_FUNCS['default'] = copy.deepcopy(func)
        return func

    # used as a decorator
    if callable(name):
        return wrapper(name)

    # used as a normal function (called and passed a function)
    if callable(func):
        return wrapper(func, func_name=name)

    # called, then used as a decorator
    return wrapper


def _zero_invalid_correlation_sums(cccsums, pad_dict, used_seed_ids):
    """
    Zero the end portion of the correlation sum that does not include the full
    set of channels.

    :param cccsums: 2D numpy array
    :type cccsums: np.ndarray
    :param pad_dict: pad_dict from _get_array_dicts
    :type pad_dict: dict
    :param used_seed_ids: The SEED IDs actually used in correlation
    :type used_seed_ids: list of list of str

    :return:
        Valid correlation stack - end will be zero-ed up to maxmimum moveout
    :rtype: np.ndarray
    """
    # TODO: This is potentially quite a slow way to do this.
    for i, cccsum in enumerate(cccsums):
        max_moveout = max(value[i] for key, value in pad_dict.items()
                          if key in used_seed_ids[i])
        if max_moveout:
            cccsum[-max_moveout:] = 0.0
    return cccsums

# ------------------ array_xcorr fetching functions


def _get_registerd_func(name_or_func):
    """ get a xcorr function from a str or callable. """
    # get the function or register callable
    if callable(name_or_func):
        func = register_array_xcorr(name_or_func)
    else:
        func = XCOR_FUNCS[name_or_func or 'default']
    assert callable(func), 'func is not callable'
    # ensure func has the added methods
    if not hasattr(func, 'registered'):
        func = register_array_xcorr(func)
    return func


def get_array_xcorr(name_or_func=None):
    """
    Get an normalized cross correlation function that takes arrays as inputs.

    See :func:`eqcorrscan.utils.correlate.array_normxcorr` for expected
    function signature.

    :param name_or_func: Either a name of a registered xcorr function or a
        callable that implements the standard array_normxcorr signature.
    :type name_or_func: str or callable

    :return: callable wth array_normxcorr interface

    see also :func:`eqcorrscan.utils.correlate.get_stream_xcorr`
    """
    func = _get_registerd_func(name_or_func)
    return func.array_xcorr


# ----------------------- registered array_xcorr functions


@register_array_xcorr('numpy')
def numpy_normxcorr(templates, stream, pads, *args, **kwargs):
    """
    Compute the normalized cross-correlation using numpy and bottleneck.

    :param templates: 2D Array of templates
    :type templates: np.ndarray
    :param stream: 1D array of continuous data
    :type stream: np.ndarray
    :param pads: List of ints of pad lengths in the same order as templates
    :type pads: list

    :return: np.ndarray of cross-correlations
    :return: np.ndarray channels used
    """
    import bottleneck

    # Generate a template mask
    used_chans = ~np.isnan(templates).any(axis=1)
    # Currently have to use float64 as bottleneck runs into issues with other
    # types: https://github.com/kwgoodman/bottleneck/issues/164
    stream = stream.astype(np.float64)
    templates = templates.astype(np.float64)
    template_length = templates.shape[1]
    stream_length = len(stream)
    assert stream_length > template_length, "Template must be shorter than " \
                                            "stream"
    fftshape = next_fast_len(template_length + stream_length - 1)
    # Set up normalizers
    stream_mean_array = bottleneck.move_mean(
        stream, template_length)[template_length - 1:]
    stream_std_array = bottleneck.move_std(
        stream, template_length)[template_length - 1:]
    # because stream_std_array is in denominator or res, nan all 0s
    stream_std_array[stream_std_array == 0] = np.nan
    # Normalize and flip the templates
    norm = ((templates - templates.mean(axis=-1, keepdims=True)) / (
        templates.std(axis=-1, keepdims=True) * template_length))
    norm_sum = norm.sum(axis=-1, keepdims=True)
    stream_fft = np.fft.rfft(stream, fftshape)
    template_fft = np.fft.rfft(np.flip(norm, axis=-1), fftshape, axis=-1)
    res = np.fft.irfft(template_fft * stream_fft,
                       fftshape)[:, 0:template_length + stream_length - 1]
    res = ((_centered(res, (templates.shape[0],
                            stream_length - template_length + 1))) -
           norm_sum * stream_mean_array) / stream_std_array
    res[np.isnan(res)] = 0.0

    for i, pad in enumerate(pads):
        res[i] = np.append(res[i], np.zeros(pad))[pad:]
    return res.astype(np.float32), used_chans


def _centered(arr, newshape):
    """
    Hack of scipy.signaltools._centered
    """
    newshape = np.asarray(newshape)
    currshape = np.array(arr.shape)
    startind = (currshape - newshape) // 2
    endind = startind + newshape
    myslice = [slice(startind[k], endind[k]) for k in range(len(endind))]
    return arr[tuple(myslice)]


@register_array_xcorr('time_domain')
def time_multi_normxcorr(templates, stream, pads, threaded=False, *args,
                         **kwargs):
    """
    Compute cross-correlations in the time-domain using C routine.

    :param templates: 2D Array of templates
    :type templates: np.ndarray
    :param stream: 1D array of continuous data
    :type stream: np.ndarray
    :param pads: List of ints of pad lengths in the same order as templates
    :type pads: list
    :param threaded: Whether to use the threaded routine or not
    :type threaded: bool

    :return: np.ndarray of cross-correlations
    :return: np.ndarray channels used
    """
    used_chans = ~np.isnan(templates).any(axis=1)

    utilslib = _load_cdll('libutils')

    argtypes = [
        np.ctypeslib.ndpointer(dtype=np.float32, ndim=1,
                               flags='C_CONTIGUOUS'),
        ctypes.c_int, ctypes.c_int,
        np.ctypeslib.ndpointer(dtype=np.float32, ndim=1,
                               flags='C_CONTIGUOUS'),
        ctypes.c_int,
        np.ctypeslib.ndpointer(dtype=np.float32, ndim=1,
                               flags='C_CONTIGUOUS')]
    restype = ctypes.c_int
    if threaded:
        func = utilslib.multi_normxcorr_time_threaded
        argtypes.append(ctypes.c_int)
    else:
        func = utilslib.multi_normxcorr_time
    func.argtypes = argtypes
    func.restype = restype
    # Need to de-mean everything
    templates_means = templates.mean(axis=1).astype(np.float32)[:, np.newaxis]
    stream_mean = stream.mean().astype(np.float32)
    templates = templates.astype(np.float32) - templates_means
    stream = stream.astype(np.float32) - stream_mean
    template_len = templates.shape[1]
    n_templates = templates.shape[0]
    image_len = stream.shape[0]
    ccc_length = image_len - template_len + 1
    assert ccc_length > 0, "Template must be shorter than stream"
    ccc = np.ascontiguousarray(
        np.empty(ccc_length * n_templates), np.float32)
    t_array = np.ascontiguousarray(templates.flatten(), np.float32)
    time_args = [t_array, template_len, n_templates,
                 np.ascontiguousarray(stream, np.float32), image_len, ccc]
    if threaded:
        time_args.append(kwargs.get('cores', cpu_count()))
    func(*time_args)
    ccc[np.isnan(ccc)] = 0.0
    ccc = ccc.reshape((n_templates, image_len - template_len + 1))
    for i in range(len(pads)):
        ccc[i] = np.append(ccc[i], np.zeros(pads[i]))[pads[i]:]
    templates += templates_means
    stream += stream_mean
    return ccc, used_chans


@register_array_xcorr('fftw', is_default=True)
def fftw_normxcorr(templates, stream, pads, threaded=False, *args, **kwargs):
    """
    Normalised cross-correlation using the fftw library.

    Internally this function used double precision numbers, which is definitely
    required for seismic data. Cross-correlations are computed as the
    inverse fft of the dot product of the ffts of the stream and the reversed,
    normalised, templates.  The cross-correlation is then normalised using the
    running mean and standard deviation (not using the N-1 correction) of the
    stream and the sums of the normalised templates.

    This python function wraps the C-library written by C. Chamberlain for this
    purpose.

    :param templates: 2D Array of templates
    :type templates: np.ndarray
    :param stream: 1D array of continuous data
    :type stream: np.ndarray
    :param pads: List of ints of pad lengths in the same order as templates
    :type pads: list
    :param threaded:
        Whether to use the threaded routine or not - note openMP and python
        multiprocessing don't seem to play nice for this.
    :type threaded: bool

    :return: np.ndarray of cross-correlations
    :return: np.ndarray channels used
    """
    utilslib = _load_cdll('libutils')

    argtypes = [
        np.ctypeslib.ndpointer(dtype=np.float32, ndim=1,
                               flags='C_CONTIGUOUS'),
        ctypes.c_long, ctypes.c_long,
        np.ctypeslib.ndpointer(dtype=np.float32, ndim=1,
                               flags='C_CONTIGUOUS'),
        ctypes.c_long,
        np.ctypeslib.ndpointer(dtype=np.float32,
                               flags='C_CONTIGUOUS'),
        ctypes.c_long,
        np.ctypeslib.ndpointer(dtype=np.intc,
                               flags='C_CONTIGUOUS'),
        np.ctypeslib.ndpointer(dtype=np.intc,
                               flags='C_CONTIGUOUS'),
        np.ctypeslib.ndpointer(dtype=np.intc,
                               flags='C_CONTIGUOUS'),
        np.ctypeslib.ndpointer(dtype=np.intc,
                               flags='C_CONTIGUOUS')]
    restype = ctypes.c_int

    if threaded:
        func = utilslib.normxcorr_fftw_threaded
    else:
        func = utilslib.normxcorr_fftw

    func.argtypes = argtypes
    func.restype = restype

    # Generate a template mask
    used_chans = ~np.isnan(templates).any(axis=1)
    template_length = templates.shape[1]
    stream_length = len(stream)
    n_templates = templates.shape[0]
    fftshape = kwargs.get("fft_len")
    if fftshape is None:
        # In testing, 2**13 consistently comes out fastest - setting to
        # default. https://github.com/eqcorrscan/EQcorrscan/pull/285
        fftshape = min(
            2 ** 13, next_fast_len(template_length + stream_length - 1))
    if fftshape < template_length:
        Logger.warning(
            "FFT length of {0} is shorter than the template, setting to "
            "{1}".format(
                fftshape, next_fast_len(template_length + stream_length - 1)))
        fftshape = next_fast_len(template_length + stream_length - 1)
    # Normalize and flip the templates
    norm = ((templates - templates.mean(axis=-1, keepdims=True)) / (
        templates.std(axis=-1, keepdims=True) * template_length))

    norm = np.nan_to_num(norm)
    ccc_length = stream_length - template_length + 1
    assert ccc_length > 0, "Template must be shorter than stream"
    ccc = np.zeros((n_templates, ccc_length), np.float32)
    used_chans_np = np.ascontiguousarray(used_chans, dtype=np.intc)
    pads_np = np.ascontiguousarray(pads, dtype=np.intc)
    variance_warning = np.ascontiguousarray([0], dtype=np.intc)
    missed_corr = np.ascontiguousarray([0], dtype=np.intc)

    # Check that stream is non-zero and above variance threshold
    if not np.all(stream == 0) and np.var(stream) < 1e-8:
        # Apply gain
        stream *= MULTIPLIER
        Logger.warning("Low variance found for, applying gain "
                       "to stabilise correlations")
        multiplier = MULTIPLIER
    else:
        multiplier = 1
    ret = func(
        np.ascontiguousarray(norm.flatten(order='C'), np.float32),
        template_length, n_templates,
        np.ascontiguousarray(stream, np.float32), stream_length,
        np.ascontiguousarray(ccc, np.float32), fftshape,
        used_chans_np, pads_np, variance_warning, missed_corr)
    if ret < 0:
        raise MemoryError()
    elif ret > 0:
        Logger.critical('Error in C code (possible normalisation error)')
        Logger.critical('Maximum ccc %f at %i' % (ccc.max(), ccc.argmax()))
        Logger.critical('Minimum ccc %f at %i' % (ccc.min(), ccc.argmin()))
        Logger.critical('Recommend checking your data for spikes, clipping '
                        'or artefacts')
        raise CorrelationError("Internal correlation error")
    if missed_corr[0]:
        Logger.warning(
            "{0} correlations not computed, are there gaps in the "
            "data? If not, consider increasing gain".format(
                missed_corr[0]))
    if variance_warning[0] and variance_warning[0] > template_length:
        Logger.warning(
            "Low variance found in {0} positions, check result.".format(
                variance_warning[0]))
    # Remove variance correction
    stream /= multiplier
    return ccc, used_chans


# The time-domain routine can be sped up massively on large machines (many
# threads) using the openMP threaded functions.

@time_multi_normxcorr.register('concurrent')
def _time_threaded_normxcorr(templates, stream, stack=True, *args, **kwargs):
    """
    Use the threaded time-domain routine for concurrency

    :type templates: list
    :param templates:
        A list of templates, where each one should be an obspy.Stream object
        containing multiple traces of seismic data and the relevant header
        information.
    :type stream: obspy.core.stream.Stream
    :param stream:
        A single Stream object to be correlated with the templates.

    :returns:
        New list of :class:`numpy.ndarray` objects.  These will contain
        the correlation sums for each template for this day of data.
    :rtype: list
    :returns:
        list of ints as number of channels used for each cross-correlation.
    :rtype: list
    :returns:
        list of list of tuples of station, channel for all cross-correlations.
    :rtype: list
    """
    no_chans = np.zeros(len(templates))
    chans = [[] for _ in range(len(templates))]
    array_dict_tuple = _get_array_dicts(templates, stream, stack=stack)
    stream_dict, template_dict, pad_dict, seed_ids = array_dict_tuple
    ccc_length = max(
        len(stream[0]) - len(templates[0][0]) + 1,
        len(templates[0][0]) - len(stream[0]) + 1)
    if stack:
        cccsums = np.zeros([len(templates), ccc_length])
    else:
        cccsums = np.zeros([len(templates), len(seed_ids), ccc_length])
    for chan_no, seed_id in enumerate(seed_ids):
        tr_cc, tr_chans = time_multi_normxcorr(
            template_dict[seed_id], stream_dict[seed_id], pad_dict[seed_id],
            True)
        if stack:
            cccsums = np.sum([cccsums, tr_cc], axis=0)
        else:
            cccsums[:, chan_no] = tr_cc
        no_chans += tr_chans.astype(np.int)
        for chan, state in zip(chans, tr_chans):
            if state:
                chan.append(seed_id)
    if stack:
        cccsums = _zero_invalid_correlation_sums(cccsums, pad_dict, chans)
    chans = [[(seed_id.split('.')[1], seed_id.split('.')[-1].split('_')[0])
              for seed_id in _chans] for _chans in chans]
    return cccsums, no_chans, chans


@fftw_normxcorr.register('stream_xcorr')
@fftw_normxcorr.register('multithread')
@fftw_normxcorr.register('concurrent')
def _fftw_stream_xcorr(templates, stream, stack=True, *args, **kwargs):
    """
    Apply fftw normxcorr routine concurrently.

    :type templates: list
    :param templates:
        A list of templates, where each one should be an obspy.Stream object
        containing multiple traces of seismic data and the relevant header
        information.
    :type stream: obspy.core.stream.Stream
    :param stream:
        A single Stream object to be correlated with the templates.

    :returns:
        New list of :class:`numpy.ndarray` objects.  These will contain
        the correlation sums for each template for this day of data.
    :rtype: list
    :returns:
        list of ints as number of channels used for each cross-correlation.
    :rtype: list
    :returns:
        list of list of tuples of station, channel for all cross-correlations.
    :rtype: list
    """
    # number of threads:
    #   default to using inner threads
    #   if `cores` or `cores_outer` passed in then use that
    #   else if OMP_NUM_THREADS set use that
    #   otherwise use all available
    num_cores_inner = kwargs.pop('cores', None)
    if num_cores_inner is None:
        num_cores_inner = int(os.getenv("OMP_NUM_THREADS", cpu_count()))

    chans = [[] for _i in range(len(templates))]
    array_dict_tuple = _get_array_dicts(templates, stream, stack=stack)
    stream_dict, template_dict, pad_dict, seed_ids = array_dict_tuple
    assert set(seed_ids)
    cccsums, tr_chans = fftw_multi_normxcorr(
        template_array=template_dict, stream_array=stream_dict,
        pad_array=pad_dict, seed_ids=seed_ids, cores_inner=num_cores_inner,
        stack=stack, *args, **kwargs)
    no_chans = np.sum(np.array(tr_chans).astype(np.int), axis=0)
    for seed_id, tr_chan in zip(seed_ids, tr_chans):
        for chan, state in zip(chans, tr_chan):
            if state:
                chan.append(seed_id)
    if stack:
        cccsums = _zero_invalid_correlation_sums(cccsums, pad_dict, chans)
    chans = [[(seed_id.split('.')[1], seed_id.split('.')[-1].split('_')[0])
              for seed_id in _chans] for _chans in chans]
    return cccsums, no_chans, chans


def fftw_multi_normxcorr(template_array, stream_array, pad_array, seed_ids,
                         cores_inner, stack=True, *args, **kwargs):
    """
    Use a C loop rather than a Python loop - in some cases this will be fast.

    :type template_array: dict
    :param template_array:
    :type stream_array: dict
    :param stream_array:
    :type pad_array: dict
    :param pad_array:
    :type seed_ids: list
    :param seed_ids:

    rtype: np.ndarray, list
    :return: 3D Array of cross-correlations and list of used channels.
    """
    utilslib = _load_cdll('libutils')

    utilslib.multi_normxcorr_fftw.argtypes = [
        np.ctypeslib.ndpointer(dtype=np.float32,
                               flags='C_CONTIGUOUS'),
        ctypes.c_long, ctypes.c_long, ctypes.c_long,
        np.ctypeslib.ndpointer(dtype=np.float32,
                               flags='C_CONTIGUOUS'),
        ctypes.c_long,
        np.ctypeslib.ndpointer(dtype=np.float32,
                               flags='C_CONTIGUOUS'),
        ctypes.c_long,
        np.ctypeslib.ndpointer(dtype=np.intc,
                               flags='C_CONTIGUOUS'),
        np.ctypeslib.ndpointer(dtype=np.intc,
                               flags='C_CONTIGUOUS'),
        ctypes.c_int,
        np.ctypeslib.ndpointer(dtype=np.intc,
                               flags='C_CONTIGUOUS'),
        np.ctypeslib.ndpointer(dtype=np.intc,
                               flags='C_CONTIGUOUS'),
        ctypes.c_int]
    utilslib.multi_normxcorr_fftw.restype = ctypes.c_int
    '''
    Arguments are:
        templates (stacked [ch_1-t_1, ch_1-t_2, ..., ch_2-t_1, ch_2-t_2, ...])
        number of templates
        template length
        number of channels
        image (stacked [ch_1, ch_2, ..., ch_n])
        image length
        cross-correlations (stacked as per image)
        fft-length
        used channels (stacked as per templates)
        pad array (stacked as per templates)
        num thread inner
        variance warnings
        missed correlation warnings (usually due to gaps)
        stack option
    '''

    # pre processing
    used_chans = []
    template_len = template_array[seed_ids[0]].shape[1]
    for seed_id in seed_ids:
        used_chans.append(~np.isnan(template_array[seed_id]).any(axis=1))
        template_array[seed_id] = (
            (template_array[seed_id] -
             template_array[seed_id].mean(axis=-1, keepdims=True)) / (
                template_array[seed_id].std(axis=-1, keepdims=True) *
                template_len))
        template_array[seed_id] = np.nan_to_num(template_array[seed_id])
    n_channels = len(seed_ids)
    n_templates = template_array[seed_ids[0]].shape[0]
    image_len = stream_array[seed_ids[0]].shape[0]
    # In testing, 2**13 consistently comes out fastest - setting to
    # default. https://github.com/eqcorrscan/EQcorrscan/pull/285
    fft_len = kwargs.get(
        "fft_len", min(2 ** 13, next_fast_len(template_len + image_len - 1)))
    if fft_len < template_len:
        Logger.warning(
            f"FFT length of {fft_len} is shorter than the template, setting to"
            f" {next_fast_len(template_len + image_len - 1)}")
        fft_len = next_fast_len(template_len + image_len - 1)
    template_array = np.ascontiguousarray(
        [template_array[x] for x in seed_ids], dtype=np.float32)
    multipliers = {}
    for x in seed_ids:
        # Check that stream is non-zero and above variance threshold
        if not np.all(stream_array[x] == 0) and np.var(stream_array[x]) < 1e-8:
            # Apply gain
            stream_array[x] *= MULTIPLIER
            Logger.warning(f"Low variance found for {x}, applying gain "
                           "to stabilise correlations")
            multipliers.update({x: MULTIPLIER})
        else:
            multipliers.update({x: 1})
    stream_array = np.ascontiguousarray([stream_array[x] for x in seed_ids],
                                        dtype=np.float32)
    ccc_length = image_len - template_len + 1
    assert ccc_length > 0, "Template must be shorter than stream"
    if stack:
        cccs = np.zeros((n_templates, ccc_length), np.float32)
    else:
        cccs = np.zeros(
            (n_templates, n_channels, ccc_length), dtype=np.float32)
    used_chans_np = np.ascontiguousarray(used_chans, dtype=np.intc)
    pad_array_np = np.ascontiguousarray(
        [pad_array[seed_id] for seed_id in seed_ids], dtype=np.intc)
    variance_warnings = np.ascontiguousarray(
        np.zeros(n_channels), dtype=np.intc)
    missed_correlations = np.ascontiguousarray(
        np.zeros(n_channels), dtype=np.intc)

    # call C function
    ret = utilslib.multi_normxcorr_fftw(
        template_array, n_templates, template_len, n_channels, stream_array,
        image_len, cccs, fft_len, used_chans_np, pad_array_np,
        cores_inner, variance_warnings, missed_correlations, int(stack))
    if ret < 0:
        raise MemoryError("Memory allocation failed in correlation C-code")
    elif ret > 0:
        Logger.critical(
            'Out-of-range correlation in C-code, see WARNING from C-code.'
            'You are STRONGLY RECOMMENDED to check your data for spikes, '
            'clipping or non-physical artifacts')
        # raise CorrelationError("Internal correlation error")
    for i, missed_corr in enumerate(missed_correlations):
        if missed_corr:
            Logger.debug(
                f"{missed_corr} correlations not computed on {seed_ids[i]}, "
                f"are there gaps in the data? If not, consider "
                "increasing gain")
    for i, variance_warning in enumerate(variance_warnings):
        if variance_warning and variance_warning > template_len:
            Logger.warning(
                f"Low variance found in {variance_warning} places for "
                f"{seed_ids[i]}, check result.")
    # Remove gain
    for i, x in enumerate(seed_ids):
        stream_array[i] *= multipliers[x]
    return cccs, used_chans


# ------------------------------- FastMatchedFilter Wrapper

def _run_fmf_xcorr(template_arr, data_arr, weights, pads, arch, step=1):
    if not FMF_INSTALLED:
        raise ImportError("FastMatchedFilter is not available")
    import fast_matched_filter

    if version.parse(fast_matched_filter.__version__) >= MIN_FMF_VERSION:
        from fast_matched_filter import matched_filter as fmf
    else:
        raise ImportError(f"FMF version {fast_matched_filter.__version__} "
                          f"must be >= {MIN_FMF_VERSION}")
    # Demean
    template_arr -= template_arr.mean(axis=-1, keepdims=True)
    data_arr -= data_arr.mean(axis=-1, keepdims=True)

    multipliers = []
    for x in range(data_arr.shape[0]):
        # Check that stream is non-zero and above variance threshold
        if not np.all(data_arr[x] == 0) and np.var(data_arr[x]) < 1e-8:
            # Apply gain
            data_arr[x] *= MULTIPLIER
            Logger.warning(f"Low variance found for {x}, applying gain "
                           "to stabilise correlations")
            multipliers.append(MULTIPLIER)
        else:
            multipliers.append(1)

    cccsums = fmf(
        templates=template_arr, weights=weights, moveouts=pads,
        data=data_arr, step=step, arch=arch, normalize="full")
    # Remove gain
    for x in range(data_arr.shape[0]):
        data_arr[x] *= multipliers[x]

    return cccsums


@register_array_xcorr("fmf")
def fmf_xcorr(templates, stream, pads, arch="precise", *args, **kwargs):
    """
    Compute cross-correlations in the time-domain using the FMF routine.

    :param templates: 2D Array of templates
    :type templates: np.ndarray
    :param stream: 1D array of continuous data
    :type stream: np.ndarray
    :param pads: List of ints of pad lengths in the same order as templates
    :type pads: list
    :param arch: "gpu" or "precise" to run on GPU or CPU respectively
    type arch: str

    :return: np.ndarray of cross-correlations
    :return: np.ndarray channels used
    """
    assert templates.ndim == 2, "Templates must be 2D"
    assert stream.ndim == 1, "Stream must be 1D"

    used_chans = ~np.isnan(templates).any(axis=1)

    # We have to reshape to an extra dimension for FMF
    ccc = _run_fmf_xcorr(
        template_arr=templates.reshape(
            (1, templates.shape[0], templates.shape[1])).swapaxes(0, 1),
        data_arr=stream.reshape((1, stream.shape[0])),
        weights=np.ones((1, templates.shape[0])),
        pads=np.array([pads]),
        arch=arch.lower())

    return ccc, used_chans


@fmf_xcorr.register("stream_xcorr")
@fmf_xcorr.register("concurrent")
def _fmf_gpu(templates, stream, *args, **kwargs):
    """
    Thin wrapper of fmf_multi_xcorr setting arch to gpu.
    """
    from fast_matched_filter import GPU_LOADED
    if not GPU_LOADED:
        Logger.warning("FMF reports GPU not loaded, reverting to CPU")
        return _fmf_cpu(templates=templates, stream=stream, *args, **kwargs)
    return _fmf_multi_xcorr(templates, stream, arch="gpu")


@fmf_xcorr.register("multithread")
@fmf_xcorr.register("multiprocess")
def _fmf_cpu(templates, stream, *args, **kwargs):
    """
    Thin wrapper of fmf_multi_xcorr setting arch to cpu.
    """
    from fast_matched_filter import CPU_LOADED
    if not CPU_LOADED:
        raise NotImplementedError(
            "FMF reports CPU not loaded - try rebuilding FMF")
    return _fmf_multi_xcorr(templates, stream, arch="precise")


def _fmf_multi_xcorr(templates, stream, *args, **kwargs):
    """
    Apply FastMatchedFilter routine concurrently.

    :type templates: list
    :param templates:
        A list of templates, where each one should be an obspy.Stream object
        containing multiple traces of seismic data and the relevant header
        information.
    :type stream: obspy.core.stream.Stream
    :param stream:
        A single Stream object to be correlated with the templates.

    :returns:
        New list of :class:`numpy.ndarray` objects.  These will contain
        the correlation sums for each template for this day of data.
    :rtype: list
    :returns:
        list of ints as number of channels used for each cross-correlation.
    :rtype: list
    :returns:
        list of list of tuples of station, channel for all cross-correlations.
    :rtype: list
    """
    if kwargs.get("stack", False):
        raise NotImplementedError(
            "FMF does not support unstacked correlations, use a different "
            "backend")
    arch = kwargs.get("arch", "gpu")
    Logger.info(f"Running FMF targeting the {arch}")

    chans = [[] for _i in range(len(templates))]
    array_dict_tuple = _get_array_dicts(templates, stream, stack=True)
    stream_dict, template_dict, pad_dict, seed_ids = array_dict_tuple
    assert set(seed_ids)

    # Reshape templates into [templates x traces x time]
    t_arr = np.array([template_dict[seed_id]
                      for seed_id in seed_ids]).swapaxes(0, 1)
    # Reshape stream into [traces x time]
    d_arr = np.array([stream_dict[seed_id] for seed_id in seed_ids])
    # Moveouts should be [templates x traces]
    pads = np.array([pad_dict[seed_id] for seed_id in seed_ids]).swapaxes(0, 1)
    # Weights should be shaped like pads
    weights = np.ones_like(pads)

    cccsums = _run_fmf_xcorr(
        template_arr=t_arr, weights=weights, pads=pads,
        data_arr=d_arr, step=1, arch=arch)

    tr_chans = np.array([~np.isnan(template_dict[seed_id]).any(axis=1)
                         for seed_id in seed_ids])
    no_chans = np.sum(np.array(tr_chans).astype(np.int), axis=0)
    # Note: FMF already returns the zeroed end of correlations - we don't
    # need to call _get_valid_correlation_sum
    for seed_id, tr_chan in zip(seed_ids, tr_chans):
        for chan, state in zip(chans, tr_chan):
            if state:
                chan.append((seed_id.split('.')[1],
                             seed_id.split('.')[-1].split('_')[0]))
    return cccsums, no_chans, chans


# ------------------------------- stream_xcorr functions


def get_stream_xcorr(name_or_func=None, concurrency=None):
    """
    Return a function for performing normalized cross correlation on lists of
    streams.

    :param name_or_func:
        Either a name of a registered function or a callable that implements
        the standard array_normxcorr signature.
    :param concurrency:
        Optional concurrency strategy, options are below.

    :return: A callable with the interface of stream_normxcorr

    :Concurrency options:
        - multithread - use a threadpool for concurrency;
        - multiprocess - use a process pool for concurrency;
        - concurrent - use a customized concurrency strategy for the function,
          if not defined threading will be used.
    """
    func = _get_registerd_func(name_or_func)

    concur = concurrency or 'stream_xcorr'
    if not hasattr(func, concur):
        msg = '%s does not support concurrency %s' % (func.__name__, concur)
        raise ValueError(msg)
    return getattr(func, concur)


# --------------------------- stream prep functions


def _get_array_dicts(templates, stream, stack, copy_streams=True):
    """ prepare templates and stream, return dicts """
    # Do some reshaping
    # init empty structures for data storage
    template_dict = {}
    stream_dict = {}
    pad_dict = {}
    t_starts = []

    stream.sort(['network', 'station', 'location', 'channel'])
    for template in templates:
        template.sort(['network', 'station', 'location', 'channel'])
        t_starts.append(min([tr.stats.starttime for tr in template]))
    stream_start = min([tr.stats.starttime for tr in stream])
    # get seed ids, make sure these are collected on sorted streams
    seed_ids = [tr.id + '_' + str(i) for i, tr in enumerate(templates[0])]
    # pull common channels out of streams and templates and put in dicts
    for i, seed_id in enumerate(seed_ids):
        temps_with_seed = [template[i].data for template in templates]
        t_ar = np.array(temps_with_seed).astype(np.float32)
        template_dict.update({seed_id: t_ar})
        stream_channel = stream.select(id=seed_id.split('_')[0])[0]
        # Normalize data to ensure no float overflow
        stream_data = stream_channel.data / (np.max(
            np.abs(stream_channel.data)) / 1e5)
        stream_dict.update(
            {seed_id: stream_data.astype(np.float32)})
        # PROBLEM - DEBUG: if two traces start just before / just after a
        # "full-sample-time", then stream_offset can become 1, while a value in
        # pad_list can become 0. 0-1 = -1; which is problematic.
        stream_offset = int(
            math.floor(stream_channel.stats.sampling_rate *
                  (stream_channel.stats.starttime - stream_start)))
        if stack:
            pad_list = [
                int(round(template[i].stats.sampling_rate *
                          (template[i].stats.starttime -
                           t_starts[j]))) - stream_offset
                for j, template in zip(range(len(templates)), templates)]
        else:
            pad_list = [0 for _ in range(len(templates))]
        pad_dict.update({seed_id: pad_list})

    return stream_dict, template_dict, pad_dict, seed_ids


# Remove fmf if it isn't installed
if not FMF_INSTALLED:
    XCOR_FUNCS.pop("fmf")
# a dict of built in xcorr functions, used to distinguish from user-defined
XCORR_FUNCS_ORIGINAL = copy.copy(XCOR_FUNCS)


if __name__ == '__main__':
    import doctest

    doctest.testmod()<|MERGE_RESOLUTION|>--- conflicted
+++ resolved
@@ -28,11 +28,7 @@
 
 import numpy as np
 import math
-<<<<<<< HEAD
-=======
-from future.utils import native_str
 from packaging import version
->>>>>>> 9b2849f5
 
 from eqcorrscan.utils.libnames import _load_cdll
 from eqcorrscan.utils import FMF_INSTALLED
