"""
Correlation functions for multi-channel cross-correlation of seismic data.

Various routines used mostly for testing, including links to a compiled
routine using FFTW, a Numpy fft routine which uses bottleneck for normalisation
and a compiled time-domain routine. These have varying levels of efficiency,
both in terms of overall speed, and in memory usage.  The time-domain is the
most memory efficient but slowest routine (although fast for small cases of
less than a few hundred correlations), the Numpy routine is fast, but memory
inefficient due to a need to store large double-precision arrays for
normalisation.  The fftw compiled routine is faster and more memory efficient
than the Numpy routine.

:copyright:
    EQcorrscan developers.

:license:
    GNU Lesser General Public License, Version 3
    (https://www.gnu.org/copyleft/lesser.html)
"""

from __future__ import absolute_import
from __future__ import division
from __future__ import print_function
from __future__ import unicode_literals

import contextlib
import copy
import ctypes
import os
import logging
from multiprocessing import Pool as ProcessPool, cpu_count
from multiprocessing.pool import ThreadPool

import numpy as np
from future.utils import native_str

from eqcorrscan.utils.libnames import _load_cdll

Logger = logging.getLogger(__name__)

# This is for building docs on readthedocs, which has an old version of
# scipy - without this, this module cannot be imported, which breaks the docs
# Instead we define a dummy function that returns what it is given.
READ_THE_DOCS = os.environ.get('READTHEDOCS', None) == 'True'
if not READ_THE_DOCS:
    from scipy.fftpack.helper import next_fast_len
else:
    def next_fast_len(a):
        return a

XCOR_FUNCS = {}  # cache of functions for doing cross correlations

# methods added to each xcorr func registered
# these implement the stream interface
XCORR_STREAM_METHODS = ('multithread', 'multiprocess', 'concurrent',
                        'stream_xcorr')

# these implement the array interface
XCOR_ARRAY_METHODS = ('array_xcorr')

# Gain shift for low-variance stabilization
MULTIPLIER = 1e8


class CorrelationError(Exception):
    """ Error handling for correlation functions. """

    def __init__(self, value):
        """ Raise error.

        .. rubric:: Example

        >>> CorrelationError("Something happened")
        Something happened
        """
        self.value = value

    def __repr__(self):
        """ Print error value.

        .. rubric:: Example

        >>> print(CorrelationError("Error").__repr__())
        Error
        """
        return self.value

    def __str__(self):
        """ Print otherwise

        .. rubric:: Example

        >>> print(CorrelationError("Error"))
        Error
        """
        return self.value


# ------------------ Context manager for switching out default
class _Context:
    """ class for permanently or temporarily changing items in a dict """

    def __init__(self, cache, value_to_switch):
        """
        :type cache: dict
        :param cache: A dict to store values in
        :type value_to_switch: str
        :param value_to_switch:
            The key in cache to switch based on different contexts
        """
        self.cache = cache
        self.value_to_switch = value_to_switch
        self.previous_value = None

    def __call__(self, new_value, *args, **kwargs):
        """ # TODO change docs if this ever becomes general use
        Set a new value for the default xcorr function.

        This function can be called directly to permanently change the
        default normxcorr function or it may be used as a context manager
        to only modify it temporarily.

        :param new_value:
        :return:
        """
        self.previous_value = copy.deepcopy(
            self.cache.get(self.value_to_switch))
        self.cache[self.value_to_switch] = get_array_xcorr(new_value)
        return self

    def __enter__(self):
        pass

    def __exit__(self, exc_type, exc_val, exc_tb):
        self.revert()

    def __repr__(self):
        """ this hides the fact _Context instance are returned after calls """
        name = self.cache[self.value_to_switch].__str__()
        if hasattr(self.cache[self.value_to_switch], '__name__'):
            name = self.cache[self.value_to_switch].__name__
        out_str = ("%s changed to %s" % (self.value_to_switch, name))
        return out_str

    def revert(self):
        """ revert the default xcorr function to previous value """
        # Have to use the previous value as this may contain some custom
        # stream_xcorr functions
        self.cache[self.value_to_switch] = self.previous_value


set_xcorr = _Context(XCOR_FUNCS, 'default')


# ---------------------- generic concurrency functions

@contextlib.contextmanager
def pool_boy(Pool, traces, **kwargs):
    """
    A context manager for handling the setup and cleanup of a pool object.

    :param Pool: any Class (not instance) that implements the multiprocessing
        Pool interface
    :param traces: The number of traces to process
    :type traces: int
    """
    # All parallel processing happens on a per-trace basis, we shouldn't create
    # more workers than there are traces
    n_cores = kwargs.get('cores', cpu_count())
    if n_cores is None:
        n_cores = cpu_count()
    if n_cores > traces:
        n_cores = traces
    pool = Pool(n_cores)
    yield pool
    pool.close()
    pool.join()


def _pool_normxcorr(templates, stream, stack, pool, func, *args, **kwargs):
    chans = [[] for _i in range(len(templates))]
    array_dict_tuple = _get_array_dicts(templates, stream, stack=stack)
    stream_dict, template_dict, pad_dict, seed_ids = array_dict_tuple
    # get parameter iterator
    params = ((template_dict[sid], stream_dict[sid], pad_dict[sid])
              for sid in seed_ids)
    # get cc results and used chans into their own lists
    results = [pool.apply_async(func, param) for param in params]
    try:
        xcorrs, tr_chans = zip(*(res.get() for res in results))
    except KeyboardInterrupt as e:  # pragma: no cover
        pool.terminate()
        raise e
    if stack:
        cccsums = np.sum(xcorrs, axis=0)
    else:
        cccsums = np.asarray(xcorrs).swapaxes(0, 1)
    no_chans = np.sum(np.array(tr_chans).astype(np.int), axis=0)
    for seed_id, tr_chan in zip(seed_ids, tr_chans):
        for chan, state in zip(chans, tr_chan):
            if state:
                chan.append((seed_id.split('.')[1],
                             seed_id.split('.')[-1].split('_')[0]))
    return cccsums, no_chans, chans


def _general_multithread(func):
    """ return the general multithreading function using func """

    def multithread(templates, stream, stack=True, *args, **kwargs):
        with pool_boy(ThreadPool, len(stream), **kwargs) as pool:
            return _pool_normxcorr(
                templates, stream, stack=stack, pool=pool, func=func)

    return multithread


def _general_multiprocess(func):
    def multiproc(templates, stream, stack=True, *args, **kwargs):
        with pool_boy(ProcessPool, len(stream), **kwargs) as pool:
            return _pool_normxcorr(
                templates, stream, stack=stack, pool=pool, func=func)

    return multiproc


def _general_serial(func):
    def stream_xcorr(templates, stream, stack=True, *args, **kwargs):
        no_chans = np.zeros(len(templates))
        chans = [[] for _ in range(len(templates))]
        array_dict_tuple = _get_array_dicts(templates, stream, stack=stack)
        stream_dict, template_dict, pad_dict, seed_ids = array_dict_tuple
        if stack:
            cccsums = np.zeros([len(templates),
                                len(stream[0]) - len(templates[0][0]) + 1])
        else:
            cccsums = np.zeros([len(templates), len(seed_ids),
                                len(stream[0]) - len(templates[0][0]) + 1])
        for chan_no, seed_id in enumerate(seed_ids):
            tr_cc, tr_chans = func(template_dict[seed_id],
                                   stream_dict[seed_id],
                                   pad_dict[seed_id])
            if stack:
                cccsums = np.sum([cccsums, tr_cc], axis=0)
            else:
                cccsums[:, chan_no] = tr_cc
            no_chans += tr_chans.astype(np.int)
            for chan, state in zip(chans, tr_chans):
                if state:
                    chan.append((seed_id.split('.')[1],
                                 seed_id.split('.')[-1].split('_')[0]))
        return cccsums, no_chans, chans

    return stream_xcorr


def register_array_xcorr(name, func=None, is_default=False):
    """
    Decorator for registering correlation functions.

    Each function must have the same interface as numpy_normxcorr, which is
    *f(templates, stream, pads, *args, **kwargs)* any number of specific kwargs
    can be used.

    Register_normxcorr can be used as a decorator (with or without arguments)
    or as a callable.

    :param name: The name of the function for quick access, or the callable
        that will be wrapped when used as a decorator.
    :type name: str, callable
    :param func: The function to register
    :type func: callable, optional
    :param is_default: True if this function should be marked as default
        normxcorr
    :type is_default: bool

    :return: callable
    """
    valid_methods = set(list(XCOR_ARRAY_METHODS) + list(XCORR_STREAM_METHODS))
    cache = {}

    def register(register_str):
        """
        Register a function as an implementation.

        :param register_str: The registration designation
        :type register_str: str
        """
        if register_str not in valid_methods:
            msg = 'register_name must be in %s' % valid_methods
            raise ValueError(msg)

        def _register(func):
            cache[register_str] = func
            setattr(cache['func'], register_str, func)
            return func

        return _register

    def wrapper(func, func_name=None):
        # register the functions in the XCOR
        fname = func_name or name.__name__ if callable(name) else str(name)
        XCOR_FUNCS[fname] = func
        # if is_default:  # set function as default
        #     XCOR_FUNCS['default'] = func
        # attach some attrs, this is a bit of a hack to avoid pickle problems
        func.register = register
        cache['func'] = func
        func.multithread = _general_multithread(func)
        func.multiprocess = _general_multiprocess(func)
        func.concurrent = _general_multithread(func)
        func.stream_xcorr = _general_serial(func)
        func.array_xcorr = func
        func.registered = True
        if is_default:  # set function as default
            XCOR_FUNCS['default'] = copy.deepcopy(func)
        return func

    # used as a decorator
    if callable(name):
        return wrapper(name)

    # used as a normal function (called and passed a function)
    if callable(func):
        return wrapper(func, func_name=name)

    # called, then used as a decorator
    return wrapper


# ------------------ array_xcorr fetching functions


def _get_registerd_func(name_or_func):
    """ get a xcorr function from a str or callable. """
    # get the function or register callable
    if callable(name_or_func):
        func = register_array_xcorr(name_or_func)
    else:
        func = XCOR_FUNCS[name_or_func or 'default']
    assert callable(func), 'func is not callable'
    # ensure func has the added methods
    if not hasattr(func, 'registered'):
        func = register_array_xcorr(func)
    return func


def get_array_xcorr(name_or_func=None):
    """
    Get an normalized cross correlation function that takes arrays as inputs.

    See :func:`eqcorrscan.utils.correlate.array_normxcorr` for expected
    function signature.

    :param name_or_func: Either a name of a registered xcorr function or a
        callable that implements the standard array_normxcorr signature.
    :type name_or_func: str or callable

    :return: callable wth array_normxcorr interface

    see also :func:`eqcorrscan.utils.correlate.get_stream_xcorr`
    """
    func = _get_registerd_func(name_or_func)
    return func.array_xcorr


# ----------------------- registered array_xcorr functions


@register_array_xcorr('numpy')
def numpy_normxcorr(templates, stream, pads, *args, **kwargs):
    """
    Compute the normalized cross-correlation using numpy and bottleneck.

    :param templates: 2D Array of templates
    :type templates: np.ndarray
    :param stream: 1D array of continuous data
    :type stream: np.ndarray
    :param pads: List of ints of pad lengths in the same order as templates
    :type pads: list

    :return: np.ndarray of cross-correlations
    :return: np.ndarray channels used
    """
    import bottleneck
    from scipy.signal.signaltools import _centered

    # Generate a template mask
    used_chans = ~np.isnan(templates).any(axis=1)
    # Currently have to use float64 as bottleneck runs into issues with other
    # types: https://github.com/kwgoodman/bottleneck/issues/164
    stream = stream.astype(np.float64)
    templates = templates.astype(np.float64)
    template_length = templates.shape[1]
    stream_length = len(stream)
    fftshape = next_fast_len(template_length + stream_length - 1)
    # Set up normalizers
    stream_mean_array = bottleneck.move_mean(
        stream, template_length)[template_length - 1:]
    stream_std_array = bottleneck.move_std(
        stream, template_length)[template_length - 1:]
    # because stream_std_array is in denominator or res, nan all 0s
    stream_std_array[stream_std_array == 0] = np.nan
    # Normalize and flip the templates
    norm = ((templates - templates.mean(axis=-1, keepdims=True)) / (
        templates.std(axis=-1, keepdims=True) * template_length))
    norm_sum = norm.sum(axis=-1, keepdims=True)
    stream_fft = np.fft.rfft(stream, fftshape)
    template_fft = np.fft.rfft(np.flip(norm, axis=-1), fftshape, axis=-1)
    res = np.fft.irfft(template_fft * stream_fft,
                       fftshape)[:, 0:template_length + stream_length - 1]
    res = ((_centered(res, stream_length - template_length + 1)) -
           norm_sum * stream_mean_array) / stream_std_array
    res[np.isnan(res)] = 0.0
    # res[np.isinf(res)] = 0.0
    for i, pad in enumerate(pads):  # range(len(pads)):
        res[i] = np.append(res[i], np.zeros(pad))[pad:]
    return res.astype(np.float32), used_chans


@register_array_xcorr('time_domain')
def time_multi_normxcorr(templates, stream, pads, threaded=False, *args,
                         **kwargs):
    """
    Compute cross-correlations in the time-domain using C routine.

    :param templates: 2D Array of templates
    :type templates: np.ndarray
    :param stream: 1D array of continuous data
    :type stream: np.ndarray
    :param pads: List of ints of pad lengths in the same order as templates
    :type pads: list
    :param threaded: Whether to use the threaded routine or not
    :type threaded: bool

    :return: np.ndarray of cross-correlations
    :return: np.ndarray channels used
    """
    used_chans = ~np.isnan(templates).any(axis=1)

    utilslib = _load_cdll('libutils')

    argtypes = [
        np.ctypeslib.ndpointer(dtype=np.float32, ndim=1,
                               flags=native_str('C_CONTIGUOUS')),
        ctypes.c_int, ctypes.c_int,
        np.ctypeslib.ndpointer(dtype=np.float32, ndim=1,
                               flags=native_str('C_CONTIGUOUS')),
        ctypes.c_int,
        np.ctypeslib.ndpointer(dtype=np.float32, ndim=1,
                               flags=native_str('C_CONTIGUOUS'))]
    restype = ctypes.c_int
    if threaded:
        func = utilslib.multi_normxcorr_time_threaded
        argtypes.append(ctypes.c_int)
    else:
        func = utilslib.multi_normxcorr_time
    func.argtypes = argtypes
    func.restype = restype
    # Need to de-mean everything
    templates_means = templates.mean(axis=1).astype(np.float32)[:, np.newaxis]
    stream_mean = stream.mean().astype(np.float32)
    templates = templates.astype(np.float32) - templates_means
    stream = stream.astype(np.float32) - stream_mean
    template_len = templates.shape[1]
    n_templates = templates.shape[0]
    image_len = stream.shape[0]
    ccc = np.ascontiguousarray(
        np.empty((image_len - template_len + 1) * n_templates), np.float32)
    t_array = np.ascontiguousarray(templates.flatten(), np.float32)
    time_args = [t_array, template_len, n_templates,
                 np.ascontiguousarray(stream, np.float32), image_len, ccc]
    if threaded:
        time_args.append(kwargs.get('cores', cpu_count()))
    func(*time_args)
    ccc[np.isnan(ccc)] = 0.0
    ccc = ccc.reshape((n_templates, image_len - template_len + 1))
    for i in range(len(pads)):
        ccc[i] = np.append(ccc[i], np.zeros(pads[i]))[pads[i]:]
    templates += templates_means
    stream += stream_mean
    return ccc, used_chans


@register_array_xcorr('fftw', is_default=True)
def fftw_normxcorr(templates, stream, pads, threaded=False, *args, **kwargs):
    """
    Normalised cross-correlation using the fftw library.

    Internally this function used double precision numbers, which is definitely
    required for seismic data. Cross-correlations are computed as the
    inverse fft of the dot product of the ffts of the stream and the reversed,
    normalised, templates.  The cross-correlation is then normalised using the
    running mean and standard deviation (not using the N-1 correction) of the
    stream and the sums of the normalised templates.

    This python function wraps the C-library written by C. Chamberlain for this
    purpose.

    :param templates: 2D Array of templates
    :type templates: np.ndarray
    :param stream: 1D array of continuous data
    :type stream: np.ndarray
    :param pads: List of ints of pad lengths in the same order as templates
    :type pads: list
    :param threaded:
        Whether to use the threaded routine or not - note openMP and python
        multiprocessing don't seem to play nice for this.
    :type threaded: bool

    :return: np.ndarray of cross-correlations
    :return: np.ndarray channels used
    """
    utilslib = _load_cdll('libutils')

    argtypes = [
        np.ctypeslib.ndpointer(dtype=np.float32, ndim=1,
                               flags=native_str('C_CONTIGUOUS')),
        ctypes.c_long, ctypes.c_long,
        np.ctypeslib.ndpointer(dtype=np.float32, ndim=1,
                               flags=native_str('C_CONTIGUOUS')),
        ctypes.c_long,
        np.ctypeslib.ndpointer(dtype=np.float32,
                               flags=native_str('C_CONTIGUOUS')),
        ctypes.c_long,
        np.ctypeslib.ndpointer(dtype=np.intc,
                               flags=native_str('C_CONTIGUOUS')),
        np.ctypeslib.ndpointer(dtype=np.intc,
                               flags=native_str('C_CONTIGUOUS')),
        np.ctypeslib.ndpointer(dtype=np.intc,
                               flags=native_str('C_CONTIGUOUS'))]
    restype = ctypes.c_int

    if threaded:
        func = utilslib.normxcorr_fftw_threaded
    else:
        func = utilslib.normxcorr_fftw

    func.argtypes = argtypes
    func.restype = restype

    # Generate a template mask
    used_chans = ~np.isnan(templates).any(axis=1)
    template_length = templates.shape[1]
    stream_length = len(stream)
    n_templates = templates.shape[0]
    fftshape = next_fast_len(template_length + stream_length - 1)

    # # Normalize and flip the templates
    norm = ((templates - templates.mean(axis=-1, keepdims=True)) / (
        templates.std(axis=-1, keepdims=True) * template_length))

    norm = np.nan_to_num(norm)
    ccc = np.zeros((n_templates, stream_length - template_length + 1),
                   np.float32)
    used_chans_np = np.ascontiguousarray(used_chans, dtype=np.intc)
    pads_np = np.ascontiguousarray(pads, dtype=np.intc)
    variance_warning = np.ascontiguousarray([0], dtype=np.intc)

    # Check that stream is non-zero and above variance threshold
    if not np.all(stream == 0) and np.var(stream) < 1e-8:
        # Apply gain
<<<<<<< HEAD
        stream *= MULTIPLIER
        print("Low variance found...")
        warnings.warn("Low variance found, applying gain "
                      "to stabilise correlations")
        multiplier = MULTIPLIER
    else:
        multiplier = 1
=======
        stream *= 1e8
        Logger.warning("Low variance found for, applying gain "
                       "to stabilise correlations")
>>>>>>> 9397920b
    ret = func(
        np.ascontiguousarray(norm.flatten(order='C'), np.float32),
        template_length, n_templates,
        np.ascontiguousarray(stream, np.float32), stream_length,
        np.ascontiguousarray(ccc, np.float32), fftshape,
        used_chans_np, pads_np, variance_warning)
    if ret < 0:
        raise MemoryError()
    elif ret not in [0, 999]:
        Logger.critical('Error in C code (possible normalisation error)')
        Logger.critical('Maximum ccc %f at %i' % (ccc.max(), ccc.argmax()))
        Logger.critical('Minimum ccc %f at %i' % (ccc.min(), ccc.argmin()))
        raise CorrelationError("Internal correlation error")
    elif ret == 999:
        Logger.warning("Some correlations not computed, are there "
                       "zeros in data? If not, consider increasing gain.")
    if variance_warning[0] and variance_warning[0] > template_length:
        Logger.warning(
            "Low variance found in {0} positions, check result.".format(
                variance_warning[0]))
    # Remove variance correction
    stream /= multiplier
    return ccc, used_chans


# The time-domain routine can be sped up massively on large machines (many
# threads) using the openMP threaded functions.

@time_multi_normxcorr.register('concurrent')
def _time_threaded_normxcorr(templates, stream, stack=True, *args, **kwargs):
    """
    Use the threaded time-domain routine for concurrency

    :type templates: list
    :param templates:
        A list of templates, where each one should be an obspy.Stream object
        containing multiple traces of seismic data and the relevant header
        information.
    :type stream: obspy.core.stream.Stream
    :param stream:
        A single Stream object to be correlated with the templates.

    :returns:
        New list of :class:`numpy.ndarray` objects.  These will contain
        the correlation sums for each template for this day of data.
    :rtype: list
    :returns:
        list of ints as number of channels used for each cross-correlation.
    :rtype: list
    :returns:
        list of list of tuples of station, channel for all cross-correlations.
    :rtype: list
    """
    no_chans = np.zeros(len(templates))
    chans = [[] for _ in range(len(templates))]
    array_dict_tuple = _get_array_dicts(templates, stream, stack=stack)
    stream_dict, template_dict, pad_dict, seed_ids = array_dict_tuple
    if stack:
        cccsums = np.zeros([len(templates),
                            len(stream[0]) - len(templates[0][0]) + 1])
    else:
        cccsums = np.zeros([len(templates), len(seed_ids),
                            len(stream[0]) - len(templates[0][0]) + 1])
    for chan_no, seed_id in enumerate(seed_ids):
        tr_cc, tr_chans = time_multi_normxcorr(
            template_dict[seed_id], stream_dict[seed_id], pad_dict[seed_id],
            True)
        if stack:
            cccsums = np.sum([cccsums, tr_cc], axis=0)
        else:
            cccsums[:, chan_no] = tr_cc
        no_chans += tr_chans.astype(np.int)
        for chan, state in zip(chans, tr_chans):
            if state:
                chan.append((seed_id.split('.')[1],
                             seed_id.split('.')[-1].split('_')[0]))
    return cccsums, no_chans, chans


@fftw_normxcorr.register('stream_xcorr')
@fftw_normxcorr.register('multithread')
@fftw_normxcorr.register('concurrent')
def _fftw_stream_xcorr(templates, stream, stack=True, *args, **kwargs):
    """
    Apply fftw normxcorr routine concurrently.

    :type templates: list
    :param templates:
        A list of templates, where each one should be an obspy.Stream object
        containing multiple traces of seismic data and the relevant header
        information.
    :type stream: obspy.core.stream.Stream
    :param stream:
        A single Stream object to be correlated with the templates.

    :returns:
        New list of :class:`numpy.ndarray` objects.  These will contain
        the correlation sums for each template for this day of data.
    :rtype: list
    :returns:
        list of ints as number of channels used for each cross-correlation.
    :rtype: list
    :returns:
        list of list of tuples of station, channel for all cross-correlations.
    :rtype: list
    """
    # number of threads:
    #   default to using inner threads
    #   if `cores` or `cores_outer` passed in then use that
    #   else if OMP_NUM_THREADS set use that
    #   otherwise use all available
    num_cores_inner = kwargs.get('cores')
    num_cores_outer = kwargs.get('cores_outer')
    if num_cores_inner is None and num_cores_outer is None:
        num_cores_inner = int(os.getenv("OMP_NUM_THREADS", cpu_count()))
        num_cores_outer = 1
    elif num_cores_inner is not None and num_cores_outer is None:
        num_cores_outer = 1
    elif num_cores_outer is not None and num_cores_inner is None:
        num_cores_inner = 1

    chans = [[] for _i in range(len(templates))]
    array_dict_tuple = _get_array_dicts(templates, stream, stack=stack)
    stream_dict, template_dict, pad_dict, seed_ids = array_dict_tuple
    assert set(seed_ids)
    cccsums, tr_chans = fftw_multi_normxcorr(
        template_array=template_dict, stream_array=stream_dict,
        pad_array=pad_dict, seed_ids=seed_ids, cores_inner=num_cores_inner,
        cores_outer=num_cores_outer, stack=stack)
    no_chans = np.sum(np.array(tr_chans).astype(np.int), axis=0)
    for seed_id, tr_chan in zip(seed_ids, tr_chans):
        for chan, state in zip(chans, tr_chan):
            if state:
                chan.append((seed_id.split('.')[1],
                             seed_id.split('.')[-1].split('_')[0]))
    return cccsums, no_chans, chans


def fftw_multi_normxcorr(template_array, stream_array, pad_array, seed_ids,
                         cores_inner, cores_outer, stack=True):
    """
    Use a C loop rather than a Python loop - in some cases this will be fast.

    :type template_array: dict
    :param template_array:
    :type stream_array: dict
    :param stream_array:
    :type pad_array: dict
    :param pad_array:
    :type seed_ids: list
    :param seed_ids:

    rtype: np.ndarray, list
    :return: 3D Array of cross-correlations and list of used channels.
    """
    utilslib = _load_cdll('libutils')

    utilslib.multi_normxcorr_fftw.argtypes = [
        np.ctypeslib.ndpointer(dtype=np.float32,
                               flags=native_str('C_CONTIGUOUS')),
        ctypes.c_long, ctypes.c_long, ctypes.c_long,
        np.ctypeslib.ndpointer(dtype=np.float32,
                               flags=native_str('C_CONTIGUOUS')),
        ctypes.c_long,
        np.ctypeslib.ndpointer(dtype=np.float32,
                               flags=native_str('C_CONTIGUOUS')),
        ctypes.c_long,
        np.ctypeslib.ndpointer(dtype=np.intc,
                               flags=native_str('C_CONTIGUOUS')),
        np.ctypeslib.ndpointer(dtype=np.intc,
                               flags=native_str('C_CONTIGUOUS')),
        ctypes.c_int, ctypes.c_int,
        np.ctypeslib.ndpointer(dtype=np.intc,
                               flags=native_str('C_CONTIGUOUS')),
        ctypes.c_int]
    utilslib.multi_normxcorr_fftw.restype = ctypes.c_int
    '''
    Arguments are:
        templates (stacked [ch_1-t_1, ch_1-t_2, ..., ch_2-t_1, ch_2-t_2, ...])
        number of templates
        template length
        number of channels
        image (stacked [ch_1, ch_2, ..., ch_n])
        image length
        cross-correlations (stacked as per image)
        fft-length
        used channels (stacked as per templates)
        pad array (stacked as per templates)
    '''

    # pre processing
    used_chans = []
    template_len = template_array[seed_ids[0]].shape[1]
    for seed_id in seed_ids:
        used_chans.append(~np.isnan(template_array[seed_id]).any(axis=1))
        template_array[seed_id] = (
            (template_array[seed_id] -
             template_array[seed_id].mean(axis=-1, keepdims=True)) / (
                template_array[seed_id].std(axis=-1, keepdims=True) *
                template_len))
        template_array[seed_id] = np.nan_to_num(template_array[seed_id])
    n_channels = len(seed_ids)
    n_templates = template_array[seed_ids[0]].shape[0]
    image_len = stream_array[seed_ids[0]].shape[0]
    fft_len = next_fast_len(template_len + image_len - 1)
    template_array = np.ascontiguousarray([template_array[x]
                                           for x in seed_ids],
                                          dtype=np.float32)
    multipliers = {}
    for x in seed_ids:
        # Check that stream is non-zero and above variance threshold
        if not np.all(stream_array[x] == 0) and np.var(stream_array[x]) < 1e-8:
            # Apply gain
<<<<<<< HEAD
            stream_array[x] *= MULTIPLIER
            warnings.warn("Low variance found for {0}, applying gain "
                          "to stabilise correlations".format(x))
            multipliers.update({x: MULTIPLIER})
        else:
            multipliers.update({x: 1})
=======
            stream_array *= 1e8
            Logger.warning("Low variance found for {0}, applying gain "
                           "to stabilise correlations".format(x))
>>>>>>> 9397920b
    stream_array = np.ascontiguousarray([stream_array[x] for x in seed_ids],
                                        dtype=np.float32)
    if stack:
        cccs = np.zeros((n_templates, image_len - template_len + 1),
                        np.float32)
    else:
        cccs = np.zeros(
            (n_templates, n_channels, image_len - template_len + 1),
            dtype=np.float32)
    used_chans_np = np.ascontiguousarray(used_chans, dtype=np.intc)
    pad_array_np = np.ascontiguousarray([pad_array[seed_id]
                                         for seed_id in seed_ids],
                                        dtype=np.intc)
    variance_warnings = np.ascontiguousarray(
        np.zeros(n_channels), dtype=np.intc)

    # call C function
    ret = utilslib.multi_normxcorr_fftw(
        template_array, n_templates, template_len, n_channels, stream_array,
        image_len, cccs, fft_len, used_chans_np, pad_array_np, cores_outer,
        cores_inner, variance_warnings, int(stack))
    if ret < 0:
        raise MemoryError("Memory allocation failed in correlation C-code")
    elif ret not in [0, 999]:
        Logger.critical('Error in C code (possible normalisation error)')
        Logger.critical(
            'Maximum cccs %f at %s' %
            (cccs.max(), np.unravel_index(cccs.argmax(), cccs.shape)))
        Logger.critical(
            'Minimum cccs %f at %s' %
            (cccs.min(), np.unravel_index(cccs.argmin(), cccs.shape)))
        raise CorrelationError("Internal correlation error")
    elif ret == 999:
        Logger.warning("Some correlations not computed, are there "
                       "zeros in data? If not, consider increasing gain.")
    for i, variance_warning in enumerate(variance_warnings):
        if variance_warning and variance_warning > template_len:
<<<<<<< HEAD
            warnings.warn("Low variance found in {0} places for {1},"
                          " check result.".format(variance_warning,
                                                  seed_ids[i]))
    # Remove gain
    for i, x in enumerate(seed_ids):
        stream_array[i] *= multipliers[x]
=======
            Logger.warning("Low variance found in {0} places for {1},"
                           " check result.".format(variance_warning,
                                                   seed_ids[i]))

>>>>>>> 9397920b
    return cccs, used_chans

# ------------------------------- stream_xcorr functions


def get_stream_xcorr(name_or_func=None, concurrency=None):
    """
    Return a function for performing normalized cross correlation on lists of
    streams.

    :param name_or_func:
        Either a name of a registered function or a callable that implements
        the standard array_normxcorr signature.
    :param concurrency:
        Optional concurrency strategy, options are below.

    :return: A callable with the interface of stream_normxcorr

    :Concurrency options:
        - multithread - use a threadpool for concurrency;
        - multiprocess - use a process pool for concurrency;
        - concurrent - use a customized concurrency strategy for the function,
          if not defined threading will be used.
    """
    func = _get_registerd_func(name_or_func)

    concur = concurrency or 'stream_xcorr'
    if not hasattr(func, concur):
        msg = '%s does not support concurrency %s' % (func.__name__, concur)
        raise ValueError(msg)
    return getattr(func, concur)


# --------------------------- stream prep functions


def _get_array_dicts(templates, stream, stack, copy_streams=True):
    """ prepare templates and stream, return dicts """
    # Do some reshaping
    # init empty structures for data storage
    template_dict = {}
    stream_dict = {}
    pad_dict = {}
    t_starts = []

    stream.sort(['network', 'station', 'location', 'channel'])
    for template in templates:
        template.sort(['network', 'station', 'location', 'channel'])
        t_starts.append(min([tr.stats.starttime for tr in template]))
    # get seed ids, make sure these are collected on sorted streams
    seed_ids = [tr.id + '_' + str(i) for i, tr in enumerate(templates[0])]
    # pull common channels out of streams and templates and put in dicts
    for i, seed_id in enumerate(seed_ids):
        temps_with_seed = [template[i].data for template in templates]
        t_ar = np.array(temps_with_seed).astype(np.float32)
        template_dict.update({seed_id: t_ar})
        stream_dict.update(
            {seed_id: stream.select(
                id=seed_id.split('_')[0])[0].data.astype(np.float32)})
        if stack:
            pad_list = [
                int(round(template[i].stats.sampling_rate *
                          (template[i].stats.starttime - t_starts[j])))
                for j, template in zip(range(len(templates)), templates)]
        else:
            pad_list = [0 for _ in range(len(templates))]
        pad_dict.update({seed_id: pad_list})

    return stream_dict, template_dict, pad_dict, seed_ids


# a dict of built in xcorr functions, used to distinguish from user-defined
XCORR_FUNCS_ORIGINAL = copy.copy(XCOR_FUNCS)


if __name__ == '__main__':
    import doctest

    doctest.testmod()<|MERGE_RESOLUTION|>--- conflicted
+++ resolved
@@ -561,19 +561,12 @@
     # Check that stream is non-zero and above variance threshold
     if not np.all(stream == 0) and np.var(stream) < 1e-8:
         # Apply gain
-<<<<<<< HEAD
         stream *= MULTIPLIER
-        print("Low variance found...")
-        warnings.warn("Low variance found, applying gain "
-                      "to stabilise correlations")
+        Logger.warning("Low variance found for, applying gain "
+                       "to stabilise correlations")
         multiplier = MULTIPLIER
     else:
         multiplier = 1
-=======
-        stream *= 1e8
-        Logger.warning("Low variance found for, applying gain "
-                       "to stabilise correlations")
->>>>>>> 9397920b
     ret = func(
         np.ascontiguousarray(norm.flatten(order='C'), np.float32),
         template_length, n_templates,
@@ -787,18 +780,12 @@
         # Check that stream is non-zero and above variance threshold
         if not np.all(stream_array[x] == 0) and np.var(stream_array[x]) < 1e-8:
             # Apply gain
-<<<<<<< HEAD
             stream_array[x] *= MULTIPLIER
-            warnings.warn("Low variance found for {0}, applying gain "
-                          "to stabilise correlations".format(x))
+            Logger.warning("Low variance found for {0}, applying gain "
+                           "to stabilise correlations".format(x))
             multipliers.update({x: MULTIPLIER})
         else:
             multipliers.update({x: 1})
-=======
-            stream_array *= 1e8
-            Logger.warning("Low variance found for {0}, applying gain "
-                           "to stabilise correlations".format(x))
->>>>>>> 9397920b
     stream_array = np.ascontiguousarray([stream_array[x] for x in seed_ids],
                                         dtype=np.float32)
     if stack:
@@ -836,19 +823,12 @@
                        "zeros in data? If not, consider increasing gain.")
     for i, variance_warning in enumerate(variance_warnings):
         if variance_warning and variance_warning > template_len:
-<<<<<<< HEAD
-            warnings.warn("Low variance found in {0} places for {1},"
-                          " check result.".format(variance_warning,
-                                                  seed_ids[i]))
+            Logger.warning(
+                "Low variance found in {0} places for {1}, check "
+                "result.".format(variance_warning, seed_ids[i]))
     # Remove gain
     for i, x in enumerate(seed_ids):
         stream_array[i] *= multipliers[x]
-=======
-            Logger.warning("Low variance found in {0} places for {1},"
-                           " check result.".format(variance_warning,
-                                                   seed_ids[i]))
-
->>>>>>> 9397920b
     return cccs, used_chans
 
 # ------------------------------- stream_xcorr functions
