--- conflicted
+++ resolved
@@ -810,11 +810,8 @@
     cccsums, tr_chans = fftw_multi_normxcorr(
         template_array=template_dict, stream_array=stream_dict,
         pad_array=pad_dict, seed_ids=seed_ids, cores_inner=num_cores_inner,
-<<<<<<< HEAD
-        weight_array=weight_dict, stack=stack, *args, **kwargs)
-=======
-        cores_outer=num_cores_outer, stack=stack, *args, **kwargs)
->>>>>>> fdec1f05
+        cores_outer=num_cores_outer, weight_array=weight_dict, 
+        stack=stack, *args, **kwargs)
     no_chans = np.sum(np.array(tr_chans).astype(int), axis=0)
     for seed_id, tr_chan in zip(seed_ids, tr_chans):
         for chan, state in zip(chans, tr_chan):
@@ -827,11 +824,6 @@
     return cccsums, no_chans, chans
 
 
-<<<<<<< HEAD
-def fftw_multi_normxcorr(template_array, stream_array, pad_array, seed_ids,
-                         cores_inner, weight_array=None, stack=True,
-                         *args, **kwargs):
-=======
 def fftw_multi_normxcorr(
     template_array,
     stream_array,
@@ -839,11 +831,11 @@
     seed_ids,
     cores_inner,
     cores_outer,
+    weight_array=None,
     stack=True,
     *args,
     **kwargs
 ):
->>>>>>> fdec1f05
     """
     Use a C loop rather than a Python loop - in some cases this will be fast.
 
@@ -877,13 +869,9 @@
                                flags='C_CONTIGUOUS'),
         np.ctypeslib.ndpointer(dtype=np.intc,
                                flags='C_CONTIGUOUS'),
-<<<<<<< HEAD
         np.ctypeslib.ndpointer(dtype=np.float32,
                                flags='C_CONTIGUOUS'),
-        ctypes.c_int,
-=======
         ctypes.c_int, ctypes.c_int,
->>>>>>> fdec1f05
         np.ctypeslib.ndpointer(dtype=np.intc,
                                flags='C_CONTIGUOUS'),
         np.ctypeslib.ndpointer(dtype=np.intc,
@@ -902,13 +890,9 @@
         fft-length
         used channels (stacked as per templates)
         pad array (stacked as per templates)
-<<<<<<< HEAD
         weight array (stack as per templates)
         num thread inner
-=======
-        num threads inner
         num threads outer
->>>>>>> fdec1f05
         variance warnings
         missed correlation warnings (usually due to gaps)
         stack option
@@ -974,14 +958,9 @@
     # call C function
     ret = utilslib.multi_normxcorr_fftw(
         template_array, n_templates, template_len, n_channels, stream_array,
-<<<<<<< HEAD
         image_len, cccs, fft_len, used_chans_np, pad_array_np, weight_array_np,
-        cores_inner, variance_warnings, missed_correlations, int(stack))
-=======
-        image_len, cccs, fft_len, used_chans_np, pad_array_np,
         cores_inner, cores_outer, variance_warnings, missed_correlations,
         int(stack))
->>>>>>> fdec1f05
     if ret < 0:
         raise MemoryError("Memory allocation failed in correlation C-code")
     elif ret > 0:
