"""
Functions to generate pick-corrections for events detected by correlation.

:copyright:
    EQcorrscan developers.

:license:
    GNU Lesser General Public License, Version 3
    (https://www.gnu.org/copyleft/lesser.html)
"""
import numpy as np
import scipy
from scipy.signal import find_peaks
import logging
import os

from collections import Counter, namedtuple

from obspy import Stream, Trace
from obspy.core.event import Catalog
from obspy.core.event import Event, Pick, WaveformStreamID
from obspy.core.event import ResourceIdentifier, Comment

from eqcorrscan.utils.correlate import get_stream_xcorr
from eqcorrscan.core.match_filter.family import Family
from eqcorrscan.core.match_filter.template import Template
from eqcorrscan.utils.plotting import plot_repicked


Logger = logging.getLogger(__name__)


class LagCalcError(Exception):
    """
    Default error for issues within lag-calc.
    """
    def __init__(self, value):
        self.value = value

    def __repr__(self):
        return self.value

    def __str__(self):
        return 'LagCalcError: ' + self.value


def _xcorr_interp(ccc, dt):
    """
    Interpolate around the maximum correlation value for sub-sample precision.

    :param ccc: Cross-correlation array
    :type ccc: numpy.ndarray
    :param dt: sample interval
    :type dt: float

    :return: Position of interpolated maximum in seconds from start of ccc
    :rtype: float
    """
    if ccc.shape[0] == 1:
        cc = ccc[0]
    else:
        cc = ccc
    # Code borrowed from obspy.signal.cross_correlation.xcorr_pick_correction
    cc_curvature = np.concatenate((np.zeros(1), np.diff(cc, 2), np.zeros(1)))
    cc_t = np.arange(0, len(cc) * dt, dt)
    peak_index = cc.argmax()
    first_sample = peak_index
    # XXX this could be improved..
    while first_sample > 0 and cc_curvature[first_sample - 1] <= 0:
        first_sample -= 1
    last_sample = peak_index
    while last_sample < len(cc) - 1 and cc_curvature[last_sample + 1] <= 0:
        last_sample += 1
    num_samples = last_sample - first_sample + 1
    if num_samples < 3:
        Logger.warning(
            "Fewer than 3 samples selected for fit to cross correlation: "
            "{0}, returning maximum in data".format(num_samples))
        return np.argmax(cc) * dt, np.amax(cc)
    if num_samples < 5:
        Logger.debug(
            "Fewer than 5 samples selected for fit to cross correlation: "
            "{0}".format(num_samples))
    coeffs, residual = np.polyfit(
        cc_t[first_sample:last_sample + 1],
        cc[first_sample:last_sample + 1], deg=2, full=True)[:2]
    # check results of fit
    if coeffs[0] >= 0:
        Logger.info("Fitted parabola opens upwards!")
    if residual > 0.1:
        Logger.info(
            "Residual in quadratic fit to cross correlation maximum larger "
            "than 0.1: {0}".format(residual))
    # X coordinate of vertex of parabola gives time shift to correct
    # differential pick time. Y coordinate gives maximum correlation
    # coefficient.
    shift = -coeffs[1] / 2.0 / coeffs[0]
    coeff = (4 * coeffs[0] * coeffs[2] - coeffs[1] ** 2) / (4 * coeffs[0])
    if coeff < np.amax(ccc) or coeff > 1.0 or not 0 < shift < len(ccc) * dt:
        # Sometimes the interpolation returns a worse result.
        Logger.warning("Interpolation did not give an accurate result, "
                       "returning maximum in data")
        return np.argmax(ccc) * dt, np.amax(ccc)
    return shift, coeff


def _concatenate_and_correlate(streams, template, cores):
    """
    Concatenate a list of streams into one stream and correlate that with a
    template.

    All traces in a stream must have the same length.
    """
    UsedChannel = namedtuple("UsedChannel", "channel used")

    samp_rate = {tr.stats.sampling_rate for st in streams for tr in st}
    assert len(samp_rate) == 1, "Multiple sample rates found"
    samp_rate = samp_rate.pop()

    template_length = {tr.stats.npts for tr in template}
    assert len(template_length) == 1, "Multiple data lengths in template"
    template_length = template_length.pop()

    channel_length = {tr.stats.npts for st in streams for tr in st}
    if len(channel_length) > 1:
        Logger.debug("Multiple lengths of stream found, using the longest")
    channel_length = sorted(list(channel_length))[-1]
    # pre-define stream for efficiency
    chans = {tr.id for st in streams for tr in st}.intersection(
        {tr.id for tr in template})
    data = np.zeros((len(chans), channel_length * len(streams)),
                    dtype=np.float32)

    # concatenate detection streams together.
    used_chans = [[] for _ in range(len(streams))]
    concatenated_stream = Stream()
    for i, chan in enumerate(chans):
        start_index = 0
        for j, stream in enumerate(streams):
            tr = stream.select(id=chan)
            if len(tr) == 0:
                # No data for this channel in this stream
                used_chans[j].append(UsedChannel(
                    channel=(chan.split('.')[1], chan.split('.')[-1]),
                    used=False))
                start_index += channel_length
                continue
            assert len(tr) == 1, "Multiple channels found for {0}".format(chan)
            data[i][start_index:start_index + tr[0].stats.npts] = tr[0].data
            start_index += channel_length
            used_chans[j].append(UsedChannel(
                channel=(chan.split('.')[1], chan.split('.')[-1]), used=True))
        net, sta, loc, chan = chan.split('.')
        concatenated_stream += Trace(
            data=data[i], header=dict(network=net, station=sta, channel=chan,
                                      location=loc, sampling_rate=samp_rate))
    # Remove unnecesary channels from template
    _template = Stream()
    for tr in template:
        if tr.id in chans:
            _template += tr
    # Do correlations
    xcorr_func = get_stream_xcorr(name_or_func="fftw")
    ccc, _, chan_order = xcorr_func(
        templates=[_template], stream=concatenated_stream, stack=False,
        cores=cores)
    # Re-order used_chans
    chan_order = chan_order[0]
    for i in range(len(used_chans)):
        _used_chans = used_chans[i]
        # Remove any channels that ended up not being used.
        _used_chans = [c for c in _used_chans if c.channel in chan_order]
        # Order the channels in the same way that they were correlated
        _used_chans.sort(key=lambda chan: chan_order.index(chan.channel))
        used_chans[i] = _used_chans  # Put back in.

    # Reshape ccc output
    ccc_out = np.zeros((len(streams), len(chans),
                        channel_length - template_length + 1),
                       dtype=np.float32)
    for i in range(len(streams)):
        for j, chan in enumerate(used_chans[i]):
            if not chan.used:
                continue
            index_start = i * channel_length
            index_end = index_start + channel_length - template_length + 1
            ccc_out[i][j] = ccc[0][j][index_start: index_end]
    return ccc_out, used_chans


def xcorr_pick_family(family, stream, shift_len=0.2, min_cc=0.4,
                      min_cc_from_mean_cc_factor=None,
                      horizontal_chans=['E', 'N', '1', '2'],
                      vertical_chans=['Z'], cores=1, interpolate=False,
                      plot=False, plotdir=None, export_cc=False, cc_dir=None,
                      float_cc=None):
    """
    Compute cross-correlation picks for detections in a family.

    :type family: `eqcorrscan.core.match_filter.family.Family`
    :param family: Family to calculate correlation picks for.
    :type stream: `obspy.core.stream.Stream`
    :param stream:
        Data stream containing data for all (or a subset of) detections in
        the Family
    :type shift_len: float
    :param shift_len:
        Shift length allowed for the pick in seconds, will be plus/minus this
        amount - default=0.2
    :type min_cc: float
    :param min_cc:
        Minimum cross-correlation value to be considered a pick, default=0.4.
    :type min_cc_from_mean_cc_factor: float
    :param min_cc_from_mean_cc_factor:
        If set to a value other than None, then the minimum cross-correlation
        value for a trace is set individually for each detection based on:
        min(detect_val / n_chans * min_cc_from_mean_cc_factor, min_cc).
    :type horizontal_chans: list
    :param horizontal_chans:
        List of channel endings for horizontal-channels, on which S-picks will
        be made.
    :type vertical_chans: list
    :param vertical_chans:
        List of channel endings for vertical-channels, on which P-picks will
        be made.
    :type cores: int
    :param cores:
        Number of cores to use in parallel processing, defaults to one.
    :type interpolate: bool
    :param interpolate:
        Interpolate the correlation function to achieve sub-sample precision.
    :type plot: bool
    :param plot:
        To generate a plot for every detection or not, defaults to False
    :type plotdir: str
    :param plotdir:
        Path to plotting folder, plots will be output here.
    :type export_cc: bool
    :param export_cc:
        To generate a binary file in NumPy for every detection or not,
        defaults to False
    :type cc_dir: str
    :param cc_dir:
        Path to saving folder, NumPy files will be output here.
    :type float_cc: float
    :param float_cc:
        It provides the ability of detecting phases with low correlation
        coefficeint but clear pick. It must set between 1 to 99 as Percentage
        of maximume of correlation array. defualts to None(disable).

    :return: Dictionary of picked events keyed by detection id.
    """
    picked_dict = {}
    delta = family.template.st[0].stats.delta
    detect_streams_dict = _prepare_data(
        family=family, detect_data=stream, shift_len=shift_len)
    detection_ids = list(detect_streams_dict.keys())
    detect_streams = [detect_streams_dict[detection_id]
                      for detection_id in detection_ids]
    if len(detect_streams) == 0:
        Logger.warning("No appropriate data found, check your family and "
                       "detections - make sure seed ids match")
        return picked_dict
    if len(detect_streams) != len(family):
        Logger.warning("Not all detections have matching data. "
                       "Proceeding anyway. HINT: Make sure SEED IDs match")
    # Correlation function needs a list of streams, we need to maintain order.
    ccc, chans = _concatenate_and_correlate(
        streams=detect_streams, template=family.template.st, cores=cores)
    for i, detection_id in enumerate(detection_ids):
        detection = [d for d in family.detections if d.id == detection_id][0]
        correlations = ccc[i]
        if export_cc:
            os.makedirs(cc_dir, exist_ok=True)
            fname = f"{detection_id}-cc.npy"
            np.save(os.path.join(cc_dir, f'{fname}'), correlations)
            Logger.info(f"Saved correlation statistic to {fname} (lag_calc)")
        picked_chans = chans[i]
        detect_stream = detect_streams_dict[detection_id]
        checksum, cccsum, used_chans = 0.0, 0.0, 0
        event = Event()
        if min_cc_from_mean_cc_factor is not None:
            cc_thresh = min(detection.detect_val / detection.no_chans
                            * min_cc_from_mean_cc_factor, min_cc)
            Logger.info('Setting minimum cc-threshold for detection %s to %s',
                        detection.id, str(cc_thresh))
        else:
            cc_thresh = min_cc
        for correlation, stachan in zip(correlations, picked_chans):
            if not stachan.used:
                continue
            tr = detect_stream.select(
                station=stachan.channel[0], channel=stachan.channel[1])[0]
            if interpolate:
                shift, cc_max = _xcorr_interp(correlation, dt=delta)
            else:
                cc_max = np.amax(correlation)
                shift = np.argmax(correlation) * delta
            if np.isnan(cc_max):  # pragma: no cover
                Logger.error(
                    'Problematic trace, no cross correlation possible')
                continue
            picktime = tr.stats.starttime + shift
            checksum += cc_max
            used_chans += 1
<<<<<<< HEAD
            if cc_max > min_cc:
                skip_phase = False
            elif cc_max < min_cc and float_cc:
                num_of_peaks = len(
                    find_peaks(correlation, height=(float_cc/100)*cc_max)[0])
                if num_of_peaks == 1 and cc_max > 0.2:
                    skip_phase = False
                else:
                    skip_phase = True
            else:
                skip_phase = True
            if skip_phase:
=======
            if cc_max < cc_thresh:
>>>>>>> 9b2849f5
                Logger.debug('Correlation of {0} is below threshold, not '
                             'using'.format(cc_max))
                continue
            cccsum += cc_max
            phase = None
            if stachan.channel[1][-1] in vertical_chans:
                phase = 'P'
            elif stachan.channel[1][-1] in horizontal_chans:
                phase = 'S'
            _waveform_id = WaveformStreamID(seed_string=tr.id)
            event.picks.append(Pick(
                waveform_id=_waveform_id, time=picktime,
                method_id=ResourceIdentifier('EQcorrscan'), phase_hint=phase,
                creation_info='eqcorrscan.core.lag_calc',
                evaluation_mode='automatic',
                comments=[Comment(text='cc_max={0}'.format(cc_max))]))
        event.resource_id = ResourceIdentifier(detection_id)
        event.comments.append(Comment(text="detect_val={0}".format(cccsum)))
        # Add template-name as comment to events
        event.comments.append(Comment(
            text="Detected using template: {0}".format(family.template.name)))
        if used_chans == detection.no_chans:  # pragma: no cover
            if detection.detect_val is not None and\
               checksum - detection.detect_val < -(0.3 * detection.detect_val):
                msg = ('lag-calc has decreased cccsum from %f to %f - '
                       % (detection.detect_val, checksum))
                Logger.error(msg)
                continue
        else:
            Logger.warning(
                'Cannot check if cccsum is better, used {0} channels for '
                'detection, but {1} are used here'.format(
                    detection.no_chans, used_chans))
        picked_dict.update({detection_id: event})
    if plot:  # pragma: no cover
        for i, event in enumerate(picked_dict.values()):
            if len(event.picks) == 0:
                continue
            plot_stream = detect_streams[i].copy()
            template_plot = family.template.st.copy()
            pick_stachans = [(pick.waveform_id.station_code,
                              pick.waveform_id.channel_code)
                             for pick in event.picks]
            for tr in plot_stream:
                if (tr.stats.station, tr.stats.channel) \
                        not in pick_stachans:
                    plot_stream.remove(tr)
            for tr in template_plot:
                if (tr.stats.station, tr.stats.channel) \
                        not in pick_stachans:
                    template_plot.remove(tr)
            if plotdir is not None:
                if not os.path.isdir(plotdir):
                    os.makedirs(plotdir)
                savefile = "{plotdir}/{rid}.png".format(
                    plotdir=plotdir, rid=event.resource_id.id)
                plot_repicked(template=template_plot, picks=event.picks,
                              det_stream=plot_stream, show=False, save=True,
                              savefile=savefile)
            else:
                plot_repicked(template=template_plot, picks=event.picks,
                              det_stream=plot_stream, show=True)
    return picked_dict


def _prepare_data(family, detect_data, shift_len):
    """
    Prepare data for lag_calc - reduce memory here.

    :type family: `eqcorrscan.core.match_filter.family.Family`
    :param family:
        The Family containing the template and detections.
    :type detect_data: obspy.core.stream.Stream
    :param detect_data: Stream to extract detection streams from.
    :type shift_len: float
    :param shift_len: Shift length in seconds allowed for picking.

    :returns: Dictionary of detect_streams keyed by detection id
              to be worked on
    :rtype: dict
    """
    lengths = {tr.stats.npts * tr.stats.delta for tr in family.template.st}
    assert len(lengths) == 1, "Template contains channels of different length"
    length = lengths.pop() + (2 * shift_len)
    # Enforce length be an integer number of samples
    length_samples = length * family.template.samp_rate
    if length_samples != int(length_samples):
        length = round(length_samples) / family.template.samp_rate
        Logger.info("Setting length to {0}s to give an integer number of "
                    "samples".format(length))
    prepick = shift_len
    detect_streams_dict = family.extract_streams(
        stream=detect_data, length=length, prepick=prepick)
    for key, detect_stream in detect_streams_dict.items():
        # Split to remove trailing or leading masks
        for i in range(len(detect_stream) - 1, -1, -1):
            trace = detect_stream[i]
            if np.ma.is_masked(trace.data):
                detect_stream.remove(trace)
                Logger.warning("Masked array found for {0}, not supported, "
                               "removing.".format(trace.id))
        stachans = [(tr.stats.station, tr.stats.channel)
                    for tr in detect_stream]
        c_stachans = Counter(stachans)
        for key in c_stachans.keys():
            if c_stachans[key] > 1:
                raise LagCalcError(
                    'Multiple channels for {0}.{1}, likely a data '
                    'issue'.format(key[0], key[1]))
    detect_streams_dict_out = {}
    for key, detect_stream in detect_streams_dict.items():
        if len(detect_stream) == 0:
            Logger.info("No data for {0}".format(key))
            continue
        detect_streams_dict_out.update({key: detect_stream})
    return detect_streams_dict_out


def lag_calc(detections, detect_data, template_names, templates,
             shift_len=0.2, min_cc=0.4, min_cc_from_mean_cc_factor=None,
             horizontal_chans=['E', 'N', '1', '2'],
             vertical_chans=['Z'], cores=1, interpolate=False,
             plot=False, plotdir=None, export_cc=False, cc_dir=None,
             float_cc=None):
    """
    Cross-correlation derived picking of seismic events.

    Overseer function to take a list of detection objects, cut the data for
    them to lengths of the same length of the template + shift_len on
    either side. This will output a :class:`obspy.core.event.Catalog` of
    picked events. Pick times are based on the lag-times found at the maximum
    correlation, providing that correlation is above the min_cc.

    :type detections: list
    :param detections:
        List of :class:`eqcorrscan.core.match_filter.Detection` objects.
    :type detect_data: obspy.core.stream.Stream
    :param detect_data:
        All the data needed to cut from - can be a gappy Stream.
    :type template_names: list
    :param template_names:
        List of the template names, used to help identify families of events.
        Must be in the same order as templates.
    :type templates: list
    :param templates:
        List of the templates, templates must be a list of
         :class:`obspy.core.stream.Stream` objects.
    :type shift_len: float
    :param shift_len:
        Shift length allowed for the pick in seconds, will be plus/minus this
        amount - default=0.2
    :type min_cc: float
    :param min_cc:
        Minimum cross-correlation value to be considered a pick, default=0.4.
    :type min_cc_from_mean_cc_factor: float
    :param min_cc_from_mean_cc_factor:
        If set to a value other than None, then the minimum cross-correlation
        value for a trace is set individually for each detection based on:
        min(detect_val / n_chans * min_cc_from_mean_cc_factor, min_cc).
    :type horizontal_chans: list
    :param horizontal_chans:
        List of channel endings for horizontal-channels, on which S-picks will
        be made.
    :type vertical_chans: list
    :param vertical_chans:
        List of channel endings for vertical-channels, on which P-picks will
        be made.
    :type cores: int
    :param cores:
        Number of cores to use in parallel processing, defaults to one.
    :type interpolate: bool
    :param interpolate:
        Interpolate the correlation function to achieve sub-sample precision.
    :type plot: bool
    :param plot:
        To generate a plot for every detection or not, defaults to False
    :param plotdir:
        Path to plotting folder, plots will be output here.
    :type export_cc: bool
    :param export_cc:
        To generate a binary file in NumPy for every detection or not,
        defaults to False
    :type cc_dir: str
    :param cc_dir:
        Path to saving folder, NumPy files will be output here.
    :type float_cc: float
    :param float_cc:
        It provides the ability of detecting phases with low correlation
        coefficeint but clear pick. It must set between 1 to 99 as Percentage
        of maximume of correlation array. defualts to None(disable).

    :returns:
        Catalog of events with picks.  No origin information is included.
        These events can then be written out via
        :func:`obspy.core.event.Catalog.write`, or to Nordic Sfiles using
        :func:`eqcorrscan.utils.sfile_util.eventtosfile` and located
        externally.
    :rtype: obspy.core.event.Catalog

    .. note::
        Picks output in catalog are generated relative to the template
        start-time.  For example, if you generated your template with a
        pre_pick time of 0.2 seconds, you should expect picks generated by
        lag_calc to occur 0.2 seconds before the true phase-pick.  This
        is because we do not currently store template meta-data alongside the
        templates.

    .. warning::
        Because of the above note, origin times will be consistently
        shifted by the static pre_pick applied to the templates.

    .. warning::
        This routine requires only one template per channel (e.g. you should
        not use templates with a P and S template on a single channel).  If
        this does occur an error will be raised.

    .. note::
        S-picks will be made on horizontal channels, and P picks made on
        vertical channels - the default is that horizontal channels end in
        one of: 'E', 'N', '1' or '2', and that vertical channels end in 'Z'.
        The options vertical_chans and horizontal_chans can be changed to suit
        your dataset.

    .. note::
        Individual channel cross-correlations are stored as a
        :class:`obspy.core.event.Comment` for each pick, and the summed
        cross-correlation value resulting from these is stored as a
        :class:`obspy.core.event.Comment` in the main
        :class:`obspy.core.event.Event` object.

    .. note::
        The order of events is preserved (e.g. detections[n] == output[n]),
        providing picks have been made for that event.  If no picks have
        been made for an event, it will not be included in the output.
        However, as each detection has an ID associated with it, these can
        be mapped to the output resource_id for each Event in the output
        Catalog. e.g.

            detections[n].id == output[m].resource_id

        if the output[m] is for the same event as detections[n].

    .. note::
        The correlation data that are saved to the binary files can be useful
        to select an appropriate threshold for your data.

    .. note::
        float_cc is a float threshold for correlation coefficient. This number
        shows the threshold as percentage of maximume correlation coefficient
        of each data.
        If it is set to 50, it means that if there was no other picks in area
        between maximume_cc and 50% of maximume_cc(value of maximumeis two
        times of other parts), there is a unique pick and can be considered
        as a phase.
        But if there is any picks in this area, it's not cibsuder as a phase.
        The lower it gets, the more stringent the phase picking gets and vice
        versa.
        If it is set to None, then It doesn't any effect and select phases done
        only according to min_cc threshold.

    .. warning::
        There must be enough correlation signal in order to use float_cc,
        so you need to set proper value for shift_len.
        Because there must be enough oscillation to have a correct comparsion.
        If set float_cc to 0 and shift_len be too short that there is only one
        pick in it, it makes wrong phase.
    """
    # First check that sample rates are equal for everything
    for tr in detect_data:
        if tr.stats.sampling_rate != detect_data[0].stats.sampling_rate:
            raise LagCalcError('Sampling rates are not equal')
    for template in templates:
        for tr in template:
            if tr.stats.sampling_rate != detect_data[0].stats.sampling_rate:
                raise LagCalcError('Sampling rates are not equal')
    initial_cat = dict()  # Dictionary keyed by detection id
    for template, template_name in zip(templates, template_names):
        Logger.info('Running lag-calc for template %s' % template[0])
        template_detections = [detection for detection in detections
                               if detection.template_name == template_name]
        for detection in template_detections:
            detection.event = detection.event or detection._calculate_event(
                template_st=template)
        family = Family(
            detections=template_detections,
            template=Template(
                name=template_name, st=template,
                samp_rate=template[0].stats.sampling_rate))
        # Make a sparse template
        if len(template_detections) > 0:
            template_dict = xcorr_pick_family(
                family=family, stream=detect_data, min_cc=min_cc,
                min_cc_from_mean_cc_factor=min_cc_from_mean_cc_factor,
                horizontal_chans=horizontal_chans,
                vertical_chans=vertical_chans, interpolate=interpolate,
                cores=cores, shift_len=shift_len, plot=plot, plotdir=plotdir,
                export_cc=export_cc, cc_dir=cc_dir, float_cc=float_cc)
            initial_cat.update(template_dict)
    # Order the catalogue to match the input
    output_cat = Catalog()
    for det in detections:
        event = initial_cat.get(det.id, None)
        if event:
            output_cat.append(event)
        else:
            Logger.error('No picks made for detection: \n{0}'.format(det))
    return output_cat


if __name__ == '__main__':
    import doctest
    doctest.testmod()<|MERGE_RESOLUTION|>--- conflicted
+++ resolved
@@ -303,7 +303,6 @@
             picktime = tr.stats.starttime + shift
             checksum += cc_max
             used_chans += 1
-<<<<<<< HEAD
             if cc_max > min_cc:
                 skip_phase = False
             elif cc_max < min_cc and float_cc:
@@ -316,9 +315,6 @@
             else:
                 skip_phase = True
             if skip_phase:
-=======
-            if cc_max < cc_thresh:
->>>>>>> 9b2849f5
                 Logger.debug('Correlation of {0} is below threshold, not '
                              'using'.format(cc_max))
                 continue
