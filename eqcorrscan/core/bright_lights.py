#!/usr/bin/python
r"""
Code to determine the brightness function of seismic data according to a
three-dimensional travel-time grid.  This travel-time grid can be
generated using the grid2time function of the NonLinLoc package by Anthony
Lomax which can be found here: `NonLinLoc <http://alomax.free.fr/nlloc/>`_.
NonLinLoc is not distributed within this package but it is a very useful
stand-alone library for seismic event location.

This code is based on the method of
`Frank & Shapiro 2014
<http://gji.oxfordjournals.org/content/197/2/1215.short>`_.

:copyright:
    EQcorrscan developers.

:license:
    GNU Lesser General Public License, Version 3
    (https://www.gnu.org/copyleft/lesser.html)
"""
from __future__ import absolute_import
from __future__ import division
from __future__ import print_function
from __future__ import unicode_literals

import numpy as np
import logging
import csv
import glob
import sys
import os

from obspy import Stream, Trace, read as obsread
from multiprocessing import Pool, cpu_count
from copy import deepcopy
from obspy.core.event import Event, Pick, WaveformStreamID, Origin
from obspy.core.event import EventDescription, CreationInfo, Comment
from obspy.core.trace import Stats

from eqcorrscan.core.match_filter import Detection, normxcorr2
from eqcorrscan.utils import findpeaks
from eqcorrscan.core.template_gen import _template_gen


Logger = logging.getLogger(__name__)


class BrightnessError(Exception):
    """Standard error for bright_lights."""
    def __init__(self, value):
        """
        Raise error.
        """
        self.value = value

    def __repr__(self):
        return self.value

    def __str__(self):
        return 'BrightnessError: ' + self.value


def _read_tt(path, stations, phase, phaseout='S', ps_ratio=1.68,
             lags_switch=True):
    """
    Read in .csv files of slowness generated from Grid2Time.

    Converts these data to a useful format here.

    It should be noted that this can read either P or S travel-time grids, not
    both at the moment.

    :type path: str
    :param path: The path to the .csv Grid2Time outputs
    :type stations: list
    :param stations: List of station names to read slowness files for.
    :type phase: str
    :param phase: Input phase type.
    :type phaseout: str
    :param phaseout: What phase to return the lagtimes in.
    :type ps_ratio: float
    :param ps_ratio: p to s ratio for conversion
    :type lags_switch: bool
    :param lags_switch:
        Return lags or raw travel-times, if set to true will return lags.

    :returns: Stations
    :rtype: list
    :returns: List of lists of tuples of node locations
    :rtype: list
    :returns: Array of lags.
    :rtype: :class:`numpy.ndarray`

    .. note::
        **Output:**

        station[1] refers to nodes[1] and lags[1] nodes[1][1] refers
        to station[1] and lags[1][1] nodes[n][n] is a tuple of latitude,
        longitude and depth.

    .. note::
        This function currently needs comma separated grid files in
        NonLinLoc format.  Only certain versions of NonLinLoc write these csv
        files, however it should be possible to read the binary files directly.
        If you find you need this capability let us know and we can try and
        implement it.
    """
    # Locate the slowness file information
    gridfiles = []
    stations_out = []
    for station in stations:
        gridfiles += (glob.glob(path + '*.' + phase + '.' + station +
                      '.time.csv'))
        if glob.glob(path + '*.' + phase + '.' + station + '*.csv'):
            stations_out += [station]
    # Read the files
    allnodes = []
    for gridfile in gridfiles:
        Logger.info('Reading slowness from: ' + gridfile)
        f = open(gridfile, 'r')
        grid = csv.reader(f, delimiter=str(' '))
        traveltime = []
        nodes = []
        for row in grid:
            nodes.append((float(row[0]), float(row[1]), float(row[2])))
            traveltime.append(float(row[3]))
        traveltime = np.array(traveltime)
        if not phase == phaseout:
            if phase == 'S':
                traveltime = traveltime / ps_ratio
            else:
                traveltime = traveltime * ps_ratio
        if lags_switch:
            lags = traveltime - min(traveltime)
        else:
            lags = traveltime
        if 'alllags' not in locals():
            alllags = [lags]
        else:
            alllags = np.concatenate((alllags, [lags]), axis=0)
        allnodes = nodes
        # each element of allnodes should be the same as the
        # other one, e.g. for each station the grid must be the
        # same, hence allnodes=nodes
        f.close()
    alllags = np.array(alllags)
    return stations_out, allnodes, alllags


def _resample_grid(stations, nodes, lags, mindepth, maxdepth, corners):
    """
    Resample the lagtime grid to a given volume.

    For use if the grid from Grid2Time is too large or you want to run a
    faster, downsampled scan.

    :type stations: list
    :param stations:
        List of station names from in the form where stations[i] refers to
        nodes[i][:] and lags[i][:]
    :type nodes: list
    :param nodes:
        List of node points where nodes[i] referes to stations[i] and
        nodes[:][:][0] is latitude in degrees, nodes[:][:][1] is longitude in
        degrees, nodes[:][:][2] is depth in km.
    :type lags: numpy.ndarray
    :param lags:
        Array of arrays where lags[i][:] refers to stations[i]. lags[i][j]
        should be the delay to the nodes[i][j] for stations[i] in seconds.
    :type mindepth: float
    :param mindepth: Upper limit of volume
    :type maxdepth: float
    :param maxdepth: Lower limit of volume
    :type corners: matplotlib.path.Path
    :param corners:
        matplotlib Path of the corners for the 2D polygon to cut to in lat and
        lon.

    :returns: Stations
    :rtype: list
    :returns: List of lists of tuples of node locations
    :rtype: list
    :returns: Array of lags.
    :rtype: :class:`numpy.ndarray`

    .. note::
        **Output:**

        station[1] refers to nodes[1] and lags[1] nodes[1][1] refers
        to station[1] and lags[1][1] nodes[n][n] is a tuple of latitude,
        longitude and depth.
    """
    resamp_nodes = []
    resamp_lags = []
    # Cut the volume
    for i, node in enumerate(nodes):
        # If the node is within the volume range, keep it
        if mindepth < float(node[2]) < maxdepth and\
           corners.contains_point(node[0:2]):
                resamp_nodes.append(node)
                resamp_lags.append([lags[:, i]])
    # Reshape the lags
    Logger.debug(np.shape(resamp_lags))
    resamp_lags = np.reshape(resamp_lags, (len(resamp_lags), len(stations))).T
    # Resample the nodes - they are sorted in order of size with largest long
    # then largest lat, then depth.
    Logger.info(' '.join(['Grid now has ', str(len(resamp_nodes)), 'nodes']))
    return stations, resamp_nodes, resamp_lags


def _rm_similarlags(stations, nodes, lags, threshold):
    """
    Remove nodes that have a very similar network moveout to another node.

    This function will, for each node, calculate the difference in lagtime
    at each station at every node, then sum these for each node to get a
    cumulative difference in network moveout.  This will result in an
    array of arrays with zeros on the diagonal.

    :type stations: list
    :param stations:
        List of station names from in the form where stations[i] refers to
        nodes[i][:] and lags[i][:]
    :type nodes: list
    :param nodes:
        List of node points where nodes[i] referes to stations[i] and
        nodes[:][:][0] is latitude in degrees, nodes[:][:][1] is longitude in
        degrees, nodes[:][:][2] is depth in km.
    :type lags: numpy.ndarray
    :param lags:
        Array of arrays where lags[i][:] refers to stations[i]. lags[i][j]
        should be the delay to the nodes[i][j] for stations[i] in seconds.
    :type threshold: float
    :param threshold: Threshold for removal in seconds

    :returns: Stations
    :rtype: list
    :returns: List of lists of tuples of node locations
    :rtype: list
    :returns: Array of lags.
    :rtype: :class:`numpy.ndarray`

    .. note::
        **Output:**

        station[1] refers to nodes[1] and lags[1] nodes[1][1] refers
        to station[1] and lags[1][1] nodes[n][n] is a tuple of latitude,
        longitude and depth.
    """
    netdif = abs((lags.T - lags.T[0]).sum(axis=1).reshape(1, len(nodes))) \
        > threshold
    for i in range(len(nodes)):
        _netdif = abs((lags.T -
                       lags.T[i]).sum(axis=1).reshape(1, len(nodes)))\
            > threshold
        netdif = np.concatenate((netdif, _netdif), axis=0)
        sys.stdout.write("\r" + str(float(i) // len(nodes) * 100) + "% \r")
        sys.stdout.flush()
    nodes_out = [nodes[0]]
    node_indices = [0]
    Logger.debug(len(nodes))
    for i in range(1, len(nodes)):
        if np.all(netdif[i][node_indices]):
            node_indices.append(i)
            nodes_out.append(nodes[i])
    lags_out = lags.T[node_indices].T
    Logger.info(
        "Removed " + str(len(nodes) - len(nodes_out)) + " duplicate nodes")
    return stations, nodes_out, lags_out


def _rms(array):
    """
    Calculate RMS of array.

    :type array: numpy.ndarray
    :param array: Array to calculate the RMS for.

    :returns: RMS of array
    :rtype: float
    """
    return np.sqrt(np.mean(np.square(array)))


def _node_loop(stations, lags, stream, clip_level,
               i=0, mem_issue=False, instance=0, plot=False):
    """
    Internal function to allow for brightness to be paralleled.

    :type stations: list
    :param stations: List of stations to use.
    :type lags: numpy.ndarray
    :param lags: List of lags where lags[i[:]] are the lags for stations[i].
    :type stream: obspy.core.stream.Stream
    :param stream: Data stream to find the brightness for.
    :type clip_level: float
    :param clip_level: Upper limit for energy as a multiplier to the mean \
        energy.
    :type i: int
    :param i: Index of loop for parallelisation.
    :type mem_issue: bool
    :param mem_issue: If True will write to disk rather than storing data in \
        RAM.
    :type instance: int
    :param instance: instance for bulk parallelisation, only used if \
        mem_issue=true.
    :type plot: bool
    :param plot: Turn plotting on or off, defaults to False.

    :returns: index
    :rtype: int
    :returns: network response
    :rtype: numpy.ndarray
    """
    import matplotlib.pyplot as plt
    # Set up some overhead for plotting
    energy_stream = Stream()  # Using a stream as a handy container for
    # plotting

    for l, tr in enumerate(stream):
        j = [k for k in range(len(stations))
             if stations[k] == tr.stats.station]
        # Check that there is only one matching station
        if len(j) > 1:
            Logger.warning('Too many stations')
            j = [j[0]]
        if len(j) == 0:
            Logger.warning('No station match')
            continue
        lag = lags[j[0]]
        lagged_energy = np.square(np.concatenate(
            (tr.data,
             np.zeros(int(round(lag * tr.stats.sampling_rate))))))[
                        int(round(lag * tr.stats.sampling_rate)):]
        # Clip energy
        lagged_energy = np.clip(
            lagged_energy, 0, clip_level * np.mean(lagged_energy))
        if 'energy' not in locals():
            energy = (lagged_energy /
                      _rms(lagged_energy)).reshape(1, len(lagged_energy))
            # Cope with zeros encountered
            energy = np.nan_to_num(energy)
            # This is now an array of floats - we can convert this to int16
            # normalize to have max at max of int16 range
            if not max(energy[0]) == 0.0:
                energy = (500 * (energy *
                                 (1 / max(energy[0])))).astype(np.int16)
            else:
                energy = energy.astype(np.int16)
        else:
            norm_energy = (lagged_energy /
                           _rms(lagged_energy)).reshape(1, len(lagged_energy))
            norm_energy = np.nan_to_num(norm_energy)
            # Convert to int16
            if not max(norm_energy[0]) == 0.0:
                norm_energy = (500 * (norm_energy *
                                      (1 / max(norm_energy[0])))).\
                    astype(np.int16)
            else:
                norm_energy = norm_energy.astype(np.int16)
            # Apply lag to data and add it to energy - normalize the data here
            energy = np.concatenate((energy, norm_energy), axis=0)
        energy_stream += Trace(
            data=lagged_energy,
            header=Stats({'station': tr.stats.station,
                          'sampling_rate': tr.stats.sampling_rate}))
    energy = np.sum(energy, axis=0).reshape(1, len(lagged_energy))
    energy = energy.astype(np.uint16)
    # Convert any nans to zeros
    energy = np.nan_to_num(energy)
    if plot:
        fig, axes = plt.subplots(len(stream) + 1, 1, sharex=True)
        axes = axes.ravel()
        for lagged_energy, tr, axis in zip(energy_stream, stream, axes):
            axis.plot(lagged_energy * 200, 'r')
            axis.plot(tr.data, 'k')
        axes[-1].plot(energy[0])
        plt.subplots_adjust(hspace=0)
        plt.show()
    if not mem_issue:
        return i, energy
    else:
        np.save('tmp' + str(instance) + '/node_' + str(i), energy)
        return i, str('tmp' + str(instance) + '/node_' + str(i))


def _cum_net_resp(node_lis, instance=0):
    """
    Compute the cumulative network response by reading saved energy .npy files.

    :type node_lis: numpy.ndarray
    :param node_lis: List of nodes (ints) to read from
    :type instance: int
    :param instance: Instance flag for parallel workflows, defaults to 0.

    :returns: cumulative network response
    :rtype: numpy.ndarray
    :returns: node indices for each sample of the cumulative network response.
    :rtype: list
    """
    cum_net_resp = np.load('tmp' + str(instance) +
                           '/node_' + str(node_lis[0]) + '.npy')[0]
    os.remove('tmp' + str(instance) + '/node_' + str(node_lis[0]) + '.npy')
    indices = np.ones(len(cum_net_resp)) * node_lis[0]
    for i in node_lis[1:]:
        node_energy = np.load('tmp' + str(instance) + '/node_' +
                              str(i) + '.npy')[0]
        updated_indices = np.argmax([cum_net_resp, node_energy], axis=0)
        temp = np.array([cum_net_resp, node_energy])
        cum_net_resp = np.array([temp[updated_indices[j]][j]
                                 for j in range(len(updated_indices))])
        del temp, node_energy
        updated_indices[updated_indices == 1] = i
        indices = updated_indices
        os.remove('tmp' + str(instance) + '/node_' + str(i) + '.npy')
    return cum_net_resp, indices


def _find_detections(cum_net_resp, nodes, threshold, thresh_type,
                     samp_rate, realstations, length):
    """
    Find detections within the cumulative network response.

    :type cum_net_resp: numpy.ndarray
    :param cum_net_resp: Array of cumulative network response for nodes
    :type nodes: list
    :param nodes: Nodes associated with the source of energy in the \
        cum_net_resp
    :type threshold: float
    :param threshold: Threshold value
    :type thresh_type: str
    :param thresh_type: Either MAD (Median Absolute Deviation) or abs \
        (absolute) or RMS (Root Mean Squared)
    :type samp_rate: float
    :param samp_rate: Sampling rate in Hz
    :type realstations: list
    :param realstations:
        List of stations used to make the cumulative network response, will be
        reported in the :class:`eqcorrscan.core.match_filter.Detection`
    :type length: float
    :param length: Maximum length of peak to look for in seconds

    :returns:
        Detections as :class:`eqcorrscan.core.match_filter.Detection` objects.
    :rtype: list
    """
    cum_net_resp = np.nan_to_num(cum_net_resp)  # Force no NaNs
    if np.isnan(cum_net_resp).any():
        raise ValueError("Nans present")
    Logger.info('Mean of data is: ' + str(np.median(cum_net_resp)))
    Logger.info('RMS of data is: ' +
                str(np.sqrt(np.mean(np.square(cum_net_resp)))))
    Logger.info('MAD of data is: ' + str(np.median(np.abs(cum_net_resp))))
    if thresh_type == 'MAD':
        thresh = (np.median(np.abs(cum_net_resp)) * threshold)
    elif thresh_type == 'abs':
        thresh = threshold
    elif thresh_type == 'RMS':
        thresh = _rms(cum_net_resp) * threshold
    Logger.info('Threshold is set to: ' + str(thresh))
    Logger.info('Max of data is: ' + str(max(cum_net_resp)))
    peaks = findpeaks.find_peaks2_short(cum_net_resp, thresh,
                                        length * samp_rate)
    detections = []
    if peaks:
        for peak in peaks:
            node = nodes[peak[1]]
            detections.append(
                Detection(template_name=str(node[0]) + '_' +
                          str(node[1]) + '_' + str(node[2]),
                          detect_time=peak[1] / samp_rate,
                          no_chans=len(realstations), detect_val=peak[0],
                          threshold=thresh, typeofdet='brightness',
                          chans=realstations, id=str(node[0]) + '_' +
                          str(node[1]) + '_' + str(node[2]) +
                          str(peak[1] / samp_rate),
                          threshold_type=thresh_type,
                          threshold_input=threshold))
    else:
        detections = []
    Logger.info('I have found ' + str(len(peaks)) + ' possible detections')
    return detections


def coherence(stream_in, stations=['all'], clip=False):
    """
    Determine the average network coherence of a given template or detection.

    You will want your stream to contain only signal as noise will reduce the
    coherence (assuming it is incoherent random noise).

    :type stream_in: obspy.core.stream.Stream
    :param stream_in: The stream of seismic data you want to calculate the \
            coherence for.
    :type stations: list
    :param stations: List of stations to use for coherence, default is all
    :type clip: tuple
    :param clip: Default is to use all the data given (`False`) - \
            tuple of start and end in seconds from start of trace

    :return: tuple of coherence and number of channels used.
    :rtype: tuple
    """
    stream = stream_in.copy()  # Copy the data before we remove stations
    # First check that all channels in stream have data of the same length
    maxlen = np.max([len(tr.data) for tr in stream])
    if maxlen == 0:
        Logger.warning('template without data')
        return 0.0, len(stream)
    if not stations[0] == 'all':
        for tr in stream:
            if tr.stats.station not in stations:
                stream.remove(tr)  # Remove stations we don't want to use
    for tr in stream:
        if not len(tr.data) == maxlen and not len(tr.data) == 0:
            Logger.warning(tr.stats.station + '.' + tr.stats.channel +
                           ' is not the same length, padding \n' +
                           'Length is ' + str(len(tr.data)) + ' samples')
            pad = np.zeros(maxlen - len(tr.data))
            if tr.stats.starttime.hour == 0:
                tr.data = np.concatenate((pad, tr.data), axis=0)
            else:
                tr.data = np.concatenate((tr.data, pad), axis=0)
        elif len(tr.data) == 0:
            tr.data = np.zeros(maxlen)
    # Clip the data to the set length
    if clip:
        for tr in stream:
            tr.trim(tr.stats.starttime + clip[0], tr.stats.starttime + clip[1])
    _coherence = 0.0
    # Loop through channels and generate a correlation value for each
    # unique cross-channel pairing
    for i in range(len(stream)):
        for j in range(i + 1, len(stream)):
            _coherence += np.abs(normxcorr2(stream[i].data,
                                            stream[j].data))[0][0]
    _coherence = 2 * _coherence / (len(stream) * (len(stream) - 1))
    return _coherence, len(stream)


def brightness(stations, nodes, lags, stream, threshold, thresh_type,
               template_length, template_saveloc, coherence_thresh,
               coherence_stations=['all'], coherence_clip=False,
               gap=2.0, clip_level=100, instance=0, pre_pick=0.2,
               plotvar=False, plotsave=True, cores=1, mem_issue=False):
    """
    Calculate the brightness function for a single day.

    Written to calculate the brightness function for a single day of data,
    using moveouts from a 3D travel-time grid.

    .. Note::
        Data in stream must be all of the same length and have the same
        sampling rates, see :func:`eqcorrscan.utils.pre_processing.dayproc`

    :type stations: list
    :param stations:
        List of station names from in the form where stations[i] refers to
        nodes[i][:] and lags[i][:]
    :type nodes: list
    :param nodes:
        List of node points where nodes[i] refers to stations[i] and
        nodes[:][:][0] is latitude in degrees, nodes[:][:][1] is longitude in
        degrees, nodes[:][:][2] is depth in km.
    :type lags: numpy.ndarray
    :param lags:
        Array of arrays where lags[i][:] refers to stations[i]. lags[i][j]
        should be the delay to the nodes[i][j] for stations[i] in seconds.
    :type stream: obspy.core.stream.Stream
    :param stream: Data through which to look for detections.
    :type threshold: float
    :param threshold:
        Threshold value for detection of template within the brightness
        function.
    :type thresh_type: str
    :param thresh_type:
        Either MAD or abs where MAD is the Median Absolute Deviation and abs
        is an absolute brightness.
    :type template_length: float
    :param template_length: Length of template to extract in seconds
    :type template_saveloc: str
    :param template_saveloc: Path of where to save the templates.
    :type coherence_thresh: tuple
    :param coherence_thresh:
            Threshold for removing incoherent peaks in the network response,
            those below this will not be used as templates. Must be in the
            form of (a,b) where the coherence is given by: :math:`a-kchan/b`
            where kchan is the number of channels used to compute the
            coherence.
    :type coherence_stations: list
    :param coherence_stations:
        List of stations to use in the coherence thresholding - defaults to
        `all` which uses all the stations.
    :type coherence_clip: tuple
    :param coherence_clip:
        Start and end in seconds of data to window around, defaults to False,
        which uses all the data given.
    :type gap: float
    :param gap: Minimum inter-event time in seconds for detections.
    :type clip_level: float
    :param clip_level:
        Multiplier applied to the mean deviation of the energy as an upper
        limit, used to remove spikes (earthquakes, lightning, electrical
        spikes) from the energy stack.
    :type instance: int
    :param instance:
        Optional, used for tracking when using a distributed computing system.
    :type pre_pick: float
    :param pre_pick: Seconds before the detection time to include in template
    :type plotvar: bool
    :param plotvar: Turn plotting on or off
    :type plotsave: bool
    :param plotsave:
        Save or show plots, if `False` will try and show the plots on screen -
        as this is designed for bulk use this is set to `True` to save any
        plots rather than show them if you create them - changes the backend
        of matplotlib, so if is set to `False` you will see NO PLOTS!
    :type cores: int
    :param cores: Number of cores to use, defaults to 1.
    :type mem_issue: bool
    :param mem_issue:
        Set to True to write temporary variables to disk rather than store in
        memory, slow.

    :return: list of templates as :class:`obspy.core.stream.Stream` objects
    :rtype: list
    """
    if plotsave:
        import matplotlib
        matplotlib.use('Agg')
        import matplotlib.pyplot as plt
        plt.ioff()
    from eqcorrscan.utils import plotting
    # Check that we actually have the correct stations
    realstations = []
    for station in stations:
        st = stream.select(station=station)
        if st:
            realstations += station
    del st
    stream_copy = stream.copy()
    # Force convert to int16
    for tr in stream_copy:
        # int16 max range is +/- 32767
        if max(abs(tr.data)) > 32767:
            tr.data = 32767 * (tr.data / max(abs(tr.data)))
            # Make sure that the data aren't clipped it they are high gain
            # scale the data
        tr.data = tr.data.astype(np.int16)
    # The internal _node_loop converts energy to int16 too to conserve memory,
    # to do this it forces the maximum of a single energy trace to be 500 and
    # normalises to this level - this only works for fewer than 65 channels of
    # data
    if len(stream_copy) > 130:
        raise BrightnessError(
            'Too many streams, either re-code and cope with either more memory'
            ' usage, or less precision, or reduce data volume')
    # Loop through each node in the input
    # Linear run
    Logger.info('Computing the energy stacks')
    # Parallel run
    num_cores = cores
    if num_cores > len(nodes):
        num_cores = len(nodes)
    if num_cores > cpu_count():
        num_cores = cpu_count()
    if mem_issue and not os.path.isdir('tmp' + str(instance)):
        os.makedirs('tmp' + str(instance))
    pool = Pool(processes=num_cores)
    results = [pool.apply_async(_node_loop, (stations,),
                                {'lags': lags[:, i], 'stream': stream, 'i': i,
                                 'clip_level': clip_level,
                                 'mem_issue': mem_issue, 'instance': instance})
               for i in range(len(nodes))]
    pool.close()
    if not mem_issue:
<<<<<<< HEAD
        Logger.info('Computing the cumulative network response from memory')
        energy = [p.get() for p in results]
=======
        print('Computing the cumulative network response from memory')
        try:
            energy = [p.get() for p in results]
        except KeyboardInterrupt as e:  # pragma: no cover
            pool.terminate()
            raise e
>>>>>>> 6c987192
        pool.join()
        energy.sort(key=lambda tup: tup[0])
        energy = [node[1] for node in energy]
        energy = np.concatenate(energy, axis=0)
        Logger.debug(energy.shape)
    else:
        pool.join()
        del results
    # Now compute the cumulative network response and then detect possible
    # events
    if not mem_issue:
        Logger.debug(energy.shape)
        indices = np.argmax(energy, axis=0)  # Indices of maximum energy
        Logger.debug(indices.shape)
        cum_net_resp = np.array([np.nan] * len(indices))
        cum_net_resp[0] = energy[indices[0]][0]
        peak_nodes = [nodes[indices[0]]]
        for i in range(1, len(indices)):
            cum_net_resp[i] = energy[indices[i]][i]
            peak_nodes.append(nodes[indices[i]])
        del energy, indices
    else:
        Logger.info('Reading the temp files and computing network response')
        node_splits = int(len(nodes) // num_cores)
        Logger.debug(node_splits)
        indices = []
        for i in range(num_cores):
            indices.append(list(np.arange(node_splits * i,
                                          node_splits * (i + 1))))
        indices[-1] += list(np.arange(node_splits * (i + 1), len(nodes)))
        # results = [_cum_net_resp(node_lis=indices[i], instance=instance)
        #            for i in range(num_cores)]
        pool = Pool(processes=num_cores)
        results = [pool.apply_async(_cum_net_resp, args=(indices[i], instance))
                   for i in range(num_cores)]
        pool.close()
        try:
            results = [p.get() for p in results]
        except KeyboardInterrupt as e:  # pragma: no cover
            pool.terminate()
            raise e
        pool.join()
        responses = [result[0] for result in results]
        Logger.debug(np.shape(responses))
        node_indices = [result[1] for result in results]
        cum_net_resp = np.array(responses)
        indices = np.argmax(cum_net_resp, axis=0)
        Logger.debug(indices.shape)
        Logger.debug(cum_net_resp.shape)
        cum_net_resp = np.array([cum_net_resp[indices[i]][i]
                                 for i in range(len(indices))])
        peak_nodes = [nodes[node_indices[indices[i]][i]]
                      for i in range(len(indices))]
        del indices, node_indices
    if plotvar:
        cum_net_trace = Stream(Trace(
            data=cum_net_resp, header=Stats(
                {'station': 'NR', 'channel': '', 'network': 'Z',
                 'location': '', 'starttime': stream[0].stats.starttime,
                 'sampling_rate': stream[0].stats.sampling_rate})))
        cum_net_trace += stream.select(channel='*N')
        cum_net_trace += stream.select(channel='*1')
        cum_net_trace.sort(['network', 'station', 'channel'])

    # Find detection within this network response
    Logger.info('Finding detections in the cumulative network response')
    detections = _find_detections(cum_net_resp, peak_nodes, threshold,
                                  thresh_type, stream[0].stats.sampling_rate,
                                  realstations, gap)
    del cum_net_resp
    templates = []
    nodesout = []
    good_detections = []
    if detections:
        Logger.info('Converting detections into templates')
        # Generate a catalog of detections
        # detections_cat = Catalog()
        for j, detection in enumerate(detections):
            Logger.info('Converting for detection %i of %i' %
                        (j, len(detections)))
            # Create an event for each detection
            event = Event()
            # Set up some header info for the event
            event.event_descriptions.append(EventDescription())
            event.event_descriptions[0].text = 'Brightness detection'
            event.creation_info = CreationInfo(agency_id='EQcorrscan')
            copy_of_stream = deepcopy(stream_copy)
            # Convert detections to obspy.core.event type -
            # name of detection template is the node.
            node = (detection.template_name.split('_')[0],
                    detection.template_name.split('_')[1],
                    detection.template_name.split('_')[2])
            # Look up node in nodes and find the associated lags
            index = nodes.index((float(node[0]), float(node[1]),
                                 float(node[2])))
            detect_lags = lags[:, index]
            ksta = Comment(text='Number of stations=' + str(len(detect_lags)))
            event.origins.append(Origin())
            event.origins[0].comments.append(ksta)
            event.origins[0].time = copy_of_stream[0].stats.starttime +\
                detect_lags[0] + detection.detect_time
            event.origins[0].latitude = node[0]
            event.origins[0].longitude = node[1]
            event.origins[0].depth = node[2]
            for i, detect_lag in enumerate(detect_lags):
                station = stations[i]
                st = copy_of_stream.select(station=station)
                if len(st) != 0:
                    for tr in st:
                        _waveform_id = WaveformStreamID(
                            station_code=tr.stats.station,
                            channel_code=tr.stats.channel,
                            network_code=tr.stats.network)
                        event.picks.append(Pick(
                            waveform_id=_waveform_id,
                            time=tr.stats.starttime + detect_lag +
                            detection.detect_time + pre_pick,
                            onset='emergent', evalutation_mode='automatic'))
            Logger.info('Generating template for detection: {0}'.format(j))
            template = _template_gen(
                picks=event.picks, st=copy_of_stream, length=template_length,
                swin='all')
            template_name = template_saveloc + '/' +\
                str(template[0].stats.starttime) + '.ms'
            # In the interests of RAM conservation we write then read
            # Check coherency here!
            temp_coher, kchan = coherence(template, coherence_stations,
                                          coherence_clip)
            coh_thresh = float(coherence_thresh[0]) - kchan / \
                float(coherence_thresh[1])
            coherent = False
            if temp_coher > coh_thresh:
                template.write(template_name, format="MSEED")
                Logger.info('Written template as: ' + template_name)
                Logger.info('coherence level: {0}'.format(temp_coher))
                coherent = True
                Logger.info('Template was incoherent, coherence level: ' +
                            str(temp_coher))
                coherent = False
            del copy_of_stream, tr, template
            if coherent:
                templates.append(obsread(template_name))
                nodesout += [node]
                good_detections.append(detection)
            Logger.error('No template for you')
            # detections_cat += event
    if plotvar:
        good_detections = [(cum_net_trace[-1].stats.starttime +
                            detection.detect_time).datetime
                           for detection in good_detections]
        if not plotsave:
            plotting.NR_plot(cum_net_trace[0:-1],
                             Stream(cum_net_trace[-1]),
                             detections=good_detections,
                             size=(18.5, 10),
                             title='Network response')
            # cum_net_trace.plot(size=(800,600), equal_scale=False)
        else:
            savefile = 'plots/' +\
                cum_net_trace[0].stats.starttime.datetime.strftime('%Y%m%d') +\
                '_NR_timeseries.pdf'
            plotting.NR_plot(cum_net_trace[0:-1],
                             Stream(cum_net_trace[-1]),
                             detections=good_detections,
                             size=(18.5, 10), save=True, savefile=savefile,
                             title='Network response')
    nodesout = list(set(nodesout))
    return templates, nodesout


if __name__ == "__main__":
    import doctest
    doctest.testmod()<|MERGE_RESOLUTION|>--- conflicted
+++ resolved
@@ -674,17 +674,12 @@
                for i in range(len(nodes))]
     pool.close()
     if not mem_issue:
-<<<<<<< HEAD
         Logger.info('Computing the cumulative network response from memory')
-        energy = [p.get() for p in results]
-=======
-        print('Computing the cumulative network response from memory')
         try:
             energy = [p.get() for p in results]
         except KeyboardInterrupt as e:  # pragma: no cover
             pool.terminate()
             raise e
->>>>>>> 6c987192
         pool.join()
         energy.sort(key=lambda tup: tup[0])
         energy = [node[1] for node in energy]
