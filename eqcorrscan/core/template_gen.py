#!/usr/bin/python
"""
Functions to generate template waveforms and information to go with them
for the application of cross-correlation of seismic data for the detection of
repeating events.

.. note::
    By convention templates are generated with P-phases on the
    vertical channel and S-phases on the horizontal channels, normal
    seismograph naming conventions are assumed, where Z denotes vertical
    and N, E, R, T, 1 and 2 denote horizontal channels, either oriented
    or not.  To this end we will **only** use Z channels if they have a
    P-pick, and will use one or other horizontal channels **only** if
    there is an S-pick on it.

.. warning::
    If there is no phase_hint included in picks, and swin=all, all channels
    with picks will be used.

.. note::
    If swin=all, then all picks will be used, not just phase-picks (e.g. it
    will use amplitude picks).  If you do not want this then we suggest that
    you remove any picks you do not want to use in your templates before using
    the event.

.. note::
    All functions use obspy filters, which are implemented such that
    if both highcut and lowcut are set a bandpass filter will be used,
    but of highcut is not set (None) then a highpass filter will be used and
    if only the highcut is set then a lowpass filter will be used.

:copyright:
    EQcorrscan developers.

:license:
    GNU Lesser General Public License, Version 3
    (https://www.gnu.org/copyleft/lesser.html)
"""
from __future__ import absolute_import
from __future__ import division
from __future__ import print_function
from __future__ import unicode_literals

import warnings
import numpy as np
import copy

from obspy import Stream, read, Trace, UTCDateTime, read_events
from obspy.core.event import Catalog
from obspy.clients.fdsn import Client as FDSNClient
from obspy.clients.seishub import Client as SeisHubClient

from eqcorrscan.utils.debug_log import debug_print
from eqcorrscan.utils.sac_util import sactoevent
from eqcorrscan.utils import pre_processing
from eqcorrscan.core import EQcorrscanDeprecationWarning


class TemplateGenError(Exception):
    """
    Default error for template generation errors.
    """
    def __init__(self, value):
        """
        Raise error.
        """
        self.value = value

    def __repr__(self):
        return self.value

    def __str__(self):
        return 'TemplateGenError: ' + self.value


def template_gen(method, lowcut, highcut, samp_rate, filt_order,
                 length, prepick, swin, process_len=86400,
                 all_horiz=False, delayed=True, plot=False, debug=0,
                 return_event=False, min_snr=None, parallel=False,
                 **kwargs):
    """
    Generate processed and cut waveforms for use as templates.

    :type method: str
    :param method:
        Template generation method, must be one of ('from_client',
        'from_seishub', 'from_sac', 'from_meta_file'). - Each method requires
        associated arguments, see note below.
    :type lowcut: float
    :param lowcut: Low cut (Hz), if set to None will not apply a lowcut.
    :type highcut: float
    :param highcut: High cut (Hz), if set to None will not apply a highcut.
    :type samp_rate: float
    :param samp_rate: New sampling rate in Hz.
    :type filt_order: int
    :param filt_order: Filter level (number of corners).
    :type length: float
    :param length: Extract length in seconds.
    :type prepick: float
    :param prepick: Pre-pick time in seconds
    :type swin: str
    :param swin:
        P, S, P_all, S_all or all, defaults to all: see note in
        :func:`eqcorrscan.core.template_gen.template_gen`
    :type process_len: int
    :param process_len: Length of data in seconds to download and process.
    :type all_horiz: bool
    :param all_horiz: To use both horizontal channels even if there is only \
        a pick on one of them.  Defaults to False.
    :type delayed: bool
    :param delayed: If True, each channel will begin relative to it's own \
        pick-time, if set to False, each channel will begin at the same time.
    :type plot: bool
    :param plot: Plot templates or not.
    :type debug: int
    :param debug: Level of debugging output, higher=more
    :type return_event: bool
    :param return_event: Whether to return the event and process length or not.
    :type min_snr: float
    :param min_snr:
        Minimum signal-to-noise ratio for a channel to be included in the
        template, where signal-to-noise ratio is calculated as the ratio of
        the maximum amplitude in the template window to the rms amplitude in
        the whole window given.
    :type parallel: bool
    :param parallel: Whether to process data in parallel or not.

    :returns: List of :class:`obspy.core.stream.Stream` Templates
    :rtype: list

    .. note::
        *Method specific arguments:*

        - `from_client` requires:
            :param str client_id: string passable by obspy to generate Client
            :param `obspy.core.event.Catalog` catalog:
                Catalog of events to generate template for
            :param float data_pad: Pad length for data-downloads in seconds
        - `from_seishub` requires:
            :param str url: url to seishub database
            :param `obspy.core.event.Catalog` catalog:
                Catalog of events to generate template for
            :param float data_pad: Pad length for data-downloads in seconds
        - `from_sac` requires:
            :param list sac_files:
                osbpy.core.stream.Stream of sac waveforms, or list of paths to
                sac waveforms.
        - `from_meta_file` requires:
            :param str meta_file: Path to obspy-readable event file.
            :param `obspy.core.stream.Stream` st:
                Stream containing waveform data for template. Note that this
                should be the same length of stream as you will use for the
                continuous detection, e.g. if you detect in day-long files,
                give this a day-long file!
            :param bool process:
                Whether to process the data or not, defaults to True.

    .. note::
        process_len should be set to the same length as used when computing
        detections using match_filter.match_filter, e.g. if you read
        in day-long data for match_filter, process_len should be 86400.

        .. rubric:: Example

    >>> from obspy.clients.fdsn import Client
    >>> from eqcorrscan.core.template_gen import template_gen
    >>> client = Client('NCEDC')
    >>> catalog = client.get_events(eventid='72572665', includearrivals=True)
    >>> # We are only taking two picks for this example to speed up the
    >>> # example, note that you don't have to!
    >>> catalog[0].picks = catalog[0].picks[0:2]
    >>> templates = template_gen(
    ...    method='from_client', catalog=catalog, client_id='NCEDC',
    ...    lowcut=2.0, highcut=9.0, samp_rate=20.0, filt_order=4, length=3.0,
    ...    prepick=0.15, swin='all', process_len=300, all_horiz=True)
    >>> templates[0].plot(equal_scale=False, size=(800,600)) # doctest: +SKIP

    .. figure:: ../../plots/template_gen.from_client.png

    .. rubric:: Example

    >>> from obspy import read
    >>> from eqcorrscan.core.template_gen import template_gen
    >>> st = read('eqcorrscan/tests/test_data/WAV/TEST_/' +
    ...           '2013-09-01-0410-35.DFDPC_024_00')
    >>> quakeml = 'eqcorrscan/tests/test_data/20130901T041115.xml'
    >>> templates = template_gen(
    ...    method='from_meta_file', meta_file=quakeml, st=st, lowcut=2.0,
    ...    highcut=9.0, samp_rate=20.0, filt_order=3, length=2, prepick=0.1,
    ...    swin='S', all_horiz=True)
    >>> print(len(templates[0]))
    10
    >>> templates = template_gen(
    ...    method='from_meta_file', meta_file=quakeml, st=st, lowcut=2.0,
    ...    highcut=9.0, samp_rate=20.0, filt_order=3, length=2, prepick=0.1,
    ...    swin='S_all', all_horiz=True)
    >>> print(len(templates[0]))
    15

    .. rubric:: Example

    >>> from eqcorrscan.core.template_gen import template_gen
    >>> import glob
    >>> # Get all the SAC-files associated with one event.
    >>> sac_files = glob.glob('eqcorrscan/tests/test_data/SAC/2014p611252/*')
    >>> templates = template_gen(
    ...    method='from_sac', sac_files=sac_files, lowcut=2.0, highcut=10.0,
    ...    samp_rate=25.0, filt_order=4, length=2.0, swin='all', prepick=0.1,
    ...    all_horiz=True)
    >>> print(templates[0][0].stats.sampling_rate)
    25.0
    >>> print(len(templates[0]))
    15
    """
    client_map = {'from_client': 'fdsn', 'from_seishub': 'seishub'}
    assert method in ('from_client', 'from_seishub', 'from_meta_file',
                      'from_sac')
    process = True
    if method in ['from_client', 'from_seishub']:
        catalog = kwargs.get('catalog', Catalog())
        data_pad = kwargs.get('data_pad', 90)
        # Group catalog into days and only download the data once per day
        sub_catalogs = _group_events(
            catalog=catalog, process_len=process_len, data_pad=data_pad)
        if method == 'from_client':
            client = FDSNClient(kwargs.get('client_id', None))
            available_stations = []
        else:
            client = SeisHubClient(kwargs.get('url', None), timeout=10)
            available_stations = client.waveform.get_station_ids()
    elif method == 'from_meta_file':
        if isinstance(kwargs.get('meta_file'), Catalog):
            catalog = kwargs.get('meta_file')
        else:
            catalog = read_events(kwargs.get('meta_file'))
        sub_catalogs = [catalog]
        st = kwargs.get('st', Stream())
        process = kwargs.get('process', True)
    elif method == 'from_sac':
        sac_files = kwargs.get('sac_files')
        if isinstance(sac_files, list):
            if isinstance(sac_files[0], (Stream, Trace)):
                # This is a list of streams...
                st = Stream(sac_files[0])
                for sac_file in sac_files[1:]:
                    st += sac_file
            else:
                sac_files = [read(sac_file)[0] for sac_file in sac_files]
                st = Stream(sac_files)
        else:
            st = sac_files
        # Make an event object...
        catalog = Catalog([sactoevent(st, debug=debug)])
        sub_catalogs = [catalog]

    temp_list = []
    process_lengths = []

    for sub_catalog in sub_catalogs:
        if method in ['from_seishub', 'from_client']:
            st = _download_from_client(
                client=client, client_type=client_map[method],
                catalog=sub_catalog, data_pad=data_pad,
                process_len=process_len, available_stations=available_stations,
                debug=debug)
        debug_print('Pre-processing data', 0, debug)
        st.merge()
        if process:
            data_len = max([len(tr.data) / tr.stats.sampling_rate
                            for tr in st])
            if 80000 < data_len < 90000:
                daylong = True
            else:
                daylong = False
            if daylong:
                starttime = min([tr.stats.starttime for tr in st])
                # Cope with the common starttime less than 1s before the
                #  start of day.
                if (starttime + 10).date > starttime.date:
                    starttime = (starttime + 10).date
                else:
                    starttime = starttime.date
                st = pre_processing.dayproc(
                    st=st, lowcut=lowcut, highcut=highcut,
                    filt_order=filt_order, samp_rate=samp_rate, debug=debug,
                    parallel=parallel, starttime=UTCDateTime(starttime))
            else:
                st = pre_processing.shortproc(
                    st=st, lowcut=lowcut, highcut=highcut,
                    filt_order=filt_order, parallel=parallel,
                    samp_rate=samp_rate, debug=debug)
        data_start = min([tr.stats.starttime for tr in st])
        data_end = max([tr.stats.endtime for tr in st])

        for event in sub_catalog:
            stations, channels, st_stachans = ([], [], [])
            if len(event.picks) == 0:
                warnings.warn('No picks for event %s' % event.resource_id)
                continue
            use_event = True
            # Check that the event is within the data
            for pick in event.picks:
                if not data_start < pick.time < data_end:
                    debug_print("Pick outside of data span:\nPick time %s\n"
                                "Start time %s\nEnd time: %s" %
                                (str(pick.time), str(data_start),
                                 str(data_end)), 0, debug)
                    use_event = False
            if not use_event:
                warnings.warn('Event is not within data time-span')
                continue
            # Read in pick info
            debug_print("I have found the following picks", 0, debug)
            for pick in event.picks:
                if not pick.waveform_id:
                    print('Pick not associated with waveforms, will not use.')
                    print(pick)
                    continue
                debug_print(pick, 0, debug)
                stations.append(pick.waveform_id.station_code)
                channels.append(pick.waveform_id.channel_code)
            # Check to see if all picks have a corresponding waveform
            for tr in st:
                st_stachans.append('.'.join([tr.stats.station,
                                             tr.stats.channel]))
            # Cut and extract the templates
            template = _template_gen(
                event.picks, st, length, swin, prepick=prepick, plot=plot,
                debug=debug, all_horiz=all_horiz, delayed=delayed,
                min_snr=min_snr)
            process_lengths.append(len(st[0].data) / samp_rate)
            temp_list.append(template)
        del st
    if return_event:
        return temp_list, catalog, process_lengths
    return temp_list


def extract_from_stack(stack, template, length, pre_pick, pre_pad,
                       Z_include=False, pre_processed=True, samp_rate=None,
                       lowcut=None, highcut=None, filt_order=3):
    """
    Extract a multiplexed template from a stack of detections.

    Function to extract a new template from a stack of previous detections.
    Requires the stack, the template used to make the detections for the \
    stack, and we need to know if the stack has been pre-processed.

    :type stack: obspy.core.stream.Stream
    :param stack: Waveform stack from detections.  Can be of any length and \
        can have delays already included, or not.
    :type template: obspy.core.stream.Stream
    :param template: Template used to make the detections in the stack. Will \
        use the delays of this for the new template.
    :type length: float
    :param length: Length of new template in seconds
    :type pre_pick: float
    :param pre_pick: Extract additional data before the detection, seconds
    :type pre_pad: float
    :param pre_pad: Pad used in seconds when extracting the data, e.g. the \
        time before the detection extracted.  If using \
        clustering.extract_detections this half the length of the extracted \
        waveform.
    :type Z_include: bool
    :param Z_include: If True will include any Z-channels even if there is \
        no template for this channel, as long as there is a template for this \
        station at a different channel.  If this is False and Z channels are \
        included in the template Z channels will be included in the \
        new_template anyway.
    :type pre_processed: bool
    :param pre_processed: Have the data been pre-processed, if True (default) \
        then we will only cut the data here.
    :type samp_rate: float
    :param samp_rate: If pre_processed=False then this is required, desired \
        sampling rate in Hz, defaults to False.
    :type lowcut: float
    :param lowcut: If pre_processed=False then this is required, lowcut in \
        Hz, defaults to False.
    :type highcut: float
    :param highcut: If pre_processed=False then this is required, highcut in \
        Hz, defaults to False
    :type filt_order: int
    :param filt_order: If pre_processed=False then this is required, filter \
        order, defaults to False

    :returns: Newly cut template.
    :rtype: :class:`obspy.core.stream.Stream`
    """
    new_template = stack.copy()
    # Copy the data before we trim it to keep the stack safe
    # Get the earliest time in the template as this is when the detection is
    # taken.
    mintime = min([tr.stats.starttime for tr in template])
    # Generate a list of tuples of (station, channel, delay) with delay in
    # seconds
    delays = [(tr.stats.station, tr.stats.channel[-1],
               tr.stats.starttime - mintime) for tr in template]

    #  Process the data if necessary
    if not pre_processed:
        new_template = pre_processing.shortproc(
            st=new_template, lowcut=lowcut, highcut=highcut,
            filt_order=filt_order, samp_rate=samp_rate, debug=0)
    # Loop through the stack and trim!
    out = Stream()
    for tr in new_template:
        # Find the matching delay
        delay = [d[2] for d in delays if d[0] == tr.stats.station and
                 d[1] == tr.stats.channel[-1]]
        if Z_include and len(delay) == 0:
            delay = [d[2] for d in delays if d[0] == tr.stats.station]
        if len(delay) == 0:
            msg = ' '.join(['No matching template channel found for stack',
                            'channel', tr.stats.station, tr.stats.channel])
            warnings.warn(msg)
            new_template.remove(tr)
        else:
            for d in delay:
                out += tr.copy().trim(
                    starttime=tr.stats.starttime + d + pre_pad - pre_pick,
                    endtime=tr.stats.starttime + d + pre_pad + length -
                    pre_pick)
    return out


def _download_from_client(client, client_type, catalog, data_pad, process_len,
                          available_stations=[], debug=0):
    """
    Internal function to handle downloading from either seishub or fdsn client
    """
    st = Stream()
    catalog = Catalog(sorted(catalog, key=lambda e: e.origins[0].time))
    all_waveform_info = []
    for event in catalog:
        for pick in event.picks:
            if not pick.waveform_id:
                print('Pick not associated with waveforms, will not use.')
                print(pick)
                continue
            all_waveform_info.append(pick.waveform_id)
    starttime = UTCDateTime(
        catalog[0].origins[0].time - data_pad)
    endtime = starttime + process_len
    # Check that endtime is after the last event
    if not endtime > catalog[-1].origins[0].time + data_pad:
        raise TemplateGenError(
            'Events do not fit in processing window')
    all_waveform_info = list(set([
        (w.network_code, w.station_code, w.channel_code, w.location_code)
        for w in all_waveform_info]))
    all_waveform_info.sort()
    dropped_pick_stations = 0
    for waveform_info in all_waveform_info:
        net, sta, chan, loc = waveform_info
        if client_type == 'seishub' and sta not in available_stations:
            debug_print("Station not found in SeisHub DB", 0, debug)
            dropped_pick_stations += 1
            continue
        debug_print('Downloading for \n\tstart-time: %s\n\tend-time: %s' %
                    (str(starttime), str(endtime)), 0, debug)
        debug_print('.'.join([net, sta, loc, chan]), 0, debug)
        try:
            st += client.get_waveforms(net, sta, loc, chan,
                                       starttime, endtime)
        except Exception:
            warnings.warn('Found no data for this station')
            dropped_pick_stations += 1
    if not st and dropped_pick_stations == len(event.picks):
        raise Exception('No data available, is the server down?')
    st.merge()
    # clients download chunks, we need to assert that the data are
    # the desired length
    for tr in st:
        tr.trim(starttime, endtime)
        if len(tr.data) == (process_len * tr.stats.sampling_rate) + 1:
            tr.data = tr.data[1:len(tr.data)]
    return st


def _template_gen(picks, st, length, swin='all', prepick=0.05,
                  all_horiz=False, delayed=True, plot=False, min_snr=None,
                  debug=0):
    """
    Master function to generate a multiplexed template for a single event.

    Function to generate a cut template as :class:`obspy.core.stream.Stream`
    from a given set of picks and data.  Should be given pre-processed
    data (downsampled and filtered).

    :type picks: list
    :param picks: Picks to extract data around, where each pick in the \
        list is an obspy.core.event.origin.Pick object.
    :type st: obspy.core.stream.Stream
    :param st: Stream to extract templates from
    :type length: float
    :param length: Length of template in seconds
    :type swin: str
    :param swin:
        P, S, P_all, S_all or all, defaults to all: see note in
        :func:`eqcorrscan.core.template_gen.template_gen`
    :type prepick: float
    :param prepick: Length in seconds to extract before the pick time \
            default is 0.05 seconds
    :type all_horiz: bool
    :param all_horiz: To use both horizontal channels even if there is only \
        a pick on one of them.  Defaults to False.
    :type delayed: bool
    :param delayed: If True, each channel will begin relative to it's own \
        pick-time, if set to False, each channel will begin at the same time.
    :type plot: bool
    :param plot: To plot the template or not, default is True
    :type min_snr: float
    :param min_snr:
        Minimum signal-to-noise ratio for a channel to be included in the
        template, where signal-to-noise ratio is calculated as the ratio of
        the maximum amplitude in the template window to the rms amplitude in
        the whole window given.
    :type debug: int
    :param debug: Debug output level from 0-5.

    :returns: Newly cut template.
    :rtype: :class:`obspy.core.stream.Stream`

    .. note:: By convention templates are generated with P-phases on the \
        vertical channel and S-phases on the horizontal channels, normal \
        seismograph naming conventions are assumed, where Z denotes vertical \
        and N, E, R, T, 1 and 2 denote horizontal channels, either oriented \
        or not.  To this end we will **only** use Z channels if they have a \
        P-pick, and will use one or other horizontal channels **only** if \
        there is an S-pick on it.

    .. note:: swin argument: Setting to `P` will return only data for channels
        with P picks, starting at the pick time (minus the prepick).
        Setting to `S` will return only data for channels with
        S picks, starting at the S-pick time (minus the prepick)
        (except if `all_horiz=True` when all horizontal channels will
        be returned if there is an S pick on one of them). Setting to `all`
        will return channels with either a P or S pick (including both
        horizontals if `all_horiz=True`) - with this option vertical channels
        will start at the P-pick (minus the prepick) and horizontal channels
        will start at the S-pick time (minus the prepick).
        `P_all` will return cut traces starting at the P-pick time for all
        channels. `S_all` will return cut traces starting at the S-pick
        time for all channels.

    .. warning:: If there is no phase_hint included in picks, and swin=all, \
        all channels with picks will be used.
    """
    from eqcorrscan.utils.debug_log import debug_print
    from eqcorrscan.utils.plotting import pretty_template_plot as tplot
    from eqcorrscan.core.bright_lights import _rms
    picks_copy = copy.deepcopy(picks)  # Work on a copy of the picks and leave
    # the users picks intact.
    assert swin in ['P', 'all', 'S', 'P_all', 'S_all']
    for pick in picks_copy:
        if not pick.waveform_id:
            print('Pick not associated with waveform, will not use it.')
            print(pick)
            picks_copy.remove(pick)
            continue
        if not pick.waveform_id.station_code:
            print('Pick not associated with a station, will not use it.')
            print(pick)
            picks_copy.remove(pick)
            continue
        if not pick.waveform_id.channel_code:
            print('Pick not associated with a station, will not use it.')
            print(pick)
            picks_copy.remove(pick)
            continue
    for tr in st:
        # Check that the data can be represented by float16, and check they
        # are not all zeros
        if np.all(tr.data.astype(np.float16) == 0):
            warnings.warn('Trace is all zeros at float16 level,'
                          'either gain or check. Not using in template.')
            print(tr)
            st.remove(tr)
<<<<<<< HEAD
        else:
            st_stachans.append('.'.join([tr.stats.station,
                               ''.join([tr.stats.channel[0],
                                        tr.stats.channel[-1]])]))
    for i, station in enumerate(stations):
        if '.'.join([station, channels[i]]) not in st_stachans and debug > 0:
            warnings.warn('No data provided for ' + station + '.' +
                          channels[i])
=======
>>>>>>> c0cd761e
    if plot:
        stplot = st.copy()
    # Get the earliest pick-time and use that if we are not using delayed.
    picks_copy.sort(key=lambda p: p.time)
    first_pick = picks_copy[0]
    # Work out starttimes
    starttimes = []
    for tr in st:
        starttime = {'station': tr.stats.station, 'channel': tr.stats.channel,
                     'picks': []}
        station_picks = [pick for pick in picks_copy
                         if pick.waveform_id.station_code == tr.stats.station]
        if swin == 'P_all':
            p_pick = [pick for pick in station_picks
                      if pick.phase_hint.upper()[0] == 'P']
            if len(p_pick) == 0:
                continue
            starttime.update({'picks': p_pick})
        if swin == 'S_all':
            s_pick = [pick for pick in station_picks
                      if pick.phase_hint.upper()[0] == 'S']
            if len(s_pick) == 0:
                continue
            starttime.update({'picks': s_pick})
        if swin == 'all':
            if all_horiz and tr.stats.channel[-1] in ['1', '2', '3', 'N', 'E']:
                # Get all picks on horizontal channels
                channel_pick = [
                    pick for pick in station_picks
                    if pick.waveform_id.channel_code[-1] in
                    ['1', '2', '3', 'N', 'E']]
            else:
                channel_pick = [
                    pick for pick in station_picks
                    if pick.waveform_id.channel_code == tr.stats.channel]
            if len(channel_pick) == 0:
                continue
            starttime.update({'picks': channel_pick})
        if swin == 'P':
            p_pick = [pick for pick in station_picks
                      if pick.phase_hint.upper()[0] == 'P' and
                      pick.waveform_id.channel_code == tr.stats.channel]
            if len(p_pick) == 0:
                continue
            starttime.update({'picks': p_pick})
        if swin == 'S':
            if tr.stats.channel[-1] in ['Z', 'U']:
                continue
            s_pick = [pick for pick in station_picks
                      if pick.phase_hint.upper()[0] == 'S']
            if not all_horiz:
                s_pick = [pick for pick in s_pick
                          if pick.waveform_id.channel_code == tr.stats.channel]
            starttime.update({'picks': s_pick})
            if len(starttime['picks']) == 0:
                continue
        if not delayed:
            starttime.update({'picks': [first_pick]})
        starttimes.append(starttime)
    # Cut the data
    st1 = Stream()
    for _starttime in starttimes:
        debug_print("Working on channel %s.%s" %
                    (_starttime['station'], _starttime['channel']),
                    debug_level=0, print_level=debug)
        tr = st.select(
            station=_starttime['station'], channel=_starttime['channel'])[0]
        debug_print("Found Trace %s" % tr.__str__(), debug_level=0,
                    print_level=debug)
        noise_amp = _rms(tr.data)
        used_tr = False
<<<<<<< HEAD
        for pick in picks_copy:
            starttime = None
            if swin == 'all':
                if not pick.phase_hint:
                    msg = 'Pick for ' + pick.waveform_id.station_code + '.' +\
                        pick.waveform_id.channel_code + ' has no phase ' +\
                        'hint given, you should not use this template for ' +\
                        'cross-correlation re-picking!'
                    warnings.warn(msg)
                    if pick.waveform_id.station_code == tr.stats.station and \
                            pick.waveform_id.channel_code == \
                            tr.stats.channel:
                        starttime = pick.time - prepick
                else:
                    # Compare only first and last letter of channel code for
                    # now, otherwise not all channels are properly matched.
                    pick_chan = ''.join([pick.waveform_id.channel_code[0],
                                        pick.waveform_id.channel_code[-1]])
                    trace_chan = ''.join([tr.stats.channel[0],
                                         tr.stats.channel[-1]])
                    if pick.waveform_id.station_code == tr.stats.station and \
                            pick_chan == trace_chan:
                        starttime = pick.time - prepick
                    # Cope with taking all the horizontals for S-picks.
                    elif all_horiz and pick.waveform_id.station_code ==\
                            tr.stats.station:
                        if tr.stats.channel[-1] not in ['Z', 'U']\
                                and pick.phase_hint == 'S':
                            starttime = pick.time - prepick
            else:
                if pick.waveform_id.station_code == tr.stats.station and\
                        swin in pick.phase_hint.upper():
                    starttime = pick.time - prepick
            if starttime is not None:
                debug_print("Cutting " + tr.stats.station + '.' +
                            tr.stats.channel, 0, debug)
                if not delayed:
                    starttime = event_start_time
                tr_cut = tr.slice(
                    starttime=starttime, endtime=starttime + length,
                    nearest_sample=False).copy()
                if len(tr_cut.data) == 0:
                    print('No data provided for %s.%s starting at %s' %
                          (tr.stats.station, tr.stats.channel, str(starttime)))
                    continue
                # Ensure that the template is the correct length
                if len(tr_cut.data) == (tr_cut.stats.sampling_rate *
                                        length) + 1:
                    tr_cut.data = tr_cut.data[0:-1]
                debug_print('Cut starttime = %s\nCut endtime %s' %
                            (str(tr_cut.stats.starttime),
                             str(tr_cut.stats.endtime)), 0, debug)
                if min_snr is not None and \
                   max(tr_cut.data) / noise_amp < min_snr:
                    print('Signal-to-noise ratio below threshold for %s.%s' %
                          (tr_cut.stats.station, tr_cut.stats.channel))
                    continue
                st1 += tr_cut
                used_tr = True
=======
        for pick in _starttime['picks']:
            if not pick.phase_hint:
                msg = ('Pick for ' + pick.waveform_id.station_code + '.' +
                       pick.waveform_id.channel_code + ' has no phase ' +
                       'hint given, you should not use this template for ' +
                       'cross-correlation re-picking!')
                warnings.warn(msg)
            starttime = pick.time - prepick
            debug_print(
                "Cutting " + tr.stats.station + '.' + tr.stats.channel, 0,
                debug)
            tr_cut = tr.slice(
                starttime=starttime, endtime=starttime + length,
                nearest_sample=False).copy()
            if len(tr_cut.data) == 0:
                print('No data provided for %s.%s starting at %s' %
                      (tr.stats.station, tr.stats.channel, str(starttime)))
                continue
            # Ensure that the template is the correct length
            if len(tr_cut.data) == (tr_cut.stats.sampling_rate *
                                    length) + 1:
                tr_cut.data = tr_cut.data[0:-1]
            debug_print(
                'Cut starttime = %s\nCut endtime %s' %
                (str(tr_cut.stats.starttime), str(tr_cut.stats.endtime)), 0,
                debug)
            if min_snr is not None and \
               max(tr_cut.data) / noise_amp < min_snr:
                print('Signal-to-noise ratio below threshold for %s.%s' %
                      (tr_cut.stats.station, tr_cut.stats.channel))
                continue
            st1 += tr_cut
            used_tr = True
>>>>>>> c0cd761e
        if not used_tr:
            debug_print('No pick for ' + tr.stats.station + '.' +
                        tr.stats.channel, 0, debug)
    if plot:
        background = stplot.trim(
            st1.sort(['starttime'])[0].stats.starttime - 10,
            st1.sort(['starttime'])[-1].stats.endtime + 10)
        tplot(st1, background=background, picks=picks_copy,
              title='Template for ' + str(st1[0].stats.starttime))
        del stplot
    return st1


def _group_events(catalog, process_len, data_pad):
    """
    Internal function to group events into sub-catalogs based on process_len.

    :param catalog: Catalog to groups into sub-catalogs
    :type catalog: obspy.core.event.Catalog
    :param process_len: Length in seconds that data will be processed in
    :type process_len: int
    :param data_pad: Length of data (in seconds) required before and after \
        any event for processing, use to reduce edge-effects of filtering on \
        the templates.
    :type data_pad: int

    :return: List of catalogs
    :rtype: list
    """
    # case for catalog only containing one event
    if len(catalog) == 1:
        return [catalog]
    sub_catalogs = []
    # Sort catalog by date
    catalog = Catalog(sorted(catalog, key=lambda e: e.origins[0].time))
    sub_catalog = Catalog([catalog[0]])
    for event in catalog[1:]:
        if (event.origins[0].time + data_pad) - \
                (sub_catalog[0].origins[0].time - data_pad) < process_len:
            sub_catalog.append(event)
        else:
            sub_catalogs.append(sub_catalog)
            sub_catalog = Catalog([event])
    sub_catalogs.append(sub_catalog)
    return sub_catalogs


# TODO: Remove these depreciated functions
def multi_template_gen(catalog, st, length, swin='all', prepick=0.05,
                       all_horiz=False, delayed=True, plot=False, debug=0,
                       return_event=False, min_snr=None):
    """
    Generate multiple templates from one stream of data.

    Thin wrapper around _template_gen to generate multiple templates from
    one stream of continuous data.  Takes processed (filtered and resampled)
    seismic data!

    :type catalog: obspy.core.event.Catalog
    :param catalog: Events to extract templates for
    :type st: obspy.core.stream.Stream
    :param st:
        Processed stream to extract from, e.g. filtered and re-sampled to what
        you want using pre_processing.dayproc.
    :type length: float
    :param length: Length of template in seconds
    :type swin: string
    :param swin:
        P, S, P_all, S_all or all, defaults to all: see note in
        :func:`eqcorrscan.core.template_gen.template_gen`
    :type prepick: float
    :param prepick:
        Length in seconds to extract before the pick time default is
        0.05 seconds.
    :type all_horiz: bool
    :param all_horiz:
        To use both horizontal channels even if there is only a pick on one of
        them.  Defaults to False.
    :type delayed: bool
    :param delayed:
        If True, each channel will begin relative to it's own pick-time, if set
         to False, each channel will begin at the same time.
    :type plot: bool
    :param plot: To plot the template or not, default is True
    :type debug: int
    :param debug: Debug output level from 0-5.
    :type return_event: bool
    :param return_event: Whether to return the event and process length or not.
    :type min_snr: float
    :param min_snr:
        Minimum signal-to-noise ratio for a channel to be included in the
        template, where signal-to-noise ratio is calculated as the ratio of
        the maximum amplitude in the template window to the rms amplitude in
        the whole window given.

    :returns: List of :class:`obspy.core.stream.Stream` templates.
    :rtype: list

    .. warning::
        Data must be processed before using this function - highcut, lowcut and
        filt_order are only used to generate the meta-data for the templates.

    .. note:: By convention templates are generated with P-phases on the \
        vertical channel and S-phases on the horizontal channels, normal \
        seismograph naming conventions are assumed, where Z denotes vertical \
        and N, E, R, T, 1 and 2 denote horizontal channels, either oriented \
        or not.  To this end we will **only** use Z channels if they have a \
        P-pick, and will use one or other horizontal channels **only** if \
        there is an S-pick on it.

    .. warning:: If there is no phase_hint included in picks, and swin=all, \
        all channels with picks will be used.
    """
    EQcorrscanDeprecationWarning(
        "Function is depreciated and will be removed soon. Use "
        "template_gen.template_gen instead.")
    temp_list = template_gen(
        method="from_meta_file", process=False, meta_file=catalog, st=st,
        lowcut=None, highcut=None, samp_rate=st[0].stats.sampling_rate,
        filt_order=None, length=length, prepick=prepick,
        swin=swin, all_horiz=all_horiz, delayed=delayed, plot=plot,
        debug=debug, return_event=return_event, min_snr=min_snr,
        parallel=False)
    return temp_list


def from_client(catalog, client_id, lowcut, highcut, samp_rate, filt_order,
                length, prepick, swin, process_len=86400, data_pad=90,
                all_horiz=False, delayed=True, plot=False, debug=0,
                return_event=False, min_snr=None):
    """
    Generate multiplexed template from FDSN client.

    Function to generate templates from an FDSN client. Must be given \
    an obspy.Catalog class and the client_id as input. The function returns \
    a list of obspy.Stream classes containing steams for each desired \
    template.

    :type catalog: obspy.core.event.Catalog
    :param catalog: Catalog class containing desired template events
    :type client_id: str
    :param client_id: Name of the client, either url, or Obspy \
        mappable (see the :mod:`obspy.clients.fdsn` documentation).
    :type lowcut: float
    :param lowcut: Low cut (Hz), if set to None will not apply a lowcut.
    :type highcut: float
    :param highcut: High cut (Hz), if set to None will not apply a highcut.
    :type samp_rate: float
    :param samp_rate: New sampling rate in Hz.
    :type filt_order: int
    :param filt_order: Filter level (number of corners).
    :type length: float
    :param length: Extract length in seconds.
    :type prepick: float
    :param prepick: Pre-pick time in seconds
    :type swin: str
    :param swin:
        P, S, P_all, S_all or all, defaults to all: see note in
        :func:`eqcorrscan.core.template_gen.template_gen`
    :type process_len: int
    :param process_len: Length of data in seconds to download and process.
    :param data_pad: Length of data (in seconds) required before and after \
        any event for processing, use to reduce edge-effects of filtering on \
        the templates.
    :type data_pad: int
    :type all_horiz: bool
    :param all_horiz: To use both horizontal channels even if there is only \
        a pick on one of them.  Defaults to False.
    :type delayed: bool
    :param delayed: If True, each channel will begin relative to it's own \
        pick-time, if set to False, each channel will begin at the same time.
    :type plot: bool
    :param plot: Plot templates or not.
    :type debug: int
    :param debug: Level of debugging output, higher=more
    :type return_event: bool
    :param return_event: Whether to return the event and process length or not.
    :type min_snr: float
    :param min_snr:
        Minimum signal-to-noise ratio for a channel to be included in the
        template, where signal-to-noise ratio is calculated as the ratio of
        the maximum amplitude in the template window to the rms amplitude in
        the whole window given.

    :returns: List of :class:`obspy.core.stream.Stream` Templates
    :rtype: list

    .. warning::
        This function is depreciated and will be removed in a forthcoming
        release. Please use `template_gen` instead.

    .. note::
        process_len should be set to the same length as used when computing
        detections using match_filter.match_filter, e.g. if you read
        in day-long data for match_filter, process_len should be 86400.

    .. rubric:: Example

    >>> from obspy.clients.fdsn import Client
    >>> from eqcorrscan.core.template_gen import from_client
    >>> client = Client('NCEDC')
    >>> catalog = client.get_events(eventid='72572665', includearrivals=True)
    >>> # We are only taking two picks for this example to speed up the
    >>> # example, note that you don't have to!
    >>> catalog[0].picks = catalog[0].picks[0:2]
    >>> templates = from_client(catalog=catalog, client_id='NCEDC',
    ...                         lowcut=2.0, highcut=9.0, samp_rate=20.0,
    ...                         filt_order=4, length=3.0, prepick=0.15,
    ...                         swin='all', process_len=300,
    ...                         all_horiz=True)
    >>> templates[0].plot(equal_scale=False, size=(800,600)) # doctest: +SKIP

    .. figure:: ../../plots/template_gen.from_client.png
    """
    EQcorrscanDeprecationWarning(
        "Function is depreciated and will be removed soon. Use "
        "template_gen.template_gen instead.")
    temp_list = template_gen(
        method="from_client", catalog=catalog, client_id=client_id,
        lowcut=lowcut, highcut=highcut, samp_rate=samp_rate,
        filt_order=filt_order, length=length, prepick=prepick,
        swin=swin, process_len=process_len, data_pad=data_pad,
        all_horiz=all_horiz, delayed=delayed, plot=plot, debug=debug,
        return_event=return_event, min_snr=min_snr)
    return temp_list


def from_seishub(catalog, url, lowcut, highcut, samp_rate, filt_order,
                 length, prepick, swin, process_len=86400, data_pad=90,
                 all_horiz=False, delayed=True, plot=False, debug=0,
                 return_event=False, min_snr=None):
    """
    Generate multiplexed template from SeisHub database.

    Function to generate templates from a SeisHub database. Must be given
    an obspy.Catalog class and the SeisHub url as input. The function returns
    a list of obspy.Stream classes containting steams for each desired
    template.

    :type catalog: :class:`obspy.core.event.Catalog`
    :param catalog: Catalog class containing desired template events
    :type url: str
    :param url: url of SeisHub database instance
    :type lowcut: float
    :param lowcut: Low cut (Hz), if set to None will not apply a lowcut.
    :type highcut: float
    :param highcut: High cut (Hz), if set to None will not apply a highcut.
    :type samp_rate: float
    :param samp_rate: New sampling rate in Hz.
    :type filt_order: int
    :param filt_order: Filter level (number of corners).
    :type length: float
    :param length: Extract length in seconds.
    :type prepick: float
    :param prepick: Pre-pick time in seconds
    :type swin: str
    :param swin:
        P, S, P_all, S_all or all, defaults to all: see note in
        :func:`eqcorrscan.core.template_gen.template_gen`
    :type process_len: int
    :param process_len: Length of data in seconds to download and process.
    :param data_pad:
        Length of data (in seconds) required before and after any event for
        processing, use to reduce edge-effects of filtering on the templates.
    :type data_pad: int
    :type all_horiz: bool
    :param all_horiz:
        To use both horizontal channels even if there is only a pick on one
        of them.  Defaults to False.
    :type delayed: bool
    :param delayed:
        If True, each channel will begin relative to it's own pick-time, if
        set to False, each channel will begin at the same time.
    :type plot: bool
    :param plot: Plot templates or not.
    :type debug: int
    :param debug: Level of debugging output, higher=more
    :type return_event: bool
    :param return_event: Whether to return the event and process length or not.
    :type min_snr: float
    :param min_snr:
        Minimum signal-to-noise ratio for a channel to be included in the
        template, where signal-to-noise ratio is calculated as the ratio of
        the maximum amplitude in the template window to the rms amplitude in
        the whole window given.

    :returns: List of :class:`obspy.core.stream.Stream` of newly cut templates
    :rtype: list

    .. note::
        process_len should be set to the same length as used when computing
        detections using match_filter.match_filter, e.g. if you read
        in day-long data fro match_filter, process_len should be 86400.

    .. warning::
        Not tested in continuous integration (due to lack of seishub client),
        let us know of any failures.
    """
    EQcorrscanDeprecationWarning(
        "Function is depreciated and will be removed soon. Use "
        "template_gen.template_gen instead.")
    temp_list = template_gen(
        method="from_seishub", catalog=catalog, url=url,
        lowcut=lowcut, highcut=highcut, samp_rate=samp_rate,
        filt_order=filt_order, length=length, prepick=prepick,
        swin=swin, process_len=process_len, data_pad=data_pad,
        all_horiz=all_horiz, delayed=delayed, plot=plot, debug=debug,
        return_event=return_event, min_snr=min_snr)
    return temp_list


def from_sac(sac_files, lowcut, highcut, samp_rate, filt_order, length, swin,
             prepick, all_horiz=False, delayed=True, plot=False, debug=0,
             return_event=False, min_snr=None):
    """
    Generate a multiplexed template from a list of SAC files.

    Function to read picks and waveforms from SAC data, and generate a \
    template from these. Usually sac_files is a list of all single-channel \
    SAC files for a given event, a single, multi-channel template will be \
    created from these traces.

    **All files listed in sac_files should be associated with a single event.**

    :type sac_files: list
    :param sac_files: osbpy.core.stream.Stream of sac waveforms, or
        list of paths to sac waveforms.
    :type lowcut: float
    :param lowcut: Low cut (Hz), if set to None will not apply a lowcut.
    :type highcut: float
    :param highcut: High cut (Hz), if set to None will not apply a highcut.
    :type samp_rate: float
    :param samp_rate: New sampling rate in Hz.
    :type filt_order: int
    :param filt_order: Filter level.
    :type length: float
    :param length: Extract length in seconds.
    :type swin: str
    :param swin:
        P, S, P_all, S_all or all, defaults to all: see note in
        :func:`eqcorrscan.core.template_gen.template_gen`
    :type prepick: float
    :param prepick: Length to extract prior to the pick in seconds.
    :type all_horiz: bool
    :param all_horiz: To use both horizontal channels even if there is only \
        a pick on one of them.  Defaults to False.
    :type delayed: bool
    :param delayed: If True, each channel will begin relative to it's own \
        pick-time, if set to False, each channel will begin at the same time.
    :type plot: bool
    :param plot: Turns template plotting on or off.
    :type debug: int
    :param debug: Debug level, higher number=more output.
    :type return_event: bool
    :param return_event: Whether to return the event and process length or not.
    :type min_snr: float
    :param min_snr:
        Minimum signal-to-noise ratio for a channel to be included in the
        template, where signal-to-noise ratio is calculated as the ratio of
        the maximum amplitude in the template window to the rms amplitude in
        the whole window given.

    :returns: Newly cut template.
    :rtype: :class:`obspy.core.stream.Stream`

    .. note:: This functionality is not supported for obspy versions below \
        1.0.0 as references times are not read in by SACIO, which are needed \
        for defining pick times.

    .. rubric:: Example

    >>> from eqcorrscan.core.template_gen import from_sac
    >>> import glob
    >>> # Get all the SAC-files associated with one event.
    >>> sac_files = glob.glob('eqcorrscan/tests/test_data/SAC/2014p611252/*')
    >>> templates = from_sac(sac_files=sac_files, lowcut=2.0, highcut=10.0,
    ...                      samp_rate=25.0, filt_order=4, length=2.0,
    ...                      swin='all', prepick=0.1, all_horiz=True)
    >>> print(templates[0][0].stats.sampling_rate)
    25.0
    >>> print(len(templates[0]))
    15
    """
    EQcorrscanDeprecationWarning(
        "Function is depreciated and will be removed soon. Use "
        "template_gen.template_gen instead.")
    temp_list = template_gen(
        method="from_sac", sac_files=sac_files,
        lowcut=lowcut, highcut=highcut, samp_rate=samp_rate,
        filt_order=filt_order, length=length, prepick=prepick,
        swin=swin, all_horiz=all_horiz, delayed=delayed, plot=plot,
        debug=debug, return_event=return_event, min_snr=min_snr,
        parallel=False)
    return temp_list


def from_meta_file(meta_file, st, lowcut, highcut, samp_rate, filt_order,
                   length, prepick, swin, all_horiz=False, delayed=True,
                   plot=False, parallel=True, debug=0, return_event=False,
                   min_snr=None):
    """
    Generate a multiplexed template from a local file.

    Function to generate a template from a local observation file
    and an obspy.Stream object.

    :type meta_file: str
    :param meta_file: File containing pick information, can contain \
        multiple events.  File must be formatted in a way readable by \
        :func:`obspy.core.event.read_events`.
    :type st: obspy.core.stream.Stream
    :param st: Stream containing waveform data for template (hopefully). \
        Note that this should be the same length of stream as you will use \
        for the continuous detection, e.g. if you detect in day-long files, \
        give this a day-long file!
    :type lowcut: float
    :param lowcut: Low cut (Hz), if set to None will not apply a lowcut.
    :type highcut: float
    :param highcut: High cut (Hz), if set to None will not apply a highcut.
    :type samp_rate: float
    :param samp_rate: New sampling rate in Hz.
    :type filt_order: int
    :param filt_order: Filter level (number of corners).
    :type length: float
    :param length: Extract length in seconds.
    :type prepick: float
    :param prepick: Pre-pick time in seconds
    :type swin: str
    :param swin:
        P, S, P_all, S_all or all, defaults to all: see note in
        :func:`eqcorrscan.core.template_gen.template_gen`
    :type all_horiz: bool
    :param all_horiz: To use both horizontal channels even if there is only \
        a pick on one of them.  Defaults to False.
    :type delayed: bool
    :param delayed: If True, each channel will begin relative to it's own \
        pick-time, if set to False, each channel will begin at the same time.
    :type plot: bool
    :param plot: Display template plots or not
    :type parallel: bool
    :param parallel: Whether to process data in parallel or not.
    :type debug: int
    :param debug: Level of debugging output, higher=more
    :type return_event: bool
    :param return_event: Whether to return the event and process length or not.
    :type min_snr: float
    :param min_snr:
        Minimum signal-to-noise ratio for a channel to be included in the
        template, where signal-to-noise ratio is calculated as the ratio of
        the maximum amplitude in the template window to the rms amplitude in
        the whole window given.

    :returns: List of :class:`obspy.core.stream.Stream` newly cut templates
    :rtype: list

    .. Note::
        All picks must be associated with a station and channel, this is
        not the case for NonLinLoc HYP files, will not use any picks that
        do not have this association.

    .. warning:: We suggest giving this function a full day of data, to \
        ensure templates are generated with **exactly** the same processing \
        as the continuous data.  Not doing this will result in slightly \
        reduced cross-correlation values.

    .. rubric:: Example

    >>> from obspy import read
    >>> from eqcorrscan.core.template_gen import from_meta_file
    >>> st = read('eqcorrscan/tests/test_data/WAV/TEST_/' +
    ...           '2013-09-01-0410-35.DFDPC_024_00')
    >>> quakeml = 'eqcorrscan/tests/test_data/20130901T041115.xml'
    >>> templates = from_meta_file(meta_file=quakeml, st=st, lowcut=2.0,
    ...                            highcut=9.0, samp_rate=20.0, filt_order=3,
    ...                            length=2, prepick=0.1, swin='S',
    ...                            all_horiz=True)
    >>> print(len(templates[0]))
    10
    """
    EQcorrscanDeprecationWarning(
        "Function is depreciated and will be removed soon. Use "
        "template_gen.template_gen instead.")
    temp_list = template_gen(
        method="from_meta_file", meta_file=meta_file, st=st,
        lowcut=lowcut, highcut=highcut, samp_rate=samp_rate,
        filt_order=filt_order, length=length, prepick=prepick,
        swin=swin, all_horiz=all_horiz, delayed=delayed, plot=plot,
        debug=debug, return_event=return_event, min_snr=min_snr,
        parallel=parallel)
    return temp_list


if __name__ == "__main__":
    import doctest
    doctest.testmod()<|MERGE_RESOLUTION|>--- conflicted
+++ resolved
@@ -576,7 +576,6 @@
                           'either gain or check. Not using in template.')
             print(tr)
             st.remove(tr)
-<<<<<<< HEAD
         else:
             st_stachans.append('.'.join([tr.stats.station,
                                ''.join([tr.stats.channel[0],
@@ -585,8 +584,6 @@
         if '.'.join([station, channels[i]]) not in st_stachans and debug > 0:
             warnings.warn('No data provided for ' + station + '.' +
                           channels[i])
-=======
->>>>>>> c0cd761e
     if plot:
         stplot = st.copy()
     # Get the earliest pick-time and use that if we are not using delayed.
@@ -658,7 +655,6 @@
                     print_level=debug)
         noise_amp = _rms(tr.data)
         used_tr = False
-<<<<<<< HEAD
         for pick in picks_copy:
             starttime = None
             if swin == 'all':
@@ -718,41 +714,6 @@
                     continue
                 st1 += tr_cut
                 used_tr = True
-=======
-        for pick in _starttime['picks']:
-            if not pick.phase_hint:
-                msg = ('Pick for ' + pick.waveform_id.station_code + '.' +
-                       pick.waveform_id.channel_code + ' has no phase ' +
-                       'hint given, you should not use this template for ' +
-                       'cross-correlation re-picking!')
-                warnings.warn(msg)
-            starttime = pick.time - prepick
-            debug_print(
-                "Cutting " + tr.stats.station + '.' + tr.stats.channel, 0,
-                debug)
-            tr_cut = tr.slice(
-                starttime=starttime, endtime=starttime + length,
-                nearest_sample=False).copy()
-            if len(tr_cut.data) == 0:
-                print('No data provided for %s.%s starting at %s' %
-                      (tr.stats.station, tr.stats.channel, str(starttime)))
-                continue
-            # Ensure that the template is the correct length
-            if len(tr_cut.data) == (tr_cut.stats.sampling_rate *
-                                    length) + 1:
-                tr_cut.data = tr_cut.data[0:-1]
-            debug_print(
-                'Cut starttime = %s\nCut endtime %s' %
-                (str(tr_cut.stats.starttime), str(tr_cut.stats.endtime)), 0,
-                debug)
-            if min_snr is not None and \
-               max(tr_cut.data) / noise_amp < min_snr:
-                print('Signal-to-noise ratio below threshold for %s.%s' %
-                      (tr_cut.stats.station, tr_cut.stats.channel))
-                continue
-            st1 += tr_cut
-            used_tr = True
->>>>>>> c0cd761e
         if not used_tr:
             debug_print('No pick for ' + tr.stats.station + '.' +
                         tr.stats.channel, 0, debug)
