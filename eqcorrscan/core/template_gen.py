--- conflicted
+++ resolved
@@ -300,23 +300,14 @@
                     starttime = starttime.date
                 st = pre_processing.dayproc(
                     st=st, lowcut=lowcut, highcut=highcut,
-<<<<<<< HEAD
                     filt_order=filt_order, samp_rate=samp_rate,
-                    parallel=parallel, starttime=UTCDateTime(starttime))
-=======
-                    filt_order=filt_order, samp_rate=samp_rate, debug=debug,
                     parallel=parallel, starttime=UTCDateTime(starttime),
                     num_cores=num_cores)
->>>>>>> 94c5c406
             else:
                 st = pre_processing.shortproc(
                     st=st, lowcut=lowcut, highcut=highcut,
                     filt_order=filt_order, parallel=parallel,
-<<<<<<< HEAD
-                    samp_rate=samp_rate)
-=======
-                    samp_rate=samp_rate, debug=debug, num_cores=num_cores)
->>>>>>> 94c5c406
+                    samp_rate=samp_rate, num_cores=num_cores)
         data_start = min([tr.stats.starttime for tr in st])
         data_end = max([tr.stats.endtime for tr in st])
 
@@ -520,17 +511,13 @@
                 "Data for {0}.{1} is {2} hours long, which is less than 80 "
                 "percent of the desired length, will not use".format(
                     tr.stats.station, tr.stats.channel,
-<<<<<<< HEAD
                     (tr.stats.endtime - tr.stats.starttime) / 3600))
-            st.remove(tr)
-=======
-                    (tr.stats.endtime - tr.stats.starttime) / 3600), 4, debug)
         elif not pre_processing._check_daylong(tr):
-            print("Data are mostly zeros, removing trace: {0}".format(tr.id))
+            Logger.warning(
+                "Data are mostly zeros, removing trace: {0}".format(tr.id))
         else:
             final_channels.append(tr)
     st.traces = final_channels
->>>>>>> 94c5c406
     return st
 
 
