--- conflicted
+++ resolved
@@ -86,11 +86,7 @@
         print('Processing the seismic data')
         st = pre_processing.shortproc(
             st, lowcut=2.0, highcut=9.0, filt_order=4, samp_rate=20.0,
-<<<<<<< HEAD
-            num_cores=ncores, starttime=t1, endtime=t2)
-=======
-            debug=0, num_cores=num_cores, starttime=t1, endtime=t2)
->>>>>>> c7877ccd
+            num_cores=num_cores, starttime=t1, endtime=t2)
         # Convert from list to stream
         st = Stream(st)
 
@@ -98,11 +94,7 @@
         detections = match_filter.match_filter(
             template_names=template_names, template_list=templates,
             st=st, threshold=8.0, threshold_type='MAD', trig_int=6.0,
-<<<<<<< HEAD
-            plotvar=plot, plotdir='.', cores=ncores,
-=======
-            plotvar=plot, plotdir='.', cores=num_cores, debug=0,
->>>>>>> c7877ccd
+            plotvar=plot, plotdir='.', cores=num_cores,
             plot_format='png')
 
         # Now lets try and work out how many unique events we have just to
