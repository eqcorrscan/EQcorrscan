--- conflicted
+++ resolved
@@ -275,16 +275,11 @@
     pb:             Forward plan for image
     px:             Reverse plan
   */
-<<<<<<< HEAD
 	long N2 = fft_len / 2 + 1;
 	long i, t, startind;
-    int status = 0;
-	double *mean, new_samp, old_samp, *var, sum=0.0, acceptedDiff = 0.0000001;
-=======
-	int N2 = fft_len / 2 + 1;
-	int i, t, startind, status = 0, unused_corr = 0;
-	double mean, stdev, old_mean, new_samp, old_samp, var=0.0, sum=0.0, acceptedDiff = 1e-15;
->>>>>>> c38c0b18
+    int status = 0, unused_corr = 0;;
+    double *mean, *var;
+	double new_samp, old_samp, sum=0.0, acceptedDiff = 1e-15;
 	float * norm_sums = (float *) calloc(n_templates, sizeof(float));
 
     if (norm_sums == NULL) {
@@ -359,12 +354,8 @@
     if (var[0] >= acceptedDiff) {
         double stdev = sqrt(var[0]);
         for (t = 0; t < n_templates; ++t){
-<<<<<<< HEAD
-            float c = ((ccc[(t * fft_len) + startind] / (fft_len * n_templates)) - norm_sums[t] * mean[0]) / stdev;
-=======
-            double c = ((ccc[(t * fft_len) + startind] / (fft_len * n_templates)) - norm_sums[t] * mean);
+            double c = ((ccc[(t * fft_len) + startind] / (fft_len * n_templates)) - norm_sums[t] * mean[0]);
             c /= stdev;
->>>>>>> c38c0b18
             status += set_ncc(t, 0, template_len, image_len, (float) c, used_chans, pad_array, ncc);
         }
     } else {
@@ -387,21 +378,14 @@
         if (var[i] >= acceptedDiff) {
             double stdev = sqrt(var[i]);
             for (t = 0; t < n_templates; ++t){
-<<<<<<< HEAD
-                float c = ((ccc[(t * fft_len) + i + startind] / (fft_len * n_templates)) - norm_sums[t] * mean[i] ) / stdev;
-=======
-                double c = ((ccc[(t * fft_len) + i + startind] / (fft_len * n_templates)) - norm_sums[t] * mean );
+                double c = ((ccc[(t * fft_len) + i + startind] / (fft_len * n_templates)) - norm_sums[t] * mean[i] );
                 c /= stdev;
->>>>>>> c38c0b18
                 status += set_ncc(t, i, template_len, image_len, (float) c, used_chans, pad_array, ncc);
 			}
 		} else {
 		    unused_corr = 1;
 		}
 	}
-<<<<<<< HEAD
-
-=======
 	if (unused_corr == 1){
 	    if (status != 999){
 	        // Output a known error code, if status is already at this level
@@ -409,7 +393,7 @@
     	    status = 999;
     	}
 	}
->>>>>>> c38c0b18
+
 	//  Clean up
 	free(norm_sums);
     free(mean);
