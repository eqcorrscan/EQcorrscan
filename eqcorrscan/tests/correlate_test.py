from __future__ import absolute_import
from __future__ import division
from __future__ import print_function
from __future__ import unicode_literals

import copy
import itertools
from collections import defaultdict
from functools import wraps

import numpy as np
import pytest
from obspy import Trace, Stream

import eqcorrscan.utils.correlate as corr
from eqcorrscan.utils.correlate import register_array_xcorr
from eqcorrscan.utils.timer import time_func

# set seed state for consistent arrays
random = np.random.RandomState(7)


# -------------------------- helper functions


def gen_xcorr_func(name):
    """ return an xcorr function with desired name """

    def func(templates, stream, pads, *args, **kwargs):
        pass

    func.__name__ = str(name)
    return func


def measure_counts(self, func):
    """ decorator for counter how often func get called """

    @wraps(func)
    def wrapper(*args, **kwargs):
        self.counter[func.__name__] += 1
        return func(*args, **kwargs)

    return wrapper


# generate streams for templates and search space

chans = ['EHZ', 'EHN', 'EHE']
stas = ['COVA', 'FOZ', 'LARB', 'GOVA', 'MTFO', 'MTBA']
n_templates = 20
stream_len = 100000
template_len = 200


def generate_multichannel_stream():
    stream = Stream()
    for station in stas:
        for channel in chans:
            stream += Trace(data=random.randn(stream_len))
            stream[-1].stats.channel = channel
            stream[-1].stats.station = station
    return stream


def generate_multichannel_templates():
    templates = []
    for i in range(n_templates):
        template = Stream()
        for station in stas:
            for channel in chans:
                template += Trace(data=random.randn(template_len))
                template[-1].stats.channel = channel
                template[-1].stats.station = station
        templates.append(template)
    return templates


# ----------------------------- module fixtures


# auto run fixtures

@pytest.fixture(scope='class', autouse=True)
def print_class_name(request):
    """ prints the class name before a class test suite starts """
    try:
        cls_name = request.cls.__name__
    except AttributeError:  # test does not belong to a class
        return
    else:
        dash = '-' * 70
        print('\nstarting tests contained in class %s\n%s' % (cls_name, dash))


# array fixtures

starting_index = 500


@pytest.fixture(scope='module')
def array_template():
    """
    return a set of templates, generated with randomn, for correlation tests.
    """
    return random.randn(200, 200)


@pytest.fixture(scope='module')
def array_stream(array_template):
    """
    Return a stream genearted with randomn for testing normxcorr functions
    """
    stream = random.randn(10000) * 5
    # insert a template into the stream so cc == 1 at some place
    ar = array_template[0]
    stream[starting_index: starting_index + len(ar)] = ar
    return stream


@pytest.fixture(scope='module')
def pads(array_template):
    """
    return an array of zeros for padding, matching templates len.
    """
    return np.zeros(array_template.shape[0], dtype=int)


@pytest.fixture(scope='module')
def array_ccs(array_template, array_stream, pads):
    """ Use each function stored in the normxcorr cache to correlate the
     templates and arrays, return a dict with keys as func names and values
     as the cc calculated by said function"""
    out = {}

    for name in list(corr.XCORR_FUNCS_ORIGINAL.keys()):
        func = corr.get_array_xcorr(name)
        print("Running %s" % name)
        cc, _ = time_func(func, name, array_template, array_stream, pads)
        out[name] = cc
    return out

@pytest.fixture(scope='module')
def array_ccs_low_amp(array_template, array_stream, pads):
    """ Use each function stored in the normxcorr cache to correlate the
     templates and arrays, return a dict with keys as func names and values
     as the cc calculated by said function.
     This specifically tests low amplitude streams as raised in issue #181."""
    out = {}

<<<<<<< HEAD
=======
@pytest.fixture(scope='module')
def array_ccs_low_amp(array_template, array_stream, pads):
    """ Use each function stored in the normxcorr cache to correlate the
     templates and arrays, return a dict with keys as func names and values
     as the cc calculated by said function.
     This specifically tests low amplitude streams as raised in issue #181."""
    out = {}

>>>>>>> 8656ef71
    for name in list(corr.XCORR_FUNCS_ORIGINAL.keys()):
        func = corr.get_array_xcorr(name)
        print("Running %s" % name)
        cc, _ = time_func(
            func, name, array_template, array_stream * 10e-8, pads)
        out[name] = cc
    return out
# stream fixtures


@pytest.fixture(scope='module')
def multichannel_templates():
    """ create multichannel templates """
    return generate_multichannel_templates()


@pytest.fixture(scope='module')
def multichannel_stream():
    """ create a multichannel stream for tests """
    return generate_multichannel_stream()


# a dict of all registered stream functions (this is a bit long)
stream_funcs = {fname + '_' + mname: corr.get_stream_xcorr(fname, mname)
                for fname in corr.XCORR_FUNCS_ORIGINAL.keys()
                for mname in corr.XCORR_STREAM_METHODS
                if fname != 'default'}


@pytest.fixture(scope='module')
def stream_cc_output_dict(multichannel_templates, multichannel_stream):
    """ return a dict of outputs from all stream_xcorr functions """
    # corr._get_array_dicts(multichannel_templates, multichannel_stream)
    out = {}
    for name, func in stream_funcs.items():
        cc_out = time_func(func, name, multichannel_templates,
                           multichannel_stream, cores=1)
        out[name] = cc_out
    return out


@pytest.fixture(scope='module')
def stream_cc_dict(stream_cc_output_dict):
    """ return just the cc arrays from the stream_cc functions """
    return {name: result[0] for name, result in stream_cc_output_dict.items()}


# ----------------------------------- tests


class TestArrayCorrelateFunctions:
    """ these tests ensure the various implementations of normxcorr return
    approximately the same answers """
    atol = .00001  # how close correlations have to be

    # tests
    def test_single_channel_similar(self, array_ccs):
        """ ensure each of the correlation methods return similar answers
        given the same input data """
        cc_list = list(array_ccs.values())
        for cc1, cc2 in itertools.combinations(cc_list, 2):
            assert np.allclose(cc1, cc2, atol=self.atol)

    def test_test_autocorrelation(self, array_ccs):
        """ ensure an auto correlationoccurred in each of ccs where it is
        expected, defined by starting_index variable """
        for name, cc in array_ccs.items():
            assert np.isclose(cc[0, starting_index], 1., atol=self.atol)

    def test_non_zero_median(self, array_ccs_low_amp):
        """ Ensure that the median of correlations returned is non-zero,
        this happens with v.0.2.7 when the amplitudes are low."""
        for name, cc in array_ccs_low_amp.items():
            assert np.median(cc) != 0.0


@pytest.mark.serial
class TestStreamCorrelateFunctions:
    """ same thing as TestArrayCorrelateFunction but for stream interface """
    atol = TestArrayCorrelateFunctions.atol

    def test_multi_channel_xcorr(self, stream_cc_dict):
        """ test various correlation methods with multiple channels """
        # get correlation results into a list
        cc_names = list(stream_cc_dict.keys())
        cc_list = [stream_cc_dict[cc_name] for cc_name in cc_names]
        cc_1 = cc_list[0]
        # loop over correlations and compare each with the first in the list
        # this will ensure all cc are "close enough"
        for cc_name, cc in zip(cc_names[2:], cc_list[2:]):
            assert np.allclose(cc_1, cc, atol=self.atol)


class TestXcorrContextManager:
    # fake_cache = copy.deepcopy(corr.XCOR_FUNCS)

    @pytest.fixture
    def cache(self):
        """ this fixtures resets the class level cache after every test """
        yield copy.deepcopy(corr.XCOR_FUNCS)

    @pytest.fixture
    def set_xcorr(self, cache):
        return corr._Context(cache, 'default')

    @pytest.fixture
    def set_value(self, set_xcorr):
        """ set a value in a 'permanent' fashion, return the set function """

        def func(templates, stream, pads):
            pass

        set_xcorr(func)
        return func

    # tests
    def test_value_was_set(self, set_value, cache):
        assert cache['default'] == set_value

    def test_context_manager(self, cache):
        """ ensure the context manager reverts changes """
        context = corr._Context(cache, 'default')
        old_default = cache['default']
        new_val = corr.numpy_normxcorr
        with context(new_val):
            assert cache['default'] == new_val
        assert old_default

    def test_str_accepted(self):
        """ ensure a str of the xcorr function can be passed as well """
        with corr.set_xcorr('numpy'):
            func = corr.get_array_xcorr()
            assert func is corr.numpy_normxcorr


class TestGenericStreamXcorr:
    """ tests for stream_xocrr function """

    # tests
    def test_noargs_returns_default(self):
        """ ensure passing no args to get_stream_xcorr returns default """
        func = corr.get_stream_xcorr()
        default = corr.XCOR_FUNCS['default'].stream_xcorr
        assert func is default

    def test_callable_registered(self, multichannel_templates,
                                 multichannel_stream):
        """ ensure a callable can be registered """
        small_count = {}

        def some_callable(template_array, stream_array, pad_array):
            small_count['name'] = 1
            return corr.numpy_normxcorr(template_array, stream_array,
                                        pad_array)

        func = corr.get_stream_xcorr(some_callable)
        func(multichannel_templates, multichannel_stream)
        assert 'name' in small_count

    def test_bad_concurrency_raises(self):
        """ ensure passing an invalid concurrency argument raises a
        ValueError"""
        with pytest.raises(ValueError):
            corr.get_stream_xcorr(concurrency='node.js')

    def test_loading_unregistered_function_registers(self):
        """ ensure if a function in cache hasn't been decoratored it gets
        decorated when returned """

        def func(templates, streams, pads):
            pass

        corr.XCOR_FUNCS['func_test'] = func
        corr.get_stream_xcorr('func_test')
        assert hasattr(corr.XCOR_FUNCS['func_test'], 'registered')

    def test_using_custom_function_doesnt_change_default(self):
        """ ensure a custom function will not change the default """

        def func(templates, streams, pads):
            pass

        default = corr.get_array_xcorr(None)

        corr.get_array_xcorr(func)

        assert corr.get_array_xcorr(None) is default


class TestRegisterNormXcorrs:
    """ Tests for register_normxcorr function, which holds global context
    for which xcorr to use """

    # helper functions
    def name_func_is_registered(self, func_name):
        """ return True if func is registered as a normxcorr func """
        # Note: don not remove this fixture or bad things will happen
        name = func_name.__name__ if callable(func_name) else func_name
        return name in corr.XCOR_FUNCS

    # fixtures
    @pytest.fixture(scope='class', autouse=True)
    def swap_registery(self):
        """ copy the current registry, restore it when tests finish"""
        current = copy.deepcopy(corr.XCOR_FUNCS)
        yield
        corr.XCOR_FUNCS = current

    # tests
    def test_register_as_decorator_no_args(self):
        """ ensure register_normxcorr works as a decorator with no args """

        @register_array_xcorr
        def func1(templates, stream, pads, *args, **kwargs):
            pass

        assert self.name_func_is_registered(func1)

    def test_register_as_decorator_with_args(self):
        """ ensure register can be used as a decorator with args """

        @register_array_xcorr(name='func2')
        def func(templates, stream, pads, *args, **kwargs):
            pass

        assert self.name_func_is_registered('func2')

    def test_register_as_callable(self):
        """ ensure register can be used as a callable to take a name
        and a normxcorr func """
        func = gen_xcorr_func('funky')
        register_array_xcorr(name='func3', func=func)
        assert self.name_func_is_registered('func3')

    def test_set_default(self):
        """ ensure the default can be overwritten """
        func = gen_xcorr_func('funky')
        corr.register_array_xcorr(func, is_default=True)
        assert corr.XCOR_FUNCS['default'] is func

    def test_register_bad_func_rasies(self):
        """ test trying to register a non-supported function raises """
        func = corr.XCOR_FUNCS['default']

        with pytest.raises(ValueError):
            @func.register('not_supported_value')
            def func():
                pass


class TestRegisterAlternativeConcurrency:
    """ Tests for registering alternative concurrency functions """
    counter = defaultdict(lambda: 0)

    # helper functions
    def new_multi(self, template_dict, stream_dict, pad_dict, seed_ids):
        pass

    # fixtures
    @pytest.fixture
    def r_normxcorr(self):
        """ return a registered normxcorr function """
        return register_array_xcorr(gen_xcorr_func('normxcorr'))

    @pytest.fixture
    def normxcorr_new_multithread(self, r_normxcorr):
        """ register the new multithread method """
        func = measure_counts(self, self.new_multi)
        r_normxcorr.register('multithread')(func)
        r_normxcorr.multithread(None, None, None, None)
        yield func.__name__
        self.counter.pop(func.__name__)

    # tests
    def test_new_method_was_called(self, normxcorr_new_multithread):
        """ ensure the new method was called """
        assert self.counter[normxcorr_new_multithread]<|MERGE_RESOLUTION|>--- conflicted
+++ resolved
@@ -140,6 +140,7 @@
         out[name] = cc
     return out
 
+
 @pytest.fixture(scope='module')
 def array_ccs_low_amp(array_template, array_stream, pads):
     """ Use each function stored in the normxcorr cache to correlate the
@@ -147,18 +148,6 @@
      as the cc calculated by said function.
      This specifically tests low amplitude streams as raised in issue #181."""
     out = {}
-
-<<<<<<< HEAD
-=======
-@pytest.fixture(scope='module')
-def array_ccs_low_amp(array_template, array_stream, pads):
-    """ Use each function stored in the normxcorr cache to correlate the
-     templates and arrays, return a dict with keys as func names and values
-     as the cc calculated by said function.
-     This specifically tests low amplitude streams as raised in issue #181."""
-    out = {}
-
->>>>>>> 8656ef71
     for name in list(corr.XCORR_FUNCS_ORIGINAL.keys()):
         func = corr.get_array_xcorr(name)
         print("Running %s" % name)
