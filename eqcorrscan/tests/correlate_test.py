--- conflicted
+++ resolved
@@ -273,29 +273,23 @@
     # corr._get_array_dicts(multichannel_templates, multichannel_stream)
     out = {}
     for name, func in stream_funcs.items():
-<<<<<<< HEAD
-        _log_handler.reset()
-        cc_out = time_func(func, name, multichannel_templates,
-                           gappy_multichannel_stream, cores=1)
-        out[name] = (cc_out, copy.deepcopy(log_messages['warning']))
-=======
         for cores in [1, cpu_count()]:
-            # Check for same result both single and multi-threaded
             print("Running {0} with {1} cores".format(name, cores))
-            with warnings.catch_warnings(record=True) as w:
-                cc_out = time_func(func, name, multichannel_templates,
-                                   gappy_multichannel_stream, cores=cores)
-                out["{0}.{1}".format(name, cores)] = (cc_out, w)
+            _log_handler.reset()
+            cc_out = time_func(func, name, multichannel_templates,
+                               gappy_multichannel_stream, cores=cores)
+            out["{0}.{1}".format(name, cores)] = (
+                cc_out, copy.deepcopy(log_messages['warning']))
             if "fftw" in name and cores > 1:
                 print("Running outer core parallel")
+                _log_handler.reset()
                 # Make sure that using both parallel methods gives the same
                 # result
-                with warnings.catch_warnings(record=True) as w:
-                    cc_out = time_func(
-                        func, name, multichannel_templates,
-                        gappy_multichannel_stream, cores=1, cores_outer=cores)
-                out["{0}.{1}_outer".format(name, cores)] = (cc_out, w)
->>>>>>> 6c987192
+                cc_out = time_func(
+                    func, name, multichannel_templates,
+                    gappy_multichannel_stream, cores=1, cores_outer=cores)
+                out["{0}.{1}_outer".format(name, cores)] = (
+                    cc_out, copy.deepcopy(log_messages['warning']))
     return out
 
 
@@ -313,28 +307,23 @@
     # corr._get_array_dicts(multichannel_templates, multichannel_stream)
     out = {}
     for name, func in stream_funcs.items():
-<<<<<<< HEAD
-        _log_handler.reset()
-        cc_out = time_func(func, name, gappy_real_data_template,
-                           gappy_real_data, cores=1)
-        out[name] = (cc_out, copy.deepcopy(log_messages['warning']))
-=======
         for cores in [1, cpu_count()]:
+            _log_handler.reset()
             print("Running {0} with {1} cores".format(name, cores))
-            with warnings.catch_warnings(record=True) as w:
-                cc_out = time_func(func, name, gappy_real_data_template,
-                                   gappy_real_data, cores=cores)
-                out["{0}.{1}".format(name, cores)] = (cc_out, w)
+            cc_out = time_func(func, name, gappy_real_data_template,
+                               gappy_real_data, cores=cores)
+            out["{0}.{1}".format(name, cores)] = (
+                cc_out, copy.deepcopy(log_messages['warning']))
             if "fftw" in name and cores > 1:
+                _log_handler.reset()
                 print("Running outer core parallel")
                 # Make sure that using both parallel methods gives the same
                 # result
-                with warnings.catch_warnings(record=True) as w:
-                    cc_out = time_func(
-                        func, name, gappy_real_data_template,
-                        gappy_real_data, cores=1, cores_outer=cores)
-                out["{0}.{1}_outer".format(name, cores)] = (cc_out, w)
->>>>>>> 6c987192
+                cc_out = time_func(
+                    func, name, gappy_real_data_template,
+                    gappy_real_data, cores=1, cores_outer=cores)
+                out["{0}.{1}_outer".format(name, cores)] = (
+                    cc_out, copy.deepcopy(log_messages['warning']))
     return out
 
 
