"""
Tests for the eqcorrscan.utils.picker functions.
"""
from __future__ import absolute_import
from __future__ import division
from __future__ import print_function
from __future__ import unicode_literals

import unittest
import os

from obspy import read

from eqcorrscan.utils.picker import stalta_pick, cross_net


class PickerTests(unittest.TestCase):
    def test_stalta_picker(self):
        """
        Tests the stalta picker.
        """
        st = read()
        event = stalta_pick(stream=st, stalen=0.2, ltalen=3, trig_on=6,
                            trig_off=1.2)
        self.assertEqual(len(event.picks), 2)
        # Test a lower threshold
        event = stalta_pick(stream=st, stalen=0.2, ltalen=3, trig_on=3,
                            trig_off=1.2)
        self.assertEqual(len(event.picks), 11)
        # Test a higher threshold
        event = stalta_pick(stream=st, stalen=0.2, ltalen=3, trig_on=10,
                            trig_off=1.2)
        self.assertEqual(len(event.picks), 0)

    def test_cross_net(self):
        """
        Test the WECC style picker
        """
        st = read(os.path.join(os.path.abspath(os.path.dirname(__file__)),
                               'test_data', 'WAV', 'TEST_',
                               '2013-09-01-0410-35.DFDPC_024_00'))
        event = cross_net(stream=st)
        self.assertEqual(len(event.picks), 24)
<<<<<<< HEAD
        event = cross_net(stream=st, env=False)
        self.assertEqual(len(event.picks), 24)
=======
        event = cross_net(stream=st, env=False, debug=3)
        self.assertEqual(len(event.picks), 24)


if __name__ == "__main__":
    unittest.main()
>>>>>>> a0950700
<|MERGE_RESOLUTION|>--- conflicted
+++ resolved
@@ -41,14 +41,9 @@
                                '2013-09-01-0410-35.DFDPC_024_00'))
         event = cross_net(stream=st)
         self.assertEqual(len(event.picks), 24)
-<<<<<<< HEAD
         event = cross_net(stream=st, env=False)
-        self.assertEqual(len(event.picks), 24)
-=======
-        event = cross_net(stream=st, env=False, debug=3)
         self.assertEqual(len(event.picks), 24)
 
 
 if __name__ == "__main__":
-    unittest.main()
->>>>>>> a0950700
+    unittest.main()