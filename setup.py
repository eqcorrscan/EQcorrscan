from __future__ import print_function
try:
    # use setuptools if we can
    from setuptools import setup, Command, Extension
    from setuptools.command.build_ext import build_ext
    using_setuptools = True
except ImportError:
    from distutils.core import setup, Command, Extension
    from distutils.command.build_ext import build_ext
    using_setuptools = False

from distutils import sysconfig
from distutils.ccompiler import get_default_compiler
from pkg_resources import get_build_platform

import os
import sys
import shutil
import glob

with open("eqcorrscan/__init__.py", "r") as init_file:
    version_line = [line for line in init_file
                    if '__version__' in line][0]
VERSION = version_line.split()[-1].split("'")[1]

# Check if we are on RTD and don't build extensions if we are.
READ_THE_DOCS = os.environ.get('READTHEDOCS', None) == 'True'

long_description = '''
EQcorrscan: repeating and near-repeating earthquake detection and analysis
in Python.  Open-source routines for: systematic template
creation, matched-filter detection, subspace detection, brightness detection,
clustering of seismic events, magnitude calculation by singular value
decomposition, and more!
'''

# Get a list of all the scripts not to be installed
scriptfiles = glob.glob('eqcorrscan/tutorials/*.py')
scriptfiles += glob.glob('eqcorrscan/scripts/*.py')

if READ_THE_DOCS:
    try:
        environ = os.environb
    except AttributeError:
        environ = os.environ

    environ[b"CC"] = b"x86_64-linux-gnu-gcc"
    environ[b"LD"] = b"x86_64-linux-gnu-ld"
    environ[b"AR"] = b"x86_64-linux-gnu-ar"


def get_package_data():
    """
    Get the library files for appveyor - this shouldn't make any difference
    for install with system libraries.
    """
    from pkg_resources import get_build_platform

    package_data = {}

    if get_build_platform() in ('win32', 'win-amd64'):
        package_data['eqcorrscan.utils.lib'] = [
            'libfftw3-3.dll', 'libfftw3f-3.dll', 'libfftw3l-3.dll']

    return package_data


def get_package_dir():
    from pkg_resources import get_build_platform

    package_dir = {}
    if get_build_platform() in ('win32', 'win-amd64'):
        package_dir['eqcorrscan.utils.lib'] = os.path.join(
            'eqcorrscan', 'utils', 'lib')

    return package_dir


def get_include_dirs():
    import numpy
    from pkg_resources import get_build_platform

    include_dirs = [os.path.join(os.getcwd(), 'include'),
                    os.path.join(os.getcwd(), 'eqcorrscan', 'utils', 'src'),
                    numpy.get_include(),
                    os.path.join(sys.prefix, 'include')]

    if get_build_platform() in ('win32', 'win-amd64'):
        # Add the Library dir
        include_dirs.append(os.path.join(sys.prefix, 'Library', 'include'))

    if get_build_platform().startswith('freebsd'):
        include_dirs.append('/usr/local/include')

    return include_dirs


def get_library_dirs():
    from pkg_resources import get_build_platform

    library_dirs = []
    if get_build_platform() in ('win32', 'win-amd64'):
        library_dirs.append(os.path.join(os.getcwd(), 'eqcorrscan', 'utils',
                                         'lib'))
        library_dirs.append(os.path.join(sys.prefix, 'lib'))
        library_dirs.append(os.path.join(sys.prefix, 'Library', 'lib'))

    library_dirs.append(os.path.join(sys.prefix, 'lib'))
    if get_build_platform().startswith('freebsd'):
        library_dirs.append('/usr/local/lib')

    return library_dirs


def get_mkl():
    from pkg_resources import get_build_platform

    mkl_found = False
    # TODO: not sure about windows so ignoring for now
    if not get_build_platform() in ('win32', 'win-amd64'):
        # look for MKL
        mklroot = os.getenv("MKLROOT")
        if mklroot is not None and os.path.isdir(mklroot):
            if os.path.isdir(os.path.join(mklroot, "mkl")):
                mklroot = os.path.join(mklroot, "mkl")

            # look for MKL lib
            _libdir = os.path.join(mklroot, "lib")
            if os.path.isdir(os.path.join(_libdir, "intel64")):
                _libdir = os.path.join(_libdir, "intel64")
            libs = glob.glob(os.path.join(_libdir, "libmkl_rt.*"))
            if len(libs) == 1:
                _lib = os.path.splitext(os.path.basename(libs[0]))[0][3:]
                mkl_lib = [_lib]
                mkl_libdir = [_libdir]

                # look for include
                if os.path.exists(os.path.join(mklroot, "include", "fftw",
                                               "fftw3.h")):
                    mkl_inc = [os.path.join(mklroot, "include", "fftw")]
                    mkl_found = True

        # check for conda installed MKL too (doesn't set MKLROOT)
        # this assume we are in a conda env (not root)
        if not mkl_found:
            conda = os.getenv("CONDA_PREFIX")
            print(conda)
            if conda is not None:
                # look for MKL lib
                libs = glob.glob(os.path.join(conda, "lib", "libmkl_rt.*"))
                if len(libs) == 1:
                    _lib = os.path.splitext(os.path.basename(libs[0]))[0][3:]
                    mkl_lib = [_lib]
                    mkl_libdir = [os.path.join(conda, "lib")]

                    # look for include too
                    if os.path.exists(os.path.join(conda, "include", "fftw",
                                                   "fftw3.h")):
                        mkl_inc = [os.path.join(conda, "include", "fftw")]
                        mkl_found = True
                    elif os.path.exists(os.path.join(conda, "include",
                                                     "fftw3.h")):
                        mkl_inc = [os.path.join(conda, "include")]
                        mkl_found = True
    if mkl_found:
        print("Found MKL:")
        print("  MKL includes:", mkl_inc)
        print("  MKL lib dirs:", mkl_libdir)
        print("  MKL libs:", mkl_lib)
        return mkl_inc, mkl_libdir, mkl_lib
    else:
        return None


def get_libraries():
    from pkg_resources import get_build_platform

    if get_build_platform() in ('win32', 'win-amd64'):
        # libraries = ['libfftw3-3', 'libfftw3f-3']
        libraries = ['fftw3', 'fftw3f']
    else:
        libraries = ['fftw3', 'fftw3_threads', 'fftw3f', 'fftw3f_threads']

    return libraries


def export_symbols(*path):
    """
    Required for windows systems - functions defined in libutils.def.
    """
    lines = open(os.path.join(*path), 'r').readlines()[2:]
    return [s.strip() for s in lines if s.strip() != '']


def get_extensions(no_mkl=False):
    from distutils.extension import Extension

    if READ_THE_DOCS:
        return []
    # will use static linking if STATIC_FFTW_DIR defined
    static_fftw_path = os.environ.get('STATIC_FFTW_DIR', None)
    link_static_fftw = static_fftw_path is not None

    common_extension_args = {
        'include_dirs': get_include_dirs(),
        'library_dirs': get_library_dirs()}

    sources = [os.path.join('eqcorrscan', 'utils', 'src', 'multi_corr.c'),
               os.path.join('eqcorrscan', 'utils', 'src', 'time_corr.c'),
               os.path.join('eqcorrscan', 'utils', 'src', 'find_peaks.c'),
               os.path.join('eqcorrscan', 'utils', 'src',
                            'distance_cluster.c')]
    exp_symbols = export_symbols("eqcorrscan/utils/src/libutils.def")

    if get_build_platform() not in ('win32', 'win-amd64'):
        if get_build_platform().startswith('freebsd'):
            # Clang uses libomp, not libgomp
            extra_link_args = ['-lm', '-lomp']
        else:
            extra_link_args = ['-lm', '-lgomp']
        extra_compile_args = ['-fopenmp']
        if all(arch not in get_build_platform()
               for arch in ['arm', 'aarch']):
            extra_compile_args.extend(['-msse2', '-ftree-vectorize'])
    else:
        extra_link_args = []
        extra_compile_args = ['/openmp', '/TP']

    libraries = get_libraries()
    if link_static_fftw:
        if get_build_platform() in ('win32', 'win-amd64'):
            lib_pre = ''
            lib_ext = '.lib'
        else:
            lib_pre = 'lib'
            lib_ext = '.a'
        for lib in libraries:
            extra_link_args.append(
                os.path.join(static_fftw_path, lib_pre + lib + lib_ext))

        common_extension_args['extra_link_args'] = extra_link_args
        common_extension_args['libraries'] = []
        common_extension_args['extra_compile_args'] = extra_compile_args
        common_extension_args['export_symbols'] = exp_symbols
    else:
        # otherwise we use dynamic libraries
        common_extension_args['extra_link_args'] = extra_link_args
        common_extension_args['extra_compile_args'] = extra_compile_args
        common_extension_args['export_symbols'] = exp_symbols
        if no_mkl:
            mkl = None
        else:
            mkl = get_mkl()
        if mkl is not None:
            # use MKL if we have it
            common_extension_args['include_dirs'].extend(mkl[0])
            common_extension_args['library_dirs'].extend(mkl[1])
            common_extension_args['libraries'] = mkl[2]
        else:
            common_extension_args['libraries'] = libraries
    ext_modules = [
        Extension('eqcorrscan.utils.lib.libutils', sources=sources,
                  **common_extension_args)]
    return ext_modules


class CustomBuildExt(build_ext):
    def finalize_options(self):

        build_ext.finalize_options(self)

        if self.compiler is None:
            compiler = get_default_compiler()
        else:
            compiler = self.compiler

        cfg_vars = sysconfig.get_config_vars()
        # Hack around OSX setting a -m flag
        if "macosx" in get_build_platform() and "CFLAGS" in cfg_vars:
            print("System C-flags:")
            print(cfg_vars["CFLAGS"])
            cflags = []
            for flag in cfg_vars["CFLAGS"].split():
                if flag in ["-m", "-isysroot"]:
                    continue
                # Remove sdk links
                if flag.endswith(".sdk"):
                    continue
                cflags.append(flag)
            cfg_vars["CFLAGS"] = " ".join(cflags)
            print("Editted C-flags:")
            print(cfg_vars["CFLAGS"])
        # Remove unsupported C-flags
        unsupported_flags = [
            "-fuse-linker-plugin", "-ffat-lto-objects", "-flto-partition=none"]
        for key in ["CFLAGS", "LDFLAGS", "LDSHARED"]:
            if key in cfg_vars:
                print("System {0}:".format(key))
                print(cfg_vars[key])
                flags = []
                for flag in cfg_vars[key].split():
                    if flag in unsupported_flags:
                        continue
                    flags.append(flag)
                cfg_vars[key] = " ".join(flags)
                print("Editted {0}:".format(key))
                print(cfg_vars[key])

        if compiler == 'msvc':
            # Add msvc specific hacks

            # Sort linking issues with init exported symbols
            def _get_export_symbols(self, ext):
                return ext.export_symbols

            build_ext.get_export_symbols = _get_export_symbols

            if (sys.version_info.major, sys.version_info.minor) < (3, 3):
                # The check above is a nasty hack. We're using the python
                # version as a proxy for the MSVC version. 2008 doesn't
                # have stdint.h, so is needed. 2010 does.
                #
                # We need to add the path to msvc includes

                msvc_2008_path = (
                    os.path.join(os.getcwd(), 'include', 'msvc_2008'))

                if self.include_dirs is not None:
                    self.include_dirs.append(msvc_2008_path)

                else:
                    self.include_dirs = [msvc_2008_path]

            elif (sys.version_info.major, sys.version_info.minor) < (3, 5):
                # Actually, it seems that appveyor doesn't have a stdint that
                # works, so even for 2010 we use our own (hacked) version
                # of stdint.
                # This should be pretty safe in whatever case.
                msvc_2010_path = (
                    os.path.join(os.getcwd(), 'include', 'msvc_2010'))

                if self.include_dirs is not None:
                    self.include_dirs.append(msvc_2010_path)

                else:
                    self.include_dirs = [msvc_2010_path]

            # We need to prepend lib to all the library names
            _libraries = []
            for each_lib in self.libraries:
                _libraries.append('lib' + each_lib)

            self.libraries = _libraries


def setup_package():

    # Figure out whether to add ``*_requires = ['numpy']``.
    build_requires = []
    try:
        import numpy
    except ImportError:
        build_requires = ['numpy>=1.6, <2.0']

    if not READ_THE_DOCS:
        install_requires = ['matplotlib>=1.3.0', 'scipy>=0.18',
                            'bottleneck', 'obspy>=1.0.3', 'numpy>=1.12',
                            'h5py']
    else:
        install_requires = ['matplotlib>=1.3.0', 'obspy>=1.0.3', 'mock']
    install_requires.extend(build_requires)

    setup_args = {
        'name': 'EQcorrscan',
        'version': VERSION,
        'description': 'EQcorrscan - matched-filter earthquake detection and analysis',
        'long_description': long_description,
        'url': 'https://github.com/eqcorrscan/EQcorrscan',
        'author': 'Calum Chamberlain',
        'author_email': 'calum.chamberlain@vuw.ac.nz',
        'license': 'LGPL',
        'classifiers': [
            'Development Status :: 4 - Beta',
            'Intended Audience :: Science/Research',
            'Topic :: Scientific/Engineering',
            'License :: OSI Approved :: GNU Library or Lesser General Public '
            'License (LGPL)',
            'Programming Language :: Python :: 3.6',
            'Programming Language :: Python :: 3.7',
        ],
        'keywords': 'earthquake correlation detection match-filter',
        'scripts': scriptfiles,
        'install_requires': install_requires,
        'setup_requires': ['pytest-runner'],
        'tests_require': ['pytest>=2.0.0', 'pytest-cov', 'pytest-pep8',
                          'pytest-xdist', 'pytest-rerunfailures',
                          'obspy>=1.1.0'],
        'cmdclass': {'build_ext': CustomBuildExt},
<<<<<<< HEAD
        # Declare packages explicitly so setuptools>=61.0.0 does not auto discover
        'packages': []
=======
        'packages': [
            'eqcorrscan', 'eqcorrscan.utils', 'eqcorrscan.core',
            'eqcorrscan.core.match_filter', 'eqcorrscan.utils.lib',
            'eqcorrscan.tutorials', 'eqcorrscan.helpers', 'eqcorrscan.tests'],
>>>>>>> 40ffb9de
    }

    if using_setuptools:
        setup_args['setup_requires'] = build_requires
        setup_args['install_requires'] = install_requires

    no_mkl = False
    if "--no-mkl" in sys.argv:
        no_mkl = True
        sys.argv.remove("--no-mkl")
    if len(sys.argv) >= 2 and (
        '--help' in sys.argv[1:] or
        sys.argv[1] in ('--help-commands', 'egg_info', '--version',
                        'clean')):
        # For these actions, NumPy is not required.
        pass
    else:
        setup_args['ext_modules'] = get_extensions(no_mkl=no_mkl)
        setup_args['package_data'] = get_package_data()
        setup_args['package_dir'] = get_package_dir()
    if os.path.isdir("build"):
        shutil.rmtree("build")
    setup(**setup_args)


if __name__ == '__main__':
    setup_package()<|MERGE_RESOLUTION|>--- conflicted
+++ resolved
@@ -396,15 +396,10 @@
                           'pytest-xdist', 'pytest-rerunfailures',
                           'obspy>=1.1.0'],
         'cmdclass': {'build_ext': CustomBuildExt},
-<<<<<<< HEAD
-        # Declare packages explicitly so setuptools>=61.0.0 does not auto discover
-        'packages': []
-=======
         'packages': [
             'eqcorrscan', 'eqcorrscan.utils', 'eqcorrscan.core',
             'eqcorrscan.core.match_filter', 'eqcorrscan.utils.lib',
             'eqcorrscan.tutorials', 'eqcorrscan.helpers', 'eqcorrscan.tests'],
->>>>>>> 40ffb9de
     }
 
     if using_setuptools:
