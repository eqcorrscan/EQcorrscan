--- conflicted
+++ resolved
@@ -363,13 +363,8 @@
         pass
     else:
         setup_args['packages'] = ['eqcorrscan', 'eqcorrscan.utils',
-<<<<<<< HEAD
-                                  'eqcorrscan.core', 'eqcorrscan.lib',
+                                  'eqcorrscan.core', 'eqcorrscan.utils.lib',
                                   'eqcorrscan.tutorials', 'eqcorrscan.helpers']
-=======
-                                  'eqcorrscan.core', 'eqcorrscan.utils.lib',
-                                  'eqcorrscan.tutorials']
->>>>>>> 2a055815
         setup_args['ext_modules'] = get_extensions()
         setup_args['package_data'] = get_package_data()
         setup_args['package_dir'] = get_package_dir()
