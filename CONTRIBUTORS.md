--- conflicted
+++ resolved
@@ -8,8 +8,5 @@
 * Felix Halpaap
 * Iman Kahbasi
 * eQ Halauwet
-<<<<<<< HEAD
 * Tyler Newton
-=======
-* Glenn Nelson
->>>>>>> 268af7ba
+* Glenn Nelson