--- conflicted
+++ resolved
@@ -5,8 +5,5 @@
 * Shanna Chu
 * Derrick Chambers
 * Chris Scott
-<<<<<<< HEAD
 * Felix Halpaap
-=======
-* Iman Kahbasi
->>>>>>> 6365468b
+* Iman Kahbasi