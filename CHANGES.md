--- conflicted
+++ resolved
@@ -50,18 +50,15 @@
   process-time will be supressed and empty traces returned.  This is useful 
   for downloading data from  datacentres via the `from_client` method when
   data quality is not known.
-<<<<<<< HEAD
 * Events constructed from detections now include estimated origins alongside
   the picks. These origins are time-shifted versions of the template origin and
   should be used with caution. They are corrected for prepick.
 * Picks in detection.event are now corrected for prepick *if* the template is
   given. This is now standard in all Tribe, Party and Family methods. Picks will
   not be corrected for prepick in match_filter.
-=======
 * Fix #298 where the header was repeated in detection csv files. Also added
   a `write_detections` function to `eqcorrscan.core.match_filter.detection`
   to streamline writing detections.
->>>>>>> d5280f20
 
 ## 0.3.3
 * Make test-script more stable.
