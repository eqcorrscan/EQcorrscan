--- conflicted
+++ resolved
@@ -1,16 +1,13 @@
 ## Current
-<<<<<<< HEAD
 * core.match_filter
  - match_filter:
    - Provide option of exporting the cross-correlation sums for additional later
      analysis.
-
-=======
 * utils.mag_calc.calc_b_value:
   - Added useful information to doc-string regarding method and meaning of
     residuals
   - Changed the number of magnitudes used to an int (from a string!?)
->>>>>>> bf8c589b
+
 ## 0.4.2
 * Add seed-ids to the _spike_test's message.
 * utils.correlation
