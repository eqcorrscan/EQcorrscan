--- conflicted
+++ resolved
@@ -1,12 +1,8 @@
-<<<<<<< HEAD
-## Future
+## Current
 * Changed all prints to calls to logging, as a result, debug is no longer
   an argument for function calls.
 
-## Current
-=======
 ## 0.3.3
->>>>>>> b4dd1084
 * Make test-script more stable.
 * Fix bug where `set_xcorr` as context manager did not correctly reset
   stream_xcorr methods.
