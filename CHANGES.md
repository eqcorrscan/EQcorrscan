--- conflicted
+++ resolved
@@ -1,12 +1,9 @@
 ## Current
-<<<<<<< HEAD
 * Refactor of catalog_to_dd functions:
   - Speed-ups, using new correlation functions and better resource management
   - Removed enforcement of seisan, arguments are now standard obspy objects.
-=======
 * Add plotdir to lag_calc.xcorr_pick_family
   - Use for save plot. Figures will save with name of events' id
->>>>>>> 6365468b
 * Wholesale re-write of lag-calc function and methods. External interface is
   similar, but some arguments have been depreciated as they were unnecesary.
   - This was done to make use of the new internal correlation functions which
