--- conflicted
+++ resolved
@@ -1,10 +1,8 @@
 ## Current
-<<<<<<< HEAD
 * utils.pre_processing:
   - _prep_data_for_correlation: 3x speedup for filling NaN-traces in templates
   - new functions _quick_copy_trace and _quick_stream_copy for 3x quicker
     trace / stream copy.
-=======
 * core.match_filter
   - 30x speedup in handling detections (50x speedup in selecting detections,
     4x speedup in adding prepick time)
@@ -17,7 +15,6 @@
 * utils.catalog_to_dd._prepare_stream
   - Now more consistently slices templates to length = extract_len * samp_rate
     so that user receives less warnings about insufficient data.
->>>>>>> b2ecb31d
 * utils.cluster.decluster_distance_time
   - Bug-fix: fix segmentation fault when declustering more than 46340 detections
     with hypocentral_separation.
