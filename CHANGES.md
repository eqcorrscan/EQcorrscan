--- conflicted
+++ resolved
@@ -40,14 +40,11 @@
     previously this was ignored and templates with different length 
     channels to other templates had their channels padded with zeros or 
     trimmed.
-<<<<<<< HEAD
 * Add `skip_short_channels` option to template generation.  This allows users 
   to provide data of unknown length and short channels will not be used, rather
   than generating an error. This is useful for downloading data from 
   datacentres via the `from_client` method.
-=======
 * Remove pytest_namespace in conftest.py to support pytest 4.x
->>>>>>> 113bdb94
 
 ## 0.3.3
 * Make test-script more stable.
