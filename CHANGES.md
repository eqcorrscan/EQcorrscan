<<<<<<< HEAD
=======
## Current
- core.match_filter.tribe
  - Add option to set minimum number of stations required to use a template in detect
    (`min_stations` kwarg)
- core.match_filter.party
  - Add client_lag_calc method to run lag-calc using data from a client.

>>>>>>> c5811b29
## 0.5.0
* core.match_filter.tribe
  - Significant re-write of detect logic to take advantage of parallel steps (see #544)
  - Significant re-structure of hidden functions.
* core.match_filter.matched_filter
  - 5x speed up for MAD threshold calculation with parallel (threaded) MAD 
    calculation (#531).
* core.match_filter.detect
  - 1000x speedup for retrieving unique detections for all templates.
  - 30x speedup in handling detections (50x speedup in selecting detections,
    4x speedup in adding prepick time)
* core.match_filter.template
  - new quick_group_templates function for 50x quicker template grouping.
  - Templates with nan channels will be considered equal to other templates with shared
  nan channels.
  - New grouping strategy to minimise nan-channels - templates are grouped by
    similar seed-ids. This should speed up both correlations and 
    prep_data_for_correlation. See PR #457.
* utils.pre_processing
  - `_prep_data_for_correlation`: 3x speedup for filling NaN-traces in templates
  - New function ``quick_trace_select` for a very efficient selection of trace
    by seed ID without wildcards (4x speedup).
  - `process`, `dayproc` and `shortproc` replaced by `multi_process`. Deprecation
    warning added.
  - `multi_process` implements multithreaded GIL-releasing parallelism of slow 
    sections (detrending, resampling and filtering) of the processing workflow. 
    Multiprocessing is no longer supported or needed for processing. See PR #540 
    for benchmarks. New approach is slightly faster overall, and significantly 
    more memory efficeint (uses c. 6x less memory than old multiprocessing approach 
    on a 12 core machine)
* utils.correlate
  - 25 % speedup for `_get_array_dicts` with quicker access to properties.
* utils.catalog_to_dd
  - _prepare_stream
    - Now more consistently slices templates to length = extract_len * samp_rate
      so that user receives less warnings about insufficient data.
  - write_correlations
    - New option `use_shared_memory` to speed up correlation of many events by
      ca. 20 % by moving trace data into shared memory.
    - Add ability to weight correlations by raw correlation rather than just
      correlation squared.
* utils.cluster.decluster_distance_time
  - Bug-fix: fix segmentation fault when declustering more than 46340 detections
    with hypocentral_separation.

## 0.4.4
* core.match_filter
  - Bug-fix: peak-cores could be defined twice in _group_detect through kwargs.
    Fix: only update peak_cores if it isn't there already.
* core.match_filter.tribe
 - Detect now allows passing of pre-processed data
* core.match_filter.template
 - Remove duplicate detections from overlapping windows using `._uniq()`
* core.lag_calc._xcorr_interp
 - CC-interpolation replaced with resampling (more robust), old method
   deprecated. Use new method with use_new_resamp_method=True as **kwarg.
* core.lag_calc
 - Added new option all_vert to transfer P-picks to all channels defined as
   vertical_chans.
 - Made usage of all_vert, all_horiz consistent across the lag_calc.
 - Fixed bug where minimum CC defined via min_cc_from_mean_cc_factor was not
   set correctly for negative correlation sums.
* core.template_gen
 - Added new option all_vert to transfer P-picks to all channels defined as
   vertical_chans.
 - Made handling of horizontal_chans and vertical_chans consistent so that user
   can freely choose relevant channels.
* utils.correlate
 - Fast Matched Filter now supported natively for version >= 1.4.0
 - Only full correlation stacks are returned now (e.g. where fewer than than
   the full number of channels are in the stack at the end of the stack, zeros
   are returned).
* utils.mag_calc.relative_magnitude
 - fixed bug where S-picks / traces were used for relative-magnitude calculation
   against user's choice.
 - implemented full magnitude bias-correction for CC and SNR
* utils.mag_calc.relative_amplitude:
 - returns dicts for SNR measurements
* utils.catalog_to_dd.write_correlations
 - Fixed bug on execution of parallel execution.
 - Added parallel-options for catalog-dt measurements and for stream-preparation
   before cross correlation-dt measurements.
 - Default parallelization of dt-computation is now across events (loads CPUs
   more efficiently), and there is a new option ``max_trace_workers` to use
   the old parallelization strategy across traces.
 - Now includes `all_horiz`-option that will correlate all matching horizontal
   channels no matter to which of these the S-pick is linking.
* utils.clustering
 - Allow to handle indirect comparison of event-waveforms when (i.e., events
   without matching traces which can be compared indirectly via a third event)
 - Allows to set clustering method, metric, and sort_order from
   scipy.cluster.hierarchy.linkage.
* tribe, template, template_gen, archive_read, clustering: remove option to read
  from seishub (deprecated in obspy).

## 0.4.3
* core.match_filter
 - match_filter:
   - Provide option of exporting the cross-correlation sums for additional later
     analysis.
* core.match_filter.party.write
  - BUG-FIX: When `format='tar'` is selected, added a check for .tgz-file
    suffix before checking the filename against an existing file. Previously,
    when a filename without '.tgz'-suffix was supplied, then the file was
    overwritten against the function's intention.
  - Add option `overwrite=True` to allow overwriting of existing files.
* core.match_filter.party.read
  - BUG-FIX: Ensure wildcard reading works as expected: #453
* core.match_filter.party.rethreshold:
  - added option to rethreshold based on absolute values to keep relevant
    detections with large negative detect_val.
* core.lag_calc:
  - Added option to set minimum CC threshold individually for detections based
    on: min(detect_val / n_chans * min_cc_from_mean_cc_factor, min_cc).
  - Added the ability of saving correlation data of the lag_calc.
* core.template_gen:
  - Added support for generating templates from any object with a
    get_waveforms method. See #459.
* utils.mag_calc.calc_b_value:
  - Added useful information to doc-string regarding method and meaning of
    residuals
  - Changed the number of magnitudes used to an int (from a string!?)
* utils.mag_calc.relative_magnitude:
  - Refactor so that `min_cc` is used regardless of whether 
    `weight_by_correlation` is set. See issue #455.
* utils.archive_read
  - Add support for wildcard-comparisons in the list of requested stations and
    channels.
  - New option `arctype='SDS'` to read from a SeisComp Data Structure (SDS).
    This option is also available in `utils.clustering.extract_detections` and
    in `utils.archive_read._check_available_data`.
* utils.catalog_to_dd
  - Bug-fixes in #424:
    - only P and S phases are used now (previously spurious amplitude picks 
      were included in correlations);
    - Checks for length are done prior to correlations and more helpful error
      outputs are provided.
    - Progress is not reported within dt.cc computation
  - `write_station` now supports writing elevations: #424.
* utils.clustering
  - For `cluster`, `distance_matrix` and `cross_chan_correlation`, implemented
    full support for `shift_len != 0`. The latter two functions now return, in
    addition to the distance-matrix, a shift-matrix (both functions) and a
    shift-dictionary (for `distance_matrix`). New option for shifting streams
    as a whole or letting traces shift individually
    (`allow_individual_trace_shifts=True`).
* utils.plotting
  - Function added (twoD_seismplot) for plotting seismicity (#365).
  
## 0.4.2
* Add seed-ids to the _spike_test's message.
* utils.correlation
  - Cross-correlation normalisation errors no-longer raise an error
  - When "out-of-range" correlations occur a warning is given by the C-function
    with details of what channel, what template and where in the data vector
    the issue occurred for the user to check their data.
  - Out-of-range correlations are set to 0.0
  - After extensive testing these errors have always been related to data issues
    within regions where correlations should not be computed (spikes, step
    artifacts due to incorrectly padding data gaps).
  - USERS SHOULD BE CAREFUL TO CHECK THEIR DATA IF THEY SEE THESE WARNINGS
* utils.mag_calc.amp_pick_event
  - Added option to output IASPEI standard amplitudes, with static amplification
    of 1 (rather than 2080 as per Wood Anderson specs).
  - Added `filter_id` and `method_id` to amplitudes to make these methods more
    traceable.
* core.match_filter
  - Bug-fix - cope with data that are too short with `ignore_bad_data=True`.
    This flag is generally not advised, but when used, may attempt to trim all
    data to zero length.  The expected behaviour is to remove bad data and run
    with the remaining data.
  - Party:
    - decluster now accepts a hypocentral_separation argument. This allows
      the inclusion of detections that occur close in time, but not in space.
      This is underwritten by a new findpeaks.decluster_dist_time function
      based on a new C-function.
  - Tribe:
    - Add monkey-patching for clients that do not have a `get_waveforms_bulk`
      method for use in `.client_detect`. See issue #394.
* utils.pre_processing
  - Only templates that need to be reshaped are reshaped now - this can be a lot
    faster.
  
## 0.4.1
* core.match_filter
  - BUG-FIX: Empty families are no longer run through lag-calc when using 
    Party.lag_calc().  Previously this resulted in a "No matching data" error,
    see #341.
* core.template_gen
  - BUG-FIX: Fix bug where events were incorrectly associated with templates
    in `Tribe().construct()` if the given catalog contained events outside
    of the time-range of the stream. See issue #381 and PR #382.
* utils.catalog_to_dd
  - Added ability to turn off parallel processing (this is turned off by 
    default now) for `write_correlations` - parallel processing for moderate
    to large datasets was copying far too much data and using lots of memory.
    This is a short-term fix - ideally we will move filtering and resampling to
    C functions with shared-memory parallelism and GIL releasing.
    See PR #374.
  - Moved parallelism for `_compute_dt_correlations` to the C functions to
    reduce memory overhead. Using a generator to construct sub-catalogs rather
    than making a list of lists in memory. See issue #361.
* utils.mag_calc:
  - `amp_pick_event` now works on a copy of the data by default
  - `amp_pick_event` uses the appropriate digital filter gain to correct the
    applied filter. See issue #376.
  - `amp_pick_event` rewritten for simplicity.
  - `amp_pick_event` now has simple synthetic tests for accuracy.
  - `_sim_wa` uses the full response information to correct to velocity
    this includes FIR filters (previously not used), and ensures that the
    wood-anderson poles (with a single zero) are correctly applied to velocity
    waveforms.
  - `calc_max_curv` is now computed using the non-cumulative distribution.
* Some problem solved in _match_filter_plot. Now it shows all new detections.
* Add plotdir to eqcorrscan.core.lag_calc.lag_calc function to save the images.

## 0.4.0
* Change resampling to use pyFFTW backend for FFT's.  This is an attempt to
  alleviate issue related to large-prime length transforms.  This requires an
  additional dependency, but EQcorrscan already depends on FFTW itself (#316).
* Refactor of catalog_to_dd functions (#322):
  - Speed-ups, using new correlation functions and better resource management
  - Removed enforcement of seisan, arguments are now standard obspy objects.
* Add plotdir to lag-calc, template construction and matched-filter detection
  methods and functions (#330, #325).
* Wholesale re-write of lag-calc function and methods. External interface is
  similar, but some arguments have been depreciated as they were unnecessary (#321).
  - This was done to make use of the new internal correlation functions which
    are faster and more memory efficient.
  - Party.lag_calc and Family.lag_calc now work in-place on the events in 
    the grouping.
  - Added relative_mags method to Party and Family; this can be called from
    lag-calc to avoid reprocessing data.
  - Added lag_calc.xcorr_pick_family as a public facing API to implement
    correlation re-picking of a group of events.
* Renamed utils.clustering.cross_chan_coherence to 
  utils.clustering.cross_chan_correlation to better reflect what it actually 
  does.
* Add --no-mkl flag for setup.py to force the FFTW correlation routines not
  to compile against intels mkl.  On NeSI systems mkl is currently causing
  issues.
* BUG-FIX: `eqcorrscan.utils.mag_calc.dist_calc` calculated the long-way round
  the Earth when changing hemispheres. We now use the Haversine formula, which
  should give better results at short distances, and does not use a flat-Earth
  approximation, so is better suited to larger distances as well.
* Add C-openmp parallel distance-clustering (speed-ups of ~100 times).
* Allow option to not stack correlations in correlation functions.
* Use compiled correlation functions for correlation clustering (speed-up).
* Add time-clustering for catalogs and change how space-time cluster works
  so that it uses the time-clustering, rather than just throwing out events
  outside the time-range.
* Changed all prints to calls to logging, as a result, debug is no longer
  an argument for function calls.
* `find-peaks` replaced by compiled peak finding routine - more efficient
  both in memory and time #249 - approx 50x faster
  * Note that the results of the C-func and the Python functions are slightly
    different.  The C function (now the default) is more stable when peaks
    are small and close together (e.g. in noisy data).
* multi-find peaks makes use of openMP parallelism for more efficient
  memory usage #249
* enforce normalization of continuous data before correlation to avoid float32
  overflow errors that result in correlation errors (see pr #292).
* Add SEC-C style chunked cross-correlations.  This is both faster and more
  memory efficient.  This is now used by default with an fft length of
  2 ** 13.  This was found to be consistently the fastest length in testing.
  This can be changed by the user by passing the `fft_len` keyword argument.
  See PR #285.
* Outer-loop parallelism has been disabled for all systems now. This was not
  useful in most situations and is hard to maintain.
* Improved support for compilation on RedHat systems
* Refactored match-filter into smaller files. Namespace remains the same.
  This was done to ease maintenance - the match_filter.py file had become
  massive and was slow to load and process in IDEs.
* Refactored `_prep_data_for_correlation` to reduce looping for speed, 
  now approximately six times faster than previously (minor speed-up)
  * Now explicitly doesn't allow templates with different length traces - 
    previously this was ignored and templates with different length 
    channels to other templates had their channels padded with zeros or 
    trimmed.
* Add `skip_short_channels` option to template generation.  This allows users 
  to provide data of unknown length and short channels will not be used, rather
  than generating an error. This is useful for downloading data from 
  datacentres via the `from_client` method.
* Remove pytest_namespace in conftest.py to support pytest 4.x
* Add `ignore_bad_data` kwarg for all processing functions, if set to True
  (defaults to False for continuity) then any errors related to bad data at 
  process-time will be supressed and empty traces returned.  This is useful 
  for downloading data from  datacentres via the `from_client` method when
  data quality is not known.
* Added relative amplitude measurements as
  `utils.mag_calc.relative_amplitude` (#306).
* Added relative magnitude calculation using relative amplitudes weighted by
  correlations to `utils.mag_calc.relative_magnitude`.
* Added `relative_magnitudes` argument to 
  `eqcorrscan.core.match_filter.party.Party.lag_calc` to provide an in-flow
  way to compute relative magnitudes for detected events.
* Events constructed from detections now include estimated origins alongside
  the picks. These origins are time-shifted versions of the template origin and
  should be used with caution. They are corrected for prepick (#308).
* Picks in detection.event are now corrected for prepick *if* the template is
  given. This is now standard in all Tribe, Party and Family methods. Picks will
  not be corrected for prepick in match_filter (#308).
* Fix #298 where the header was repeated in detection csv files. Also added
  a `write_detections` function to `eqcorrscan.core.match_filter.detection`
  to streamline writing detections.
* Remove support for Python 2.7.
* Add warning about unused data when using `Tribe.detect` methods with data that
  do not fit into chunks. Fixes #291.
* Fix #179 when decimating for cccsum_hist in `_match_filter_plot`
* `utils.pre_processing` now uses the `.interpolate` method rather than
  `.resample` to change the sampling rate of data. This is generally more
  stable and faster than resampling in the frequency domain, but will likely
  change the quality of correlations.
* Removed depreciated `template_gen` functions and `bright_lights` and
  `seismo_logs`. See #315
* BUG-FIX: `eqcorrscan.core.template_gen.py` fix conflict with special character on windows
  output-filename. See issue #344

## 0.3.3
* Make test-script more stable.
* Fix bug where `set_xcorr` as context manager did not correctly reset
  stream_xcorr methods.
* Correct test-script (`test_eqcorrscan.py`) to find paths properly.
* BUG-FIX in `Party.decluster` when detections made at exactly the same time
  the first, rather than the highest of these was taken.
* Catch one-sample difference in day properly in pre-processing.dayproc
* Shortproc now clips and pads to the correct length asserted by starttime and
  endtime.
* Bug-fix: Match-filter collection objects (Tribe, Party, Family) implemented
  addition (`__add__`) to alter the main object. Now the main object is left
  unchanged.
* `Family.catalog` is now an immutable property.

## 0.3.2
* Implement reading Party objects from multiple files, including wildcard
  expansion. This will only read template information if it was not 
  previously read in (which is a little more efficient).
* Allow reading of Party objects without reading the catalog files.
* Check quality of downloaded data in `Tribe.client_detect()` and remove it if it
  would otherwise result in errors.
* Add `process_cores` argument to `Tribe.client_detect()` and `Tribe.detect()`
  to provide a separate number of cores for processing and peak-finding - both
  functions are less memory efficient that fftw correlation and can result in
  memory errors if using lots of cores.
* Allow passing of `cores_outer` kwarg through to fftw correlate functions to
  control inner/outer thread numbers. If given, `cores` will define the number
  of inner-cores (used for parallel fft calculation) and `cores_outer` sets
  the number of channels to process in parallel (which results in increased
  memory usage).
* Allow Tribe and Party IO to use QUAKEML or SC3ML format for catalogs (NORDIC
  to come once obspy updates).
* Allow Party IO to not write detection catalogs if so desired, because 
  writing and reading large catalogs can be slow.
* If detection-catalogs are not read in, then the detection events will be
  generated on the fly using `Detection._calculate_event`.
* BUG-FIX: When one template in a set of templates had a channel repeated,
  all detections had an extra, spurious pick in their event object. This
  should no-longer happen.
* Add `select` method to `Party` and `Tribe` to allow selection of a 
  specific family/template.
* Use a compiled C peak-finding function instead of scipy ndimage - speed-up
  of about 2x in testing.
* BUG-FIX: When `full_peaks=True` for `find_peaks2_short` values that were not
  above their neighbours were returned. Now only values greater than their two
  neighbours are returned.
* Add ability to "retry" downloading in `Tribe.client_detect`.
* Change behaviour of template_gen for data that are daylong, but do not start
  within 1 minute of a day-break - previous versions enforced padding to
  start and end at day-breaks, which led to zeros in the data and undesirable 
  behaviour.
* BUG-FIX: Normalisation errors not properly passed back from internal fftw
  correlation functions, gaps not always properly handled during long-period
  trends - variance threshold is now raised, and Python checks for low-variance
  and applies gain to stabilise correlations if needed.
* Plotting functions are now tested and have a more consistent interface:
  * All plotting functions accept the keyword arguments `save`, `savefile`,
    `show`, `return_figure` and `title`.
  * All plotting functions return a figure.
  * `SVD_plot` renamed to `svd_plot`
* Enforce pre-processing even when no filters or resampling is to be done
  to ensure gaps are properly processed (when called from `Tribe.detect`,
  `Template.detect` or `Tribe.client_detect`)
* BUG-FIX in `Tribe.client_detect` where data were processed from data 
  one sample too long resulting in minor differences in data processing
  (due to difference in FFT length) and therefore minor differences 
  in resulting correlations (~0.07 per channel).
  * Includes extra stability check in fftw_normxcorr which affects the
    last sample before a gap when that sample is near-zero.
* BUG-FIX: fftw correlation dot product was not thread-safe on some systems.
  The dot-product did not have the inner index protected as a private variable.
  This did not appear to cause issues for Linux with Python 3.x or Windows, but
  did cause issues for on Linux for Python 2.7 and Mac OS builds.
* KeyboardInterrupt (e.g. ctrl-c) should now be caught during python parallel
  processes.
* Stopped allowing outer-threading on OSX, clang openMP is not thread-safe
  for how we have this set-up. Inner threading is faster and more memory
  efficient anyway.
* Added testing script (`test_eqcorrscan.py`, which will be installed to your
  path on installation of EQcorrscan) that will download all the relevant 
  data and run the tests on the installed package - no need to clone 
  EQcorrscan to run tests!


## 0.3.1
* Cleaned imports in utils modules
* Removed parallel checking loop in archive_read.
* Add better checks for timing in lag-calc functions (#207)
* Removed gap-threshold of twice the template length in `Tribe.client_detect`, see
  issue #224.
* Bug-fix: give multi_find_peaks a cores kwarg to limit thread
  usage.
* Check for the same value in a row in continuous data when computing
  correlations and zero resulting correlations where the whole window
  is the same value repeated (#224, #230).
* BUG-FIX: template generation `from_client` methods for swin=P_all or S_all
  now download all channels and return them (as they should). See #235 and #206
* Change from raising an error if data from a station are not long enough, to
  logging a critical warning and not using the station.
* Add ability to give multiple `swin` options as a list. Remains backwards
  compatible with single `swin` arguments.
* Add option to `save_progress` for long running `Tribe` methods. Files
  are written to temporary files local to the caller.
* Fix bug where if gaps overlapped the endtime set in pre_processing an error
  was raised - happened when downloading data with a deliberate pad at either
  end.

## 0.3.0
* Compiled peak-finding routine written to speed-up peak-finding.
* Change default match-filter plotting to not decimate unless it has to.
* BUG-FIX: changed minimum variance for fftw correlation backend.
* Do not try to process when no processing needs to be done in 
  core.match_filter._group_process.
* Length checking in core.match_filter._group_process done in samples rather
  than time.
* BUG-FIX: Fix bug where data lengths were not correct in 
  match_filter.Tribe.detect when sampling time-stamps were inconsistent between
  channels, which previously resulted in error.
* BUG-FIX: Fix memory-leak in tribe.construct
* Add plotting options for plotting rate to Party.plot
* Add filtering detections by date as Party.filter
* BUG-FIX: Change method for Party.rethreshold: list.remove was not reliable.
* Add option `full_peaks` to detect methods to map to find_peaks.
* pre-processing (and match-filter object methods) are now gap-aware and will
  accept gappy traces and can return gappy traces. By default gaps are filled to
  maintain backwards compatibility. Note that the fftw correlation backend
  requires gaps to be padded with zeros.
* **Removed sfile_utils** This support for Nordic IO has been upgraded and moved
  to obspy for obspy version 1.1.0.  All functions are there and many bugs have
  been fixed. This also means the removal of nordic-specific functions in
  EQcorrscan - the following functions have been removed:
  * template_gen.from_sfile
  * template_gen.from_contbase
  * mag_calc.amp_pick_sfile
  * mag_calc.pick_db
  All removed functions will error and tell you to use obspy.io.nordic.core.
  This now means that you can use obspy's `read_events` to read in sfiles.
* Added `P_all` and `S_all` options to template generation functions
  to allow creation of multi-channel templates starting at the P and S
  times respectively.
* Refactored `template_gen`, all options are available via 
  `template_gen(method=...)`, and depreciation warnings are in place.
* Added some docs for converting older templates and detections into Template
  and Party objects.

## 0.2.7
* Patch multi_corr.c to work with more versions of MSVC;
* Revert to using single-precision floats for correlations (as in previous,
  < 0.2.x versions) for memory efficiency.

## 0.2.6
* Added the ability to change the correlation functions used in detection
  methods through the parameter xcorr_func of match_filter, Template.detect
  and Tribe.detect, or using the set_xcorr context manager in
  the utils.correlate module. Supported options are:
    * numpy
    * fftw
    * time-domain
    * or passing a function that implements the xcorr interface.
* Added the ability to change the concurrency strategy of xcorr functions
  using the paramter concurrency of match_filter, Template.detect
  and Tribe.detect. Supported options are:
    * None - for single-threaded execution in a single process
    * multithread - for multi-threaded execution
    * multiprocess- for multiprocess execution
    * concurrent - allows functions to describe their own preferred currency
    methods, defaults to multithread
* Change debug printing output, it should be a little quieter;
* Speed-up time-domain using a threaded C-routine - separate from frequency
  domain C-routines;
* Expose useful parallel options for all correlation routines;
* Expose cores argument for match-filter objects to allow limits to be placed
  on how much of your machine is used;
* Limit number of workers created during pre-processing to never be more than
  the number of traces in the stream being processed;
* Implement openMP parallelisation of cross-correlation sum routines - memory
  consumption reduced by using shared memory, and by computing the
  cross-correlation sums rather than individual channel cross-correlations.
  This also leads to a speed-up.  This routine is the default concurrent
  correlation routine;
* Test examples in rst doc files to ensure they are up-to-date;
* Tests that were prone to timeout issues have been migrated to run on circleci
  to allow quick re-starting of fails not due to code errors


## 0.2.5
* Fix bug with \_group_process that resulted in stalled processes.
* Force NumPy version
* Support indexing of Tribe and Party objects by template-name.
* Add tests for lag-calc issue with preparing data
* Change internals of *eqcorrscan.core.lag_calc._prepare_data* to use a
  dictionary for delays, and to work correctly! Issues arose from not checking
  for masked data properly and not checking length properly.
* Fix bug in match_filter.match_filter when checking for equal length traces,
  length count was one sample too short.

## 0.2.4
* Increase test coverage (edge-cases) in template_gen;
* Fix bug in template_gen.extract_from_stack for duplicate channels in
template;
* Increase coverage somewhat in bright_lights, remove non-parallel
option (previously only used for debugging in development);
* Increase test coverage in lag_calc;
* Speed-up tests for brightness;
* Increase test coverage for match_filter including testing io of
detections;
* Increase subspace test coverage for edge cases;
* Speed-up catalog_to_dd_tests;
* Lag-calc will pick S-picks on channels ending E, N, 1 and 2, change
from only picking on E and N before; warning added to docs;
* Add full tests for pre-processing;
* Run tests in parallel on ci, speed-up tests dramatically;
* Rename singular-value decomposition functions (with depreciation
warnings);
* Rename SVD_moments to lower-case and add depreciation warning;
* Increase test coverage in utils.mag_calc;
* Add Template, Tribe, Family, Party objects and rename DETECTION to
Detection;
    * Template objects maintain meta-data associated with their creation
    to stream-line processing of data (e.g. reduce chance of using the
    wrong filters).
    * Template events have a detect method which takes unprocessed data
    and does the correct processing using the Template meta-data, and
    computes the matched-filter detections.
    * Tribe objects are containers for multiple Templates.
    * Tribe objects have a detect method which groups Templates with
    similar meta-data (processing information) and runs these templates
    in parallel through the matched-filter routine. Tribe.detect outputs
    a Party of Family objects.
    * The Party object is a container for many Family objects.
    * Family objects are containers for detections from the same
    Template.
    * Family and Party objects have a lag_calc method which computes
    the cross-correlation pick-refinements.
    * The upshot of this is that it is possible to, in one line,
    generate a Tribe of templates, compute their matched-filter
    detections, and generate cross-correlation pick refinements, which
    output Event objects, which can be written to a catalog:
        Tribe.construct(method, **kwargs).detect(st, **kwargs).lag_calc(**kwargs).write()
    * Added 25 tests for these methods.
    * Add parameters *threshold_type* and *threshold_input* to Detection
    class.  Add support for legacy Detection objects via NaN and unset
    values.
* Removed support for obspy < 1.0.0
* Update / correct doc-strings in template-gen functions when describing
processing parameters.
* Add warning message when removing channels from continuous data in
match_filter;
* Add min_snr option for template generation routines, if the
signal-to-noise ratio is below a user-defined threshold, the channel
will not be used.
* Stop enforcing two-channel template channel names.
* Fix bug in detection_multiplot which didn't allow streams with
fewer traces than template;
* Update internals to custom C fftw-based correlation rather than openCV (Major change);
    * OpenCV has been removed as a dependancy;
    * eqcorrscan.core.match_filter.normxcorr2 now calls a compiled C routine;
    * Parallel workflows handled by openMP rather than Python Multiprocessing
      for matched-filter operations to allow better memory handling.
        * It is worth noting that we tried re-writing using SciPy internals
        which led to a significant speed-up, but with high memory costs,
        we ended up going with this option, which was the more difficult
        option, because it allows effective use on SLURM managed systems
        where python multiprocessing results in un-real memory spikes
        (issue #88).
        
## 0.2.0-0.2.3
* See 0.2.4: these versions were not fully released while trying to get
  anaconda packages to build properly.

## 0.1.6
* Fix bug introduced in version 0.1.5 for match_filter where looping
through multiple templates did not correctly match image and template
data: 0.1.5 fix did not work;
* Bug-fix in catalog_to_dd for events without magnitudes;
* Amend match-filter to not edit the list of template names in place.
Previously, if a template was not used (due to no matching continuous
data) then the name of the template was removed: this now copies the
list of template_names internally and does not change the external list.

## 0.1.5
* Migrate coverage to codecov;
* Fix bug introduced in version 0.1.5 for match_filter where looping
through multiple templates did not correctly match image and template
data.

## 0.1.4
* Bug-fix in plot_repicked removed where data were not normalized
properly;
* Bug-fix in lag_calc where data were missing in the continuous data
fixed (this led to incorrect picks, **major bug!**);
* Output cross-channel correlation sum in lag-calc output;
* Add id to DETECTION objects, which is consistent with the events
within DETECTION objects and catalog output, and used in lag_calc to
allow linking of detections to catalog events;
* Add lots of logging and error messages to lag-calc to ensure user
understands limits;
* Add error to day-proc to ensure user is aware of risks of padding;
* Change utils.pre_processing.process to accept different length of
data enforcement, not just full day (allow for overlap in processing,
which might be useful for reducing day start and end effects);
* Bug-fix in mag_calc.amp_pick_event, broke loop if data were missing;
* Lots of docs adjustment to sort order of doc-strings and hyper-links;
* Allow multiple uses of the same channel in templates (e.g. you can
now use a template with two windows from the same channel, such as a P
and an S);
* Add evaluation mode filter to utils.catalog_utils.filter_picks;
* Update subspace plot to work when detector is not partitioned;
* Make tests run a little faster;
* Add pep8 testing for all code.

## 0.1.3
* Now testing on OSX (python 2.7 and 3.5) - also added linux python 3.4;
* Add lag-calculation and tests for it;
* Change how lag-calc does the trace splitting to reduce memory usage;
* Added pick-filtering utility to clean up tutorials;
* Change template generation function names for clarity (wrappers for
depreciated names);
* Add more useful error messages when picks are not associated with
waveforms;
* Add example plots for more plotting functions;
* Add subspace detector including docs and tutorial.
* Add *delayed* option to all template_gen functions, set to True by
default which retains old behaviour.

## 0.1.2
* Add handling for empty location information in sfiles.
* Added project setup script which creates a useful directory structure and copies
a default match-filter script to the directory.
* Add archive reader helper for default script, and parameter classes and
definitions for default script.
* Re-write history to make repository smaller, removed trash files that had
been added carelessly.
* Now tested on appveyor, so able to be run on Windows.
* Added ability to read hypoDD/tomoDD phase files to obspy events.
* Added simple despiking algorithm - not ideal for correlation as spikes are
interpolated around when found: eqcorrscan.utils.despike.
* Option to output catalog object from match_filter - this will become the
default once we introduce meta-data to templates - currently the picks for
events are the template trace start-times, which will be before the phase-pick
by the lag defined in the template creation - also added event into detection
class, so you can access the event info from the detections, or create a
catalog from a list of detections.
* Add option to extract detections at run-time in match_filter.match_filter.
* Edited multi_event_singlechan to take a catalog with multiple picks, but
requires you to specify the station and channel to plot.
* Add normalize option to stacking routines.
* Add tests for stacking - PWS test needs more checks.
* Add many examples to doc-strings, not complete though.
* Change docs to have one page per function.
* Python 3.5 testing underway, all tests pass, but only testing about 65% of
codebase.
* Add io functions to match_filter to simplify detection handling including
writing detections to catalog and to text file.
* Stricter match_filter testing to enforce exactly the same result with a
variety of systems.
* Add hack to template_gen tutorial to fix differences in sorting between python 3.x
and python 2.
* Added advanced network triggering routine from Konstantinos, allows
different parameters for individual stations - note only uses recursive
sta-lta triggering at the moment.  Useful for template generations alongside
pickers.
* Added magnitude of completeness and b-value calculators to utils.mag_calc

## 0.1.1
* Cope with events not always having time_errors in them in eventtoSfile;
* Convert Quakeml depths from m to km;
* Multiple little fixes to make Sfile conversion play well with GeoNet QuakeML files;
* Add function to convert from obspy.core.inventory.station.Station to string format
for Seisan STATION0.HYP file;
* Merged feature branch - hypoDD into develop, this provides mappings for the
hypoDD location program, including generation of dt.cc files;
* Added tests for functions in catalog_to_dd;
* Implemented unittest tests;
* Changed name of EQcorrscan_plotting to plotting;
* Added depreciation warnings;
* Changed internal structure of pre-processing to aid long-term upkeep;
* Added warnings in docs for template_gen relating to template generation from
set length files;
* Updated template_creation tutorial to use day-long data;
* Renamed Sfile_util to sfile_util, and functions there-in: will warn about name changes;
* Updated template plotting to include pick labels;
* Updated template_creation tutorial to download S-picks as well as P-picks;
* Update sfile_util to cope with many possible unfilled objects;
* Added sac_util to convert from sac headers to useful event information - note,
does not convert all things, just origin and pick times;
* Added from_sac function to template_gen.

## 0.1.0
* Implemented tests for synthetic generation and match-filter functions
* Developed new tutorials that download from GeoNet and are much clearer
* Changed from PICK and EVENTINFO classes to obspy.core.event classes, note
this will break some previous scripts, however wrappers are included for this,
this ended up being the biggy, and is the reason for ceasing the 0.0.x line.
* Added synthetic seismogram generation, very basic seismograms, but they work
as templates for the detection of *some* seismicity.
* Added compatibility with Obspy v.1.0.0.
* All files now follow pep8.
* Removed parameter files completely, and redundant scripts.

## 0.0.9
* Working towards following pep8
* Change how match_filter handles missing data - now remove template traces (which have been copied)
rather than adding null traces to the data stream - more memory efficient, and faster
* Change float handling for large amplitudes in Sfile_utils
* Change distance decimal handling in Sfile_utils
* Add magnitude-frequency plotting to EQcorrscan_plotting
* Update tutorial and docs for tutorial
* **Major bug-fix** Change in match_filter - debug and index were the wrong way
round from version 0.0.5 onwards, hence for multiple templates, cross-correlation
vectors were not matched for templates. Will push a release because of this.

## 0.0.8:
* Added SVD magnitude inversion to [utils.mag_calc](EQcorrscan/eqcorrscan/utils/mag_calc.py#L530),
tested for multi-channel;
* Bug-fix in s-file printing when printing AIN,
[convert to int](EQcorrscan/eqcorrscan/utils/Sfile_util.py#L75) now before print;
* Add master option to [stacking.align_traces](EQcorrscan/eqcorrscan/utils/stacking.py#L93),
alignment can be forced to this;
* Add plot directory output option to [match_filter](EQcorrscan/eqcorrscan/core/match_filter.py#L341);
* Change plot downsampling to 10 Hz in [match_filter](EQcorrscan/eqcorrscan/core/match_filter.py#L489);
* [Clustering.cluster](EQcorrscan/eqcorrscan/utils/clustering.py#L81)
now output groups properly when
computing clustering by cross-correlation;
* Add [plot_synth_real](EQcorrscan/eqcorrscan/utils/EQcorrscan_plotting.py#L765)
function to EQcorrscan_plotting -
use for plotting a synthetic template on top of a real template;
* Add [space-time](EQcorrscan/eqcorrscan/utils/clustering.py#L513)
clustering fucntion to clustering,
use to group repeating events;
* Add [re_thresh_csv](EQcorrscan/eqcorrscan/utils/clustering.py#L551)
to clustering, can be used to increase
the detection threshold after detection run;
* Add mock modules to conf.py for ReadTheDocs, also removed
requirements.txt file as it was unused;
* Added parallel options to distance_matrix computation in clustering.
* Change matplotlib import location in match_filter to allow
other functions to be called without turning off interactive plots.
* Add **both** option to utils.synth_seis to allow individual creation
of both P and S phases.
* Add sanity check for nyquist frequency to utils.pre_processing, now
breaks if highcut >= samp_rate
* Add plot_format option to core.match_filter
* Add multiple phase capability to utils.synth_seis
* **BUG-FIX** Change match-filter data stream handling to copy the stream and
keep it safe before adding null-traces or removing excess traces.  Match_filter
will now remove excess, un-needed traces from the copied stream.  This is specifically
necessary when splitting a large template set, with a range of channels, into smaller
groups to be run serially.

:volcano:

## 0.0.6 & 0.0.7;
*Note, double release due to failed 0.0.6 release*
* Properly installable via pip.

## 0.0.5:
* Update all paths in functions when calling EQcorrscan
functions to use the installed version;
* Remove parameter file usage in core functions and
replace with variables, parameter files remain for scripts.

## 0.0.4:
* Travis.CI integration implemented;
* Tests run (needs more tests);
* Now has synthetic template generation (major step, very much in alpha).

## 0.0.3:
* Many small bug-fixes;
* Added greater parallel ability;
* Change directory structure to be more like a true python
package - now pip installable.

## 0.0-a.2:
* Bug fixes to Sfile_util when writing S-files - converting
from milliseconds to decimal seconds;
* Fix catalogue2DD to weight by correlation value;
* Fix lagging in bright_lights;
* Now tested on supercomputer (cluster) computers.

## 0.0-a.1 First alpha release:
* First release to allow students to use the core functions;
* Not fully functional, bugs being found daily;
* match_filter functions work well - could be improved by using
openCV matchTemplate ability to work with multiple templates,
which could be optimised on GPUs **GPU capability not applicable as far as I know**<|MERGE_RESOLUTION|>--- conflicted
+++ resolved
@@ -1,5 +1,3 @@
-<<<<<<< HEAD
-=======
 ## Current
 - core.match_filter.tribe
   - Add option to set minimum number of stations required to use a template in detect
@@ -7,7 +5,6 @@
 - core.match_filter.party
   - Add client_lag_calc method to run lag-calc using data from a client.
 
->>>>>>> c5811b29
 ## 0.5.0
 * core.match_filter.tribe
   - Significant re-write of detect logic to take advantage of parallel steps (see #544)
