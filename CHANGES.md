## Current
<<<<<<< HEAD
* utils.pre_processing:
  - _prep_data_for_correlation: 3x speedup for filling NaN-traces in templates
  - new functions _quick_copy_trace and _quick_stream_copy for 3x quicker
    trace / stream copy.
=======
* utils.cluster.decluster_distance_time
  - Bug-fix: fix segmentation fault when declustering more than 46340 detections
    with hypocentral_separation.
>>>>>>> 0794923c

## 0.4.4
* core.match_filter
  - Bug-fix: peak-cores could be defined twice in _group_detect through kwargs.
    Fix: only update peak_cores if it isn't there already.
* core.match_filter.tribe
 - Detect now allows passing of pre-processed data
* core.match_filter.template
 - Remove duplicate detections from overlapping windows using `._uniq()`
* core.lag_calc._xcorr_interp
 - CC-interpolation replaced with resampling (more robust), old method
   deprecated. Use new method with use_new_resamp_method=True as **kwarg.
* core.lag_calc:
 - Fixed bug where minimum CC defined via min_cc_from_mean_cc_factor was not
   set correctly for negative correlation sums.
* utils.correlate
 - Fast Matched Filter now supported natively for version >= 1.4.0
 - Only full correlation stacks are returned now (e.g. where fewer than than
   the full number of channels are in the stack at the end of the stack, zeros
   are returned).
* utils.mag_calc.relative_magnitude
 - fixed bug where S-picks / traces were used for relative-magnitude calculation
   against user's choice.
 - implemented full magnitude bias-correction for CC and SNR
* utils.mag_calc.relative_amplitude:
 - returns dicts for SNR measurements
* utils.catalog_to_dd.write_correlations
 - Fixed bug on execution of parallel execution.
 - Added parallel-options for catalog-dt measurements and for stream-preparation
   before cross correlation-dt measurements.
 - Default parallelization of dt-computation is now across events (loads CPUs
   more efficiently), and there is a new option ``max_trace_workers` to use
   the old parallelization strategy across traces.
 - Now includes `all_horiz`-option that will correlate all matching horizontal
   channels no matter to which of these the S-pick is linking.
* utils.clustering
 - Allow to handle indirect comparison of event-waveforms when (i.e., events
   without matching traces which can be compared indirectly via a third event)
 - Allows to set clustering method, metric, and sort_order from
   scipy.cluster.hierarchy.linkage.
* tribe, template, template_gen, archive_read, clustering: remove option to read
  from seishub (deprecated in obspy).

## 0.4.3
* core.match_filter
 - match_filter:
   - Provide option of exporting the cross-correlation sums for additional later
     analysis.
* core.match_filter.party.write
  - BUG-FIX: When `format='tar'` is selected, added a check for .tgz-file
    suffix before checking the filename against an existing file. Previously,
    when a filename without '.tgz'-suffix was supplied, then the file was
    overwritten against the function's intention.
  - Add option `overwrite=True` to allow overwriting of existing files.
* core.match_filter.party.read
  - BUG-FIX: Ensure wildcard reading works as expected: #453
* core.match_filter.party.rethreshold:
  - added option to rethreshold based on absolute values to keep relevant
    detections with large negative detect_val.
* core.lag_calc:
  - Added option to set minimum CC threshold individually for detections based
    on: min(detect_val / n_chans * min_cc_from_mean_cc_factor, min_cc).
  - Added the ability of saving correlation data of the lag_calc.
* core.template_gen:
  - Added support for generating templates from any object with a
    get_waveforms method. See #459.
* utils.mag_calc.calc_b_value:
  - Added useful information to doc-string regarding method and meaning of
    residuals
  - Changed the number of magnitudes used to an int (from a string!?)
* utils.mag_calc.relative_magnitude:
  - Refactor so that `min_cc` is used regardless of whether 
    `weight_by_correlation` is set. See issue #455.
* utils.archive_read
  - Add support for wildcard-comparisons in the list of requested stations and
    channels.
  - New option `arctype='SDS'` to read from a SeisComp Data Structure (SDS).
    This option is also available in `utils.clustering.extract_detections` and
    in `utils.archive_read._check_available_data`.
* utils.catalog_to_dd
  - Bug-fixes in #424:
    - only P and S phases are used now (previously spurious amplitude picks 
      were included in correlations);
    - Checks for length are done prior to correlations and more helpful error
      outputs are provided.
    - Progress is not reported within dt.cc computation
  - `write_station` now supports writing elevations: #424.
* utils.clustering
  - For `cluster`, `distance_matrix` and `cross_chan_correlation`, implemented
    full support for `shift_len != 0`. The latter two functions now return, in
    addition to the distance-matrix, a shift-matrix (both functions) and a
    shift-dictionary (for `distance_matrix`). New option for shifting streams
    as a whole or letting traces shift individually
    (`allow_individual_trace_shifts=True`).
* utils.plotting
  - Function added (twoD_seismplot) for plotting seismicity (#365).
  
## 0.4.2
* Add seed-ids to the _spike_test's message.
* utils.correlation
  - Cross-correlation normalisation errors no-longer raise an error
  - When "out-of-range" correlations occur a warning is given by the C-function
    with details of what channel, what template and where in the data vector
    the issue occurred for the user to check their data.
  - Out-of-range correlations are set to 0.0
  - After extensive testing these errors have always been related to data issues
    within regions where correlations should not be computed (spikes, step
    artifacts due to incorrectly padding data gaps).
  - USERS SHOULD BE CAREFUL TO CHECK THEIR DATA IF THEY SEE THESE WARNINGS
* utils.mag_calc.amp_pick_event
  - Added option to output IASPEI standard amplitudes, with static amplification
    of 1 (rather than 2080 as per Wood Anderson specs).
  - Added `filter_id` and `method_id` to amplitudes to make these methods more
    traceable.
* core.match_filter
  - Bug-fix - cope with data that are too short with `ignore_bad_data=True`.
    This flag is generally not advised, but when used, may attempt to trim all
    data to zero length.  The expected behaviour is to remove bad data and run
    with the remaining data.
  - Party:
    - decluster now accepts a hypocentral_separation argument. This allows
      the inclusion of detections that occur close in time, but not in space.
      This is underwritten by a new findpeaks.decluster_dist_time function
      based on a new C-function.
  - Tribe:
    - Add monkey-patching for clients that do not have a `get_waveforms_bulk`
      method for use in `.client_detect`. See issue #394.
* utils.pre_processing
  - Only templates that need to be reshaped are reshaped now - this can be a lot
    faster.
  
## 0.4.1
* core.match_filter
  - BUG-FIX: Empty families are no longer run through lag-calc when using 
    Party.lag_calc().  Previously this resulted in a "No matching data" error,
    see #341.
* core.template_gen
  - BUG-FIX: Fix bug where events were incorrectly associated with templates
    in `Tribe().construct()` if the given catalog contained events outside
    of the time-range of the stream. See issue #381 and PR #382.
* utils.catalog_to_dd
  - Added ability to turn off parallel processing (this is turned off by 
    default now) for `write_correlations` - parallel processing for moderate
    to large datasets was copying far too much data and using lots of memory.
    This is a short-term fix - ideally we will move filtering and resampling to
    C functions with shared-memory parallelism and GIL releasing.
    See PR #374.
  - Moved parallelism for `_compute_dt_correlations` to the C functions to
    reduce memory overhead. Using a generator to construct sub-catalogs rather
    than making a list of lists in memory. See issue #361.
* utils.mag_calc:
  - `amp_pick_event` now works on a copy of the data by default
  - `amp_pick_event` uses the appropriate digital filter gain to correct the
    applied filter. See issue #376.
  - `amp_pick_event` rewritten for simplicity.
  - `amp_pick_event` now has simple synthetic tests for accuracy.
  - `_sim_wa` uses the full response information to correct to velocity
    this includes FIR filters (previously not used), and ensures that the
    wood-anderson poles (with a single zero) are correctly applied to velocity
    waveforms.
  - `calc_max_curv` is now computed using the non-cumulative distribution.
* Some problem solved in _match_filter_plot. Now it shows all new detections.
* Add plotdir to eqcorrscan.core.lag_calc.lag_calc function to save the images.

## 0.4.0
* Change resampling to use pyFFTW backend for FFT's.  This is an attempt to
  alleviate issue related to large-prime length transforms.  This requires an
  additional dependency, but EQcorrscan already depends on FFTW itself (#316).
* Refactor of catalog_to_dd functions (#322):
  - Speed-ups, using new correlation functions and better resource management
  - Removed enforcement of seisan, arguments are now standard obspy objects.
* Add plotdir to lag-calc, template construction and matched-filter detection
  methods and functions (#330, #325).
* Wholesale re-write of lag-calc function and methods. External interface is
  similar, but some arguments have been depreciated as they were unnecessary (#321).
  - This was done to make use of the new internal correlation functions which
    are faster and more memory efficient.
  - Party.lag_calc and Family.lag_calc now work in-place on the events in 
    the grouping.
  - Added relative_mags method to Party and Family; this can be called from
    lag-calc to avoid reprocessing data.
  - Added lag_calc.xcorr_pick_family as a public facing API to implement
    correlation re-picking of a group of events.
* Renamed utils.clustering.cross_chan_coherence to 
  utils.clustering.cross_chan_correlation to better reflect what it actually 
  does.
* Add --no-mkl flag for setup.py to force the FFTW correlation routines not
  to compile against intels mkl.  On NeSI systems mkl is currently causing
  issues.
* BUG-FIX: `eqcorrscan.utils.mag_calc.dist_calc` calculated the long-way round
  the Earth when changing hemispheres. We now use the Haversine formula, which
  should give better results at short distances, and does not use a flat-Earth
  approximation, so is better suited to larger distances as well.
* Add C-openmp parallel distance-clustering (speed-ups of ~100 times).
* Allow option to not stack correlations in correlation functions.
* Use compiled correlation functions for correlation clustering (speed-up).
* Add time-clustering for catalogs and change how space-time cluster works
  so that it uses the time-clustering, rather than just throwing out events
  outside the time-range.
* Changed all prints to calls to logging, as a result, debug is no longer
  an argument for function calls.
* `find-peaks` replaced by compiled peak finding routine - more efficient
  both in memory and time #249 - approx 50x faster
  * Note that the results of the C-func and the Python functions are slightly
    different.  The C function (now the default) is more stable when peaks
    are small and close together (e.g. in noisy data).
* multi-find peaks makes use of openMP parallelism for more efficient
  memory usage #249
* enforce normalization of continuous data before correlation to avoid float32
  overflow errors that result in correlation errors (see pr #292).
* Add SEC-C style chunked cross-correlations.  This is both faster and more
  memory efficient.  This is now used by default with an fft length of
  2 ** 13.  This was found to be consistently the fastest length in testing.
  This can be changed by the user by passing the `fft_len` keyword argument.
  See PR #285.
* Outer-loop parallelism has been disabled for all systems now. This was not
  useful in most situations and is hard to maintain.
* Improved support for compilation on RedHat systems
* Refactored match-filter into smaller files. Namespace remains the same.
  This was done to ease maintenance - the match_filter.py file had become
  massive and was slow to load and process in IDEs.
* Refactored `_prep_data_for_correlation` to reduce looping for speed, 
  now approximately six times faster than previously (minor speed-up)
  * Now explicitly doesn't allow templates with different length traces - 
    previously this was ignored and templates with different length 
    channels to other templates had their channels padded with zeros or 
    trimmed.
* Add `skip_short_channels` option to template generation.  This allows users 
  to provide data of unknown length and short channels will not be used, rather
  than generating an error. This is useful for downloading data from 
  datacentres via the `from_client` method.
* Remove pytest_namespace in conftest.py to support pytest 4.x
* Add `ignore_bad_data` kwarg for all processing functions, if set to True
  (defaults to False for continuity) then any errors related to bad data at 
  process-time will be supressed and empty traces returned.  This is useful 
  for downloading data from  datacentres via the `from_client` method when
  data quality is not known.
* Added relative amplitude measurements as
  `utils.mag_calc.relative_amplitude` (#306).
* Added relative magnitude calculation using relative amplitudes weighted by
  correlations to `utils.mag_calc.relative_magnitude`.
* Added `relative_magnitudes` argument to 
  `eqcorrscan.core.match_filter.party.Party.lag_calc` to provide an in-flow
  way to compute relative magnitudes for detected events.
* Events constructed from detections now include estimated origins alongside
  the picks. These origins are time-shifted versions of the template origin and
  should be used with caution. They are corrected for prepick (#308).
* Picks in detection.event are now corrected for prepick *if* the template is
  given. This is now standard in all Tribe, Party and Family methods. Picks will
  not be corrected for prepick in match_filter (#308).
* Fix #298 where the header was repeated in detection csv files. Also added
  a `write_detections` function to `eqcorrscan.core.match_filter.detection`
  to streamline writing detections.
* Remove support for Python 2.7.
* Add warning about unused data when using `Tribe.detect` methods with data that
  do not fit into chunks. Fixes #291.
* Fix #179 when decimating for cccsum_hist in `_match_filter_plot`
* `utils.pre_processing` now uses the `.interpolate` method rather than
  `.resample` to change the sampling rate of data. This is generally more
  stable and faster than resampling in the frequency domain, but will likely
  change the quality of correlations.
* Removed depreciated `template_gen` functions and `bright_lights` and
  `seismo_logs`. See #315
* BUG-FIX: `eqcorrscan.core.template_gen.py` fix conflict with special character on windows
  output-filename. See issue #344

## 0.3.3
* Make test-script more stable.
* Fix bug where `set_xcorr` as context manager did not correctly reset
  stream_xcorr methods.
* Correct test-script (`test_eqcorrscan.py`) to find paths properly.
* BUG-FIX in `Party.decluster` when detections made at exactly the same time
  the first, rather than the highest of these was taken.
* Catch one-sample difference in day properly in pre-processing.dayproc
* Shortproc now clips and pads to the correct length asserted by starttime and
  endtime.
* Bug-fix: Match-filter collection objects (Tribe, Party, Family) implemented
  addition (`__add__`) to alter the main object. Now the main object is left
  unchanged.
* `Family.catalog` is now an immutable property.

## 0.3.2
* Implement reading Party objects from multiple files, including wildcard
  expansion. This will only read template information if it was not 
  previously read in (which is a little more efficient).
* Allow reading of Party objects without reading the catalog files.
* Check quality of downloaded data in `Tribe.client_detect()` and remove it if it
  would otherwise result in errors.
* Add `process_cores` argument to `Tribe.client_detect()` and `Tribe.detect()`
  to provide a separate number of cores for processing and peak-finding - both
  functions are less memory efficient that fftw correlation and can result in
  memory errors if using lots of cores.
* Allow passing of `cores_outer` kwarg through to fftw correlate functions to
  control inner/outer thread numbers. If given, `cores` will define the number
  of inner-cores (used for parallel fft calculation) and `cores_outer` sets
  the number of channels to process in parallel (which results in increased
  memory usage).
* Allow Tribe and Party IO to use QUAKEML or SC3ML format for catalogs (NORDIC
  to come once obspy updates).
* Allow Party IO to not write detection catalogs if so desired, because 
  writing and reading large catalogs can be slow.
* If detection-catalogs are not read in, then the detection events will be
  generated on the fly using `Detection._calculate_event`.
* BUG-FIX: When one template in a set of templates had a channel repeated,
  all detections had an extra, spurious pick in their event object. This
  should no-longer happen.
* Add `select` method to `Party` and `Tribe` to allow selection of a 
  specific family/template.
* Use a compiled C peak-finding function instead of scipy ndimage - speed-up
  of about 2x in testing.
* BUG-FIX: When `full_peaks=True` for `find_peaks2_short` values that were not
  above their neighbours were returned. Now only values greater than their two
  neighbours are returned.
* Add ability to "retry" downloading in `Tribe.client_detect`.
* Change behaviour of template_gen for data that are daylong, but do not start
  within 1 minute of a day-break - previous versions enforced padding to
  start and end at day-breaks, which led to zeros in the data and undesirable 
  behaviour.
* BUG-FIX: Normalisation errors not properly passed back from internal fftw
  correlation functions, gaps not always properly handled during long-period
  trends - variance threshold is now raised, and Python checks for low-variance
  and applies gain to stabilise correlations if needed.
* Plotting functions are now tested and have a more consistent interface:
  * All plotting functions accept the keyword arguments `save`, `savefile`,
    `show`, `return_figure` and `title`.
  * All plotting functions return a figure.
  * `SVD_plot` renamed to `svd_plot`
* Enforce pre-processing even when no filters or resampling is to be done
  to ensure gaps are properly processed (when called from `Tribe.detect`,
  `Template.detect` or `Tribe.client_detect`)
* BUG-FIX in `Tribe.client_detect` where data were processed from data 
  one sample too long resulting in minor differences in data processing
  (due to difference in FFT length) and therefore minor differences 
  in resulting correlations (~0.07 per channel).
  * Includes extra stability check in fftw_normxcorr which affects the
    last sample before a gap when that sample is near-zero.
* BUG-FIX: fftw correlation dot product was not thread-safe on some systems.
  The dot-product did not have the inner index protected as a private variable.
  This did not appear to cause issues for Linux with Python 3.x or Windows, but
  did cause issues for on Linux for Python 2.7 and Mac OS builds.
* KeyboardInterrupt (e.g. ctrl-c) should now be caught during python parallel
  processes.
* Stopped allowing outer-threading on OSX, clang openMP is not thread-safe
  for how we have this set-up. Inner threading is faster and more memory
  efficient anyway.
* Added testing script (`test_eqcorrscan.py`, which will be installed to your
  path on installation of EQcorrscan) that will download all the relevant 
  data and run the tests on the installed package - no need to clone 
  EQcorrscan to run tests!


## 0.3.1
* Cleaned imports in utils modules
* Removed parallel checking loop in archive_read.
* Add better checks for timing in lag-calc functions (#207)
* Removed gap-threshold of twice the template length in `Tribe.client_detect`, see
  issue #224.
* Bug-fix: give multi_find_peaks a cores kwarg to limit thread
  usage.
* Check for the same value in a row in continuous data when computing
  correlations and zero resulting correlations where the whole window
  is the same value repeated (#224, #230).
* BUG-FIX: template generation `from_client` methods for swin=P_all or S_all
  now download all channels and return them (as they should). See #235 and #206
* Change from raising an error if data from a station are not long enough, to
  logging a critical warning and not using the station.
* Add ability to give multiple `swin` options as a list. Remains backwards
  compatible with single `swin` arguments.
* Add option to `save_progress` for long running `Tribe` methods. Files
  are written to temporary files local to the caller.
* Fix bug where if gaps overlapped the endtime set in pre_processing an error
  was raised - happened when downloading data with a deliberate pad at either
  end.

## 0.3.0
* Compiled peak-finding routine written to speed-up peak-finding.
* Change default match-filter plotting to not decimate unless it has to.
* BUG-FIX: changed minimum variance for fftw correlation backend.
* Do not try to process when no processing needs to be done in 
  core.match_filter._group_process.
* Length checking in core.match_filter._group_process done in samples rather
  than time.
* BUG-FIX: Fix bug where data lengths were not correct in 
  match_filter.Tribe.detect when sampling time-stamps were inconsistent between
  channels, which previously resulted in error.
* BUG-FIX: Fix memory-leak in tribe.construct
* Add plotting options for plotting rate to Party.plot
* Add filtering detections by date as Party.filter
* BUG-FIX: Change method for Party.rethreshold: list.remove was not reliable.
* Add option `full_peaks` to detect methods to map to find_peaks.
* pre-processing (and match-filter object methods) are now gap-aware and will
  accept gappy traces and can return gappy traces. By default gaps are filled to
  maintain backwards compatibility. Note that the fftw correlation backend
  requires gaps to be padded with zeros.
* **Removed sfile_utils** This support for Nordic IO has been upgraded and moved
  to obspy for obspy version 1.1.0.  All functions are there and many bugs have
  been fixed. This also means the removal of nordic-specific functions in
  EQcorrscan - the following functions have been removed:
  * template_gen.from_sfile
  * template_gen.from_contbase
  * mag_calc.amp_pick_sfile
  * mag_calc.pick_db
  All removed functions will error and tell you to use obspy.io.nordic.core.
  This now means that you can use obspy's `read_events` to read in sfiles.
* Added `P_all` and `S_all` options to template generation functions
  to allow creation of multi-channel templates starting at the P and S
  times respectively.
* Refactored `template_gen`, all options are available via 
  `template_gen(method=...)`, and depreciation warnings are in place.
* Added some docs for converting older templates and detections into Template
  and Party objects.

## 0.2.7
* Patch multi_corr.c to work with more versions of MSVC;
* Revert to using single-precision floats for correlations (as in previous,
  < 0.2.x versions) for memory efficiency.

## 0.2.6
* Added the ability to change the correlation functions used in detection
  methods through the parameter xcorr_func of match_filter, Template.detect
  and Tribe.detect, or using the set_xcorr context manager in
  the utils.correlate module. Supported options are:
    * numpy
    * fftw
    * time-domain
    * or passing a function that implements the xcorr interface.
* Added the ability to change the concurrency strategy of xcorr functions
  using the paramter concurrency of match_filter, Template.detect
  and Tribe.detect. Supported options are:
    * None - for single-threaded execution in a single process
    * multithread - for multi-threaded execution
    * multiprocess- for multiprocess execution
    * concurrent - allows functions to describe their own preferred currency
    methods, defaults to multithread
* Change debug printing output, it should be a little quieter;
* Speed-up time-domain using a threaded C-routine - separate from frequency
  domain C-routines;
* Expose useful parallel options for all correlation routines;
* Expose cores argument for match-filter objects to allow limits to be placed
  on how much of your machine is used;
* Limit number of workers created during pre-processing to never be more than
  the number of traces in the stream being processed;
* Implement openMP parallelisation of cross-correlation sum routines - memory
  consumption reduced by using shared memory, and by computing the
  cross-correlation sums rather than individual channel cross-correlations.
  This also leads to a speed-up.  This routine is the default concurrent
  correlation routine;
* Test examples in rst doc files to ensure they are up-to-date;
* Tests that were prone to timeout issues have been migrated to run on circleci
  to allow quick re-starting of fails not due to code errors


## 0.2.5
* Fix bug with \_group_process that resulted in stalled processes.
* Force NumPy version
* Support indexing of Tribe and Party objects by template-name.
* Add tests for lag-calc issue with preparing data
* Change internals of *eqcorrscan.core.lag_calc._prepare_data* to use a
  dictionary for delays, and to work correctly! Issues arose from not checking
  for masked data properly and not checking length properly.
* Fix bug in match_filter.match_filter when checking for equal length traces,
  length count was one sample too short.

## 0.2.4
* Increase test coverage (edge-cases) in template_gen;
* Fix bug in template_gen.extract_from_stack for duplicate channels in
template;
* Increase coverage somewhat in bright_lights, remove non-parallel
option (previously only used for debugging in development);
* Increase test coverage in lag_calc;
* Speed-up tests for brightness;
* Increase test coverage for match_filter including testing io of
detections;
* Increase subspace test coverage for edge cases;
* Speed-up catalog_to_dd_tests;
* Lag-calc will pick S-picks on channels ending E, N, 1 and 2, change
from only picking on E and N before; warning added to docs;
* Add full tests for pre-processing;
* Run tests in parallel on ci, speed-up tests dramatically;
* Rename singular-value decomposition functions (with depreciation
warnings);
* Rename SVD_moments to lower-case and add depreciation warning;
* Increase test coverage in utils.mag_calc;
* Add Template, Tribe, Family, Party objects and rename DETECTION to
Detection;
    * Template objects maintain meta-data associated with their creation
    to stream-line processing of data (e.g. reduce chance of using the
    wrong filters).
    * Template events have a detect method which takes unprocessed data
    and does the correct processing using the Template meta-data, and
    computes the matched-filter detections.
    * Tribe objects are containers for multiple Templates.
    * Tribe objects have a detect method which groups Templates with
    similar meta-data (processing information) and runs these templates
    in parallel through the matched-filter routine. Tribe.detect outputs
    a Party of Family objects.
    * The Party object is a container for many Family objects.
    * Family objects are containers for detections from the same
    Template.
    * Family and Party objects have a lag_calc method which computes
    the cross-correlation pick-refinements.
    * The upshot of this is that it is possible to, in one line,
    generate a Tribe of templates, compute their matched-filter
    detections, and generate cross-correlation pick refinements, which
    output Event objects, which can be written to a catalog:
        Tribe.construct(method, **kwargs).detect(st, **kwargs).lag_calc(**kwargs).write()
    * Added 25 tests for these methods.
    * Add parameters *threshold_type* and *threshold_input* to Detection
    class.  Add support for legacy Detection objects via NaN and unset
    values.
* Removed support for obspy < 1.0.0
* Update / correct doc-strings in template-gen functions when describing
processing parameters.
* Add warning message when removing channels from continuous data in
match_filter;
* Add min_snr option for template generation routines, if the
signal-to-noise ratio is below a user-defined threshold, the channel
will not be used.
* Stop enforcing two-channel template channel names.
* Fix bug in detection_multiplot which didn't allow streams with
fewer traces than template;
* Update internals to custom C fftw-based correlation rather than openCV (Major change);
    * OpenCV has been removed as a dependancy;
    * eqcorrscan.core.match_filter.normxcorr2 now calls a compiled C routine;
    * Parallel workflows handled by openMP rather than Python Multiprocessing
      for matched-filter operations to allow better memory handling.
        * It is worth noting that we tried re-writing using SciPy internals
        which led to a significant speed-up, but with high memory costs,
        we ended up going with this option, which was the more difficult
        option, because it allows effective use on SLURM managed systems
        where python multiprocessing results in un-real memory spikes
        (issue #88).
        
## 0.2.0-0.2.3
* See 0.2.4: these versions were not fully released while trying to get
  anaconda packages to build properly.

## 0.1.6
* Fix bug introduced in version 0.1.5 for match_filter where looping
through multiple templates did not correctly match image and template
data: 0.1.5 fix did not work;
* Bug-fix in catalog_to_dd for events without magnitudes;
* Amend match-filter to not edit the list of template names in place.
Previously, if a template was not used (due to no matching continuous
data) then the name of the template was removed: this now copies the
list of template_names internally and does not change the external list.

## 0.1.5
* Migrate coverage to codecov;
* Fix bug introduced in version 0.1.5 for match_filter where looping
through multiple templates did not correctly match image and template
data.

## 0.1.4
* Bug-fix in plot_repicked removed where data were not normalized
properly;
* Bug-fix in lag_calc where data were missing in the continuous data
fixed (this led to incorrect picks, **major bug!**);
* Output cross-channel correlation sum in lag-calc output;
* Add id to DETECTION objects, which is consistent with the events
within DETECTION objects and catalog output, and used in lag_calc to
allow linking of detections to catalog events;
* Add lots of logging and error messages to lag-calc to ensure user
understands limits;
* Add error to day-proc to ensure user is aware of risks of padding;
* Change utils.pre_processing.process to accept different length of
data enforcement, not just full day (allow for overlap in processing,
which might be useful for reducing day start and end effects);
* Bug-fix in mag_calc.amp_pick_event, broke loop if data were missing;
* Lots of docs adjustment to sort order of doc-strings and hyper-links;
* Allow multiple uses of the same channel in templates (e.g. you can
now use a template with two windows from the same channel, such as a P
and an S);
* Add evaluation mode filter to utils.catalog_utils.filter_picks;
* Update subspace plot to work when detector is not partitioned;
* Make tests run a little faster;
* Add pep8 testing for all code.

## 0.1.3
* Now testing on OSX (python 2.7 and 3.5) - also added linux python 3.4;
* Add lag-calculation and tests for it;
* Change how lag-calc does the trace splitting to reduce memory usage;
* Added pick-filtering utility to clean up tutorials;
* Change template generation function names for clarity (wrappers for
depreciated names);
* Add more useful error messages when picks are not associated with
waveforms;
* Add example plots for more plotting functions;
* Add subspace detector including docs and tutorial.
* Add *delayed* option to all template_gen functions, set to True by
default which retains old behaviour.

## 0.1.2
* Add handling for empty location information in sfiles.
* Added project setup script which creates a useful directory structure and copies
a default match-filter script to the directory.
* Add archive reader helper for default script, and parameter classes and
definitions for default script.
* Re-write history to make repository smaller, removed trash files that had
been added carelessly.
* Now tested on appveyor, so able to be run on Windows.
* Added ability to read hypoDD/tomoDD phase files to obspy events.
* Added simple despiking algorithm - not ideal for correlation as spikes are
interpolated around when found: eqcorrscan.utils.despike.
* Option to output catalog object from match_filter - this will become the
default once we introduce meta-data to templates - currently the picks for
events are the template trace start-times, which will be before the phase-pick
by the lag defined in the template creation - also added event into detection
class, so you can access the event info from the detections, or create a
catalog from a list of detections.
* Add option to extract detections at run-time in match_filter.match_filter.
* Edited multi_event_singlechan to take a catalog with multiple picks, but
requires you to specify the station and channel to plot.
* Add normalize option to stacking routines.
* Add tests for stacking - PWS test needs more checks.
* Add many examples to doc-strings, not complete though.
* Change docs to have one page per function.
* Python 3.5 testing underway, all tests pass, but only testing about 65% of
codebase.
* Add io functions to match_filter to simplify detection handling including
writing detections to catalog and to text file.
* Stricter match_filter testing to enforce exactly the same result with a
variety of systems.
* Add hack to template_gen tutorial to fix differences in sorting between python 3.x
and python 2.
* Added advanced network triggering routine from Konstantinos, allows
different parameters for individual stations - note only uses recursive
sta-lta triggering at the moment.  Useful for template generations alongside
pickers.
* Added magnitude of completeness and b-value calculators to utils.mag_calc

## 0.1.1
* Cope with events not always having time_errors in them in eventtoSfile;
* Convert Quakeml depths from m to km;
* Multiple little fixes to make Sfile conversion play well with GeoNet QuakeML files;
* Add function to convert from obspy.core.inventory.station.Station to string format
for Seisan STATION0.HYP file;
* Merged feature branch - hypoDD into develop, this provides mappings for the
hypoDD location program, including generation of dt.cc files;
* Added tests for functions in catalog_to_dd;
* Implemented unittest tests;
* Changed name of EQcorrscan_plotting to plotting;
* Added depreciation warnings;
* Changed internal structure of pre-processing to aid long-term upkeep;
* Added warnings in docs for template_gen relating to template generation from
set length files;
* Updated template_creation tutorial to use day-long data;
* Renamed Sfile_util to sfile_util, and functions there-in: will warn about name changes;
* Updated template plotting to include pick labels;
* Updated template_creation tutorial to download S-picks as well as P-picks;
* Update sfile_util to cope with many possible unfilled objects;
* Added sac_util to convert from sac headers to useful event information - note,
does not convert all things, just origin and pick times;
* Added from_sac function to template_gen.

## 0.1.0
* Implemented tests for synthetic generation and match-filter functions
* Developed new tutorials that download from GeoNet and are much clearer
* Changed from PICK and EVENTINFO classes to obspy.core.event classes, note
this will break some previous scripts, however wrappers are included for this,
this ended up being the biggy, and is the reason for ceasing the 0.0.x line.
* Added synthetic seismogram generation, very basic seismograms, but they work
as templates for the detection of *some* seismicity.
* Added compatibility with Obspy v.1.0.0.
* All files now follow pep8.
* Removed parameter files completely, and redundant scripts.

## 0.0.9
* Working towards following pep8
* Change how match_filter handles missing data - now remove template traces (which have been copied)
rather than adding null traces to the data stream - more memory efficient, and faster
* Change float handling for large amplitudes in Sfile_utils
* Change distance decimal handling in Sfile_utils
* Add magnitude-frequency plotting to EQcorrscan_plotting
* Update tutorial and docs for tutorial
* **Major bug-fix** Change in match_filter - debug and index were the wrong way
round from version 0.0.5 onwards, hence for multiple templates, cross-correlation
vectors were not matched for templates. Will push a release because of this.

## 0.0.8:
* Added SVD magnitude inversion to [utils.mag_calc](EQcorrscan/eqcorrscan/utils/mag_calc.py#L530),
tested for multi-channel;
* Bug-fix in s-file printing when printing AIN,
[convert to int](EQcorrscan/eqcorrscan/utils/Sfile_util.py#L75) now before print;
* Add master option to [stacking.align_traces](EQcorrscan/eqcorrscan/utils/stacking.py#L93),
alignment can be forced to this;
* Add plot directory output option to [match_filter](EQcorrscan/eqcorrscan/core/match_filter.py#L341);
* Change plot downsampling to 10 Hz in [match_filter](EQcorrscan/eqcorrscan/core/match_filter.py#L489);
* [Clustering.cluster](EQcorrscan/eqcorrscan/utils/clustering.py#L81)
now output groups properly when
computing clustering by cross-correlation;
* Add [plot_synth_real](EQcorrscan/eqcorrscan/utils/EQcorrscan_plotting.py#L765)
function to EQcorrscan_plotting -
use for plotting a synthetic template on top of a real template;
* Add [space-time](EQcorrscan/eqcorrscan/utils/clustering.py#L513)
clustering fucntion to clustering,
use to group repeating events;
* Add [re_thresh_csv](EQcorrscan/eqcorrscan/utils/clustering.py#L551)
to clustering, can be used to increase
the detection threshold after detection run;
* Add mock modules to conf.py for ReadTheDocs, also removed
requirements.txt file as it was unused;
* Added parallel options to distance_matrix computation in clustering.
* Change matplotlib import location in match_filter to allow
other functions to be called without turning off interactive plots.
* Add **both** option to utils.synth_seis to allow individual creation
of both P and S phases.
* Add sanity check for nyquist frequency to utils.pre_processing, now
breaks if highcut >= samp_rate
* Add plot_format option to core.match_filter
* Add multiple phase capability to utils.synth_seis
* **BUG-FIX** Change match-filter data stream handling to copy the stream and
keep it safe before adding null-traces or removing excess traces.  Match_filter
will now remove excess, un-needed traces from the copied stream.  This is specifically
necessary when splitting a large template set, with a range of channels, into smaller
groups to be run serially.

:volcano:

## 0.0.6 & 0.0.7;
*Note, double release due to failed 0.0.6 release*
* Properly installable via pip.

## 0.0.5:
* Update all paths in functions when calling EQcorrscan
functions to use the installed version;
* Remove parameter file usage in core functions and
replace with variables, parameter files remain for scripts.

## 0.0.4:
* Travis.CI integration implemented;
* Tests run (needs more tests);
* Now has synthetic template generation (major step, very much in alpha).

## 0.0.3:
* Many small bug-fixes;
* Added greater parallel ability;
* Change directory structure to be more like a true python
package - now pip installable.

## 0.0-a.2:
* Bug fixes to Sfile_util when writing S-files - converting
from milliseconds to decimal seconds;
* Fix catalogue2DD to weight by correlation value;
* Fix lagging in bright_lights;
* Now tested on supercomputer (cluster) computers.

## 0.0-a.1 First alpha release:
* First release to allow students to use the core functions;
* Not fully functional, bugs being found daily;
* match_filter functions work well - could be improved by using
openCV matchTemplate ability to work with multiple templates,
which could be optimised on GPUs **GPU capability not applicable as far as I know**<|MERGE_RESOLUTION|>--- conflicted
+++ resolved
@@ -1,14 +1,11 @@
 ## Current
-<<<<<<< HEAD
 * utils.pre_processing:
   - _prep_data_for_correlation: 3x speedup for filling NaN-traces in templates
   - new functions _quick_copy_trace and _quick_stream_copy for 3x quicker
     trace / stream copy.
-=======
 * utils.cluster.decluster_distance_time
   - Bug-fix: fix segmentation fault when declustering more than 46340 detections
     with hypocentral_separation.
->>>>>>> 0794923c
 
 ## 0.4.4
 * core.match_filter
