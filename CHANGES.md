## Current
<<<<<<< HEAD
* core.match_filter
  - 1.9x speed up for `family._uniq`.
  - `detect`: 1000x speedup for retrieving unique detections for all templates.
=======
* utils.cluster.decluster_distance_time
  - Bug-fix: fix segmentation fault when declustering more than 46340 detections
    with hypocentral_separation.
>>>>>>> e681c67c

## 0.4.4
* core.match_filter
  - Bug-fix: peak-cores could be defined twice in _group_detect through kwargs.
    Fix: only update peak_cores if it isn't there already.
* core.match_filter.tribe
 - Detect now allows passing of pre-processed data
* core.match_filter.template
 - Remove duplicate detections from overlapping windows using `._uniq()`
* core.lag_calc._xcorr_interp
 - CC-interpolation replaced with resampling (more robust), old method
   deprecated. Use new method with use_new_resamp_method=True as **kwarg.
* core.lag_calc:
 - Fixed bug where minimum CC defined via min_cc_from_mean_cc_factor was not
   set correctly for negative correlation sums.
* utils.correlate
 - Fast Matched Filter now supported natively for version >= 1.4.0
 - Only full correlation stacks are returned now (e.g. where fewer than than
   the full number of channels are in the stack at the end of the stack, zeros
   are returned).
* utils.mag_calc.relative_magnitude
 - fixed bug where S-picks / traces were used for relative-magnitude calculation
   against user's choice.
 - implemented full magnitude bias-correction for CC and SNR
* utils.mag_calc.relative_amplitude:
 - returns dicts for SNR measurements
* utils.catalog_to_dd.write_correlations
 - Fixed bug on execution of parallel execution.
 - Added parallel-options for catalog-dt measurements and for stream-preparation
   before cross correlation-dt measurements.
 - Default parallelization of dt-computation is now across events (loads CPUs
   more efficiently), and there is a new option ``max_trace_workers` to use
   the old parallelization strategy across traces.
 - Now includes `all_horiz`-option that will correlate all matching horizontal
   channels no matter to which of these the S-pick is linking.
* utils.clustering
 - Allow to handle indirect comparison of event-waveforms when (i.e., events
   without matching traces which can be compared indirectly via a third event)
 - Allows to set clustering method, metric, and sort_order from
   scipy.cluster.hierarchy.linkage.
* tribe, template, template_gen, archive_read, clustering: remove option to read
  from seishub (deprecated in obspy).

## 0.4.3
* core.match_filter
 - match_filter:
   - Provide option of exporting the cross-correlation sums for additional later
     analysis.
* core.match_filter.party.write
  - BUG-FIX: When `format='tar'` is selected, added a check for .tgz-file
    suffix before checking the filename against an existing file. Previously,
    when a filename without '.tgz'-suffix was supplied, then the file was
    overwritten against the function's intention.
  - Add option `overwrite=True` to allow overwriting of existing files.
* core.match_filter.party.read
  - BUG-FIX: Ensure wildcard reading works as expected: #453
* core.match_filter.party.rethreshold:
  - added option to rethreshold based on absolute values to keep relevant
    detections with large negative detect_val.
* core.lag_calc:
  - Added option to set minimum CC threshold individually for detections based
    on: min(detect_val / n_chans * min_cc_from_mean_cc_factor, min_cc).
  - Added the ability of saving correlation data of the lag_calc.
* core.template_gen:
  - Added support for generating templates from any object with a
    get_waveforms method. See #459.
* utils.mag_calc.calc_b_value:
  - Added useful information to doc-string regarding method and meaning of
    residuals
  - Changed the number of magnitudes used to an int (from a string!?)
* utils.mag_calc.relative_magnitude:
  - Refactor so that `min_cc` is used regardless of whether 
    `weight_by_correlation` is set. See issue #455.
* utils.archive_read
  - Add support for wildcard-comparisons in the list of requested stations and
    channels.
  - New option `arctype='SDS'` to read from a SeisComp Data Structure (SDS).
    This option is also available in `utils.clustering.extract_detections` and
    in `utils.archive_read._check_available_data`.
* utils.catalog_to_dd
  - Bug-fixes in #424:
    - only P and S phases are used now (previously spurious amplitude picks 
      were included in correlations);
    - Checks for length are done prior to correlations and more helpful error
      outputs are provided.
    - Progress is not reported within dt.cc computation
  - `write_station` now supports writing elevations: #424.
* utils.clustering
  - For `cluster`, `distance_matrix` and `cross_chan_correlation`, implemented
    full support for `shift_len != 0`. The latter two functions now return, in
    addition to the distance-matrix, a shift-matrix (both functions) and a
    shift-dictionary (for `distance_matrix`). New option for shifting streams
    as a whole or letting traces shift individually
    (`allow_individual_trace_shifts=True`).
* utils.plotting
  - Function added (twoD_seismplot) for plotting seismicity (#365).
  
## 0.4.2
* Add seed-ids to the _spike_test's message.
* utils.correlation
  - Cross-correlation normalisation errors no-longer raise an error
  - When "out-of-range" correlations occur a warning is given by the C-function
    with details of what channel, what template and where in the data vector
    the issue occurred for the user to check their data.
  - Out-of-range correlations are set to 0.0
  - After extensive testing these errors have always been related to data issues
    within regions where correlations should not be computed (spikes, step
    artifacts due to incorrectly padding data gaps).
  - USERS SHOULD BE CAREFUL TO CHECK THEIR DATA IF THEY SEE THESE WARNINGS
* utils.mag_calc.amp_pick_event
  - Added option to output IASPEI standard amplitudes, with static amplification
    of 1 (rather than 2080 as per Wood Anderson specs).
  - Added `filter_id` and `method_id` to amplitudes to make these methods more
    traceable.
* core.match_filter
  - Bug-fix - cope with data that are too short with `ignore_bad_data=True`.
    This flag is generally not advised, but when used, may attempt to trim all
    data to zero length.  The expected behaviour is to remove bad data and run
    with the remaining data.
  - Party:
    - decluster now accepts a hypocentral_separation argument. This allows
      the inclusion of detections that occur close in time, but not in space.
      This is underwritten by a new findpeaks.decluster_dist_time function
      based on a new C-function.
  - Tribe:
    - Add monkey-patching for clients that do not have a `get_waveforms_bulk`
      method for use in `.client_detect`. See issue #394.
* utils.pre_processing
  - Only templates that need to be reshaped are reshaped now - this can be a lot
    faster.
  
## 0.4.1
* core.match_filter
  - BUG-FIX: Empty families are no longer run through lag-calc when using 
    Party.lag_calc().  Previously this resulted in a "No matching data" error,
    see #341.
* core.template_gen
  - BUG-FIX: Fix bug where events were incorrectly associated with templates
    in `Tribe().construct()` if the given catalog contained events outside
    of the time-range of the stream. See issue #381 and PR #382.
* utils.catalog_to_dd
  - Added ability to turn off parallel processing (this is turned off by 
    default now) for `write_correlations` - parallel processing for moderate
    to large datasets was copying far too much data and using lots of memory.
    This is a short-term fix - ideally we will move filtering and resampling to
    C functions with shared-memory parallelism and GIL releasing.
    See PR #374.
  - Moved parallelism for `_compute_dt_correlations` to the C functions to
    reduce memory overhead. Using a generator to construct sub-catalogs rather
    than making a list of lists in memory. See issue #361.
* utils.mag_calc:
  - `amp_pick_event` now works on a copy of the data by default
  - `amp_pick_event` uses the appropriate digital filter gain to correct the
    applied filter. See issue #376.
  - `amp_pick_event` rewritten for simplicity.
  - `amp_pick_event` now has simple synthetic tests for accuracy.
  - `_sim_wa` uses the full response information to correct to velocity
    this includes FIR filters (previously not used), and ensures that the
    wood-anderson poles (with a single zero) are correctly applied to velocity
    waveforms.
  - `calc_max_curv` is now computed using the non-cumulative distribution.
* Some problem solved in _match_filter_plot. Now it shows all new detections.
* Add plotdir to eqcorrscan.core.lag_calc.lag_calc function to save the images.

## 0.4.0
* Change resampling to use pyFFTW backend for FFT's.  This is an attempt to
  alleviate issue related to large-prime length transforms.  This requires an
  additional dependency, but EQcorrscan already depends on FFTW itself (#316).
* Refactor of catalog_to_dd functions (#322):
  - Speed-ups, using new correlation functions and better resource management
  - Removed enforcement of seisan, arguments are now standard obspy objects.
* Add plotdir to lag-calc, template construction and matched-filter detection
  methods and functions (#330, #325).
* Wholesale re-write of lag-calc function and methods. External interface is
  similar, but some arguments have been depreciated as they were unnecessary (#321).
  - This was done to make use of the new internal correlation functions which
    are faster and more memory efficient.
  - Party.lag_calc and Family.lag_calc now work in-place on the events in 
    the grouping.
  - Added relative_mags method to Party and Family; this can be called from
    lag-calc to avoid reprocessing data.
  - Added lag_calc.xcorr_pick_family as a public facing API to implement
    correlation re-picking of a group of events.
* Renamed utils.clustering.cross_chan_coherence to 
  utils.clustering.cross_chan_correlation to better reflect what it actually 
  does.
* Add --no-mkl flag for setup.py to force the FFTW correlation routines not
  to compile against intels mkl.  On NeSI systems mkl is currently causing
  issues.
* BUG-FIX: `eqcorrscan.utils.mag_calc.dist_calc` calculated the long-way round
  the Earth when changing hemispheres. We now use the Haversine formula, which
  should give better results at short distances, and does not use a flat-Earth
  approximation, so is better suited to larger distances as well.
* Add C-openmp parallel distance-clustering (speed-ups of ~100 times).
* Allow option to not stack correlations in correlation functions.
* Use compiled correlation functions for correlation clustering (speed-up).
* Add time-clustering for catalogs and change how space-time cluster works
  so that it uses the time-clustering, rather than just throwing out events
  outside the time-range.
* Changed all prints to calls to logging, as a result, debug is no longer
  an argument for function calls.
* `find-peaks` replaced by compiled peak finding routine - more efficient
  both in memory and time #249 - approx 50x faster
  * Note that the results of the C-func and the Python functions are slightly
    different.  The C function (now the default) is more stable when peaks
    are small and close together (e.g. in noisy data).
* multi-find peaks makes use of openMP parallelism for more efficient
  memory usage #249
* enforce normalization of continuous data before correlation to avoid float32
  overflow errors that result in correlation errors (see pr #292).
* Add SEC-C style chunked cross-correlations.  This is both faster and more
  memory efficient.  This is now used by default with an fft length of
  2 ** 13.  This was found to be consistently the fastest length in testing.
  This can be changed by the user by passing the `fft_len` keyword argument.
  See PR #285.
* Outer-loop parallelism has been disabled for all systems now. This was not
  useful in most situations and is hard to maintain.
* Improved support for compilation on RedHat systems
* Refactored match-filter into smaller files. Namespace remains the same.
  This was done to ease maintenance - the match_filter.py file had become
  massive and was slow to load and process in IDEs.
* Refactored `_prep_data_for_correlation` to reduce looping for speed, 
  now approximately six times faster than previously (minor speed-up)
  * Now explicitly doesn't allow templates with different length traces - 
    previously this was ignored and templates with different length 
    channels to other templates had their channels padded with zeros or 
    trimmed.
* Add `skip_short_channels` option to template generation.  This allows users 
  to provide data of unknown length and short channels will not be used, rather
  than generating an error. This is useful for downloading data from 
  datacentres via the `from_client` method.
* Remove pytest_namespace in conftest.py to support pytest 4.x
* Add `ignore_bad_data` kwarg for all processing functions, if set to True
  (defaults to False for continuity) then any errors related to bad data at 
  process-time will be supressed and empty traces returned.  This is useful 
  for downloading data from  datacentres via the `from_client` method when
  data quality is not known.
* Added relative amplitude measurements as
  `utils.mag_calc.relative_amplitude` (#306).
* Added relative magnitude calculation using relative amplitudes weighted by
  correlations to `utils.mag_calc.relative_magnitude`.
* Added `relative_magnitudes` argument to 
  `eqcorrscan.core.match_filter.party.Party.lag_calc` to provide an in-flow
  way to compute relative magnitudes for detected events.
* Events constructed from detections now include estimated origins alongside
  the picks. These origins are time-shifted versions of the template origin and
  should be used with caution. They are corrected for prepick (#308).
* Picks in detection.event are now corrected for prepick *if* the template is
  given. This is now standard in all Tribe, Party and Family methods. Picks will
  not be corrected for prepick in match_filter (#308).
* Fix #298 where the header was repeated in detection csv files. Also added
  a `write_detections` function to `eqcorrscan.core.match_filter.detection`
  to streamline writing detections.
* Remove support for Python 2.7.
* Add warning about unused data when using `Tribe.detect` methods with data that
  do not fit into chunks. Fixes #291.
* Fix #179 when decimating for cccsum_hist in `_match_filter_plot`
* `utils.pre_processing` now uses the `.interpolate` method rather than
  `.resample` to change the sampling rate of data. This is generally more
  stable and faster than resampling in the frequency domain, but will likely
  change the quality of correlations.
* Removed depreciated `template_gen` functions and `bright_lights` and
  `seismo_logs`. See #315
* BUG-FIX: `eqcorrscan.core.template_gen.py` fix conflict with special character on windows
  output-filename. See issue #344

## 0.3.3
* Make test-script more stable.
* Fix bug where `set_xcorr` as context manager did not correctly reset
  stream_xcorr methods.
* Correct test-script (`test_eqcorrscan.py`) to find paths properly.
* BUG-FIX in `Party.decluster` when detections made at exactly the same time
  the first, rather than the highest of these was taken.
* Catch one-sample difference in day properly in pre-processing.dayproc
* Shortproc now clips and pads to the correct length asserted by starttime and
  endtime.
* Bug-fix: Match-filter collection objects (Tribe, Party, Family) implemented
  addition (`__add__`) to alter the main object. Now the main object is left
  unchanged.
* `Family.catalog` is now an immutable property.

## 0.3.2
* Implement reading Party objects from multiple files, including wildcard
  expansion. This will only read template information if it was not 
  previously read in (which is a little more efficient).
* Allow reading of Party objects without reading the catalog files.
* Check quality of downloaded data in `Tribe.client_detect()` and remove it if it
  would otherwise result in errors.
* Add `process_cores` argument to `Tribe.client_detect()` and `Tribe.detect()`
  to provide a separate number of cores for processing and peak-finding - both
  functions are less memory efficient that fftw correlation and can result in
  memory errors if using lots of cores.
* Allow passing of `cores_outer` kwarg through to fftw correlate functions to
  control inner/outer thread numbers. If given, `cores` will define the number
  of inner-cores (used for parallel fft calculation) and `cores_outer` sets
  the number of channels to process in parallel (which results in increased
  memory usage).
* Allow Tribe and Party IO to use QUAKEML or SC3ML format for catalogs (NORDIC
  to come once obspy updates).
* Allow Party IO to not write detection catalogs if so desired, because 
  writing and reading large catalogs can be slow.
* If detection-catalogs are not read in, then the detection events will be
  generated on the fly using `Detection._calculate_event`.
* BUG-FIX: When one template in a set of templates had a channel repeated,
  all detections had an extra, spurious pick in their event object. This
  should no-longer happen.
* Add `select` method to `Party` and `Tribe` to allow selection of a 
  specific family/template.
* Use a compiled C peak-finding function instead of scipy ndimage - speed-up
  of about 2x in testing.
* BUG-FIX: When `full_peaks=True` for `find_peaks2_short` values that were not
  above their neighbours were returned. Now only values greater than their two
  neighbours are returned.
* Add ability to "retry" downloading in `Tribe.client_detect`.
* Change behaviour of template_gen for data that are daylong, but do not start
  within 1 minute of a day-break - previous versions enforced padding to
  start and end at day-breaks, which led to zeros in the data and undesirable 
  behaviour.
* BUG-FIX: Normalisation errors not properly passed back from internal fftw
  correlation functions, gaps not always properly handled during long-period
  trends - variance threshold is now raised, and Python checks for low-variance
  and applies gain to stabilise correlations if needed.
* Plotting functions are now tested and have a more consistent interface:
  * All plotting functions accept the keyword arguments `save`, `savefile`,
    `show`, `return_figure` and `title`.
  * All plotting functions return a figure.
  * `SVD_plot` renamed to `svd_plot`
* Enforce pre-processing even when no filters or resampling is to be done
  to ensure gaps are properly processed (when called from `Tribe.detect`,
  `Template.detect` or `Tribe.client_detect`)
* BUG-FIX in `Tribe.client_detect` where data were processed from data 
  one sample too long resulting in minor differences in data processing
  (due to difference in FFT length) and therefore minor differences 
  in resulting correlations (~0.07 per channel).
  * Includes extra stability check in fftw_normxcorr which affects the
    last sample before a gap when that sample is near-zero.
* BUG-FIX: fftw correlation dot product was not thread-safe on some systems.
  The dot-product did not have the inner index protected as a private variable.
  This did not appear to cause issues for Linux with Python 3.x or Windows, but
  did cause issues for on Linux for Python 2.7 and Mac OS builds.
* KeyboardInterrupt (e.g. ctrl-c) should now be caught during python parallel
  processes.
* Stopped allowing outer-threading on OSX, clang openMP is not thread-safe
  for how we have this set-up. Inner threading is faster and more memory
  efficient anyway.
* Added testing script (`test_eqcorrscan.py`, which will be installed to your
  path on installation of EQcorrscan) that will download all the relevant 
  data and run the tests on the installed package - no need to clone 
  EQcorrscan to run tests!


## 0.3.1
* Cleaned imports in utils modules
* Removed parallel checking loop in archive_read.
* Add better checks for timing in lag-calc functions (#207)
* Removed gap-threshold of twice the template length in `Tribe.client_detect`, see
  issue #224.
* Bug-fix: give multi_find_peaks a cores kwarg to limit thread
  usage.
* Check for the same value in a row in continuous data when computing
  correlations and zero resulting correlations where the whole window
  is the same value repeated (#224, #230).
* BUG-FIX: template generation `from_client` methods for swin=P_all or S_all
  now download all channels and return them (as they should). See #235 and #206
* Change from raising an error if data from a station are not long enough, to
  logging a critical warning and not using the station.
* Add ability to give multiple `swin` options as a list. Remains backwards
  compatible with single `swin` arguments.
* Add option to `save_progress` for long running `Tribe` methods. Files
  are written to temporary files local to the caller.
* Fix bug where if gaps overlapped the endtime set in pre_processing an error
  was raised - happened when downloading data with a deliberate pad at either
  end.

## 0.3.0
* Compiled peak-finding routine written to speed-up peak-finding.
* Change default match-filter plotting to not decimate unless it has to.
* BUG-FIX: changed minimum variance for fftw correlation backend.
* Do not try to process when no processing needs to be done in 
  core.match_filter._group_process.
* Length checking in core.match_filter._group_process done in samples rather
  than time.
* BUG-FIX: Fix bug where data lengths were not correct in 
  match_filter.Tribe.detect when sampling time-stamps were inconsistent between
  channels, which previously resulted in error.
* BUG-FIX: Fix memory-leak in tribe.construct
* Add plotting options for plotting rate to Party.plot
* Add filtering detections by date as Party.filter
* BUG-FIX: Change method for Party.rethreshold: list.remove was not reliable.
* Add option `full_peaks` to detect methods to map to find_peaks.
* pre-processing (and match-filter object methods) are now gap-aware and will
  accept gappy traces and can return gappy traces. By default gaps are filled to
  maintain backwards compatibility. Note that the fftw correlation backend
  requires gaps to be padded with zeros.
* **Removed sfile_utils** This support for Nordic IO has been upgraded and moved
  to obspy for obspy version 1.1.0.  All functions are there and many bugs have
  been fixed. This also means the removal of nordic-specific functions in
  EQcorrscan - the following functions have been removed:
  * template_gen.from_sfile
  * template_gen.from_contbase
  * mag_calc.amp_pick_sfile
  * mag_calc.pick_db
  All removed functions will error and tell you to use obspy.io.nordic.core.
  This now means that you can use obspy's `read_events` to read in sfiles.
* Added `P_all` and `S_all` options to template generation functions
  to allow creation of multi-channel templates starting at the P and S
  times respectively.
* Refactored `template_gen`, all options are available via 
  `template_gen(method=...)`, and depreciation warnings are in place.
* Added some docs for converting older templates and detections into Template
  and Party objects.

## 0.2.7
* Patch multi_corr.c to work with more versions of MSVC;
* Revert to using single-precision floats for correlations (as in previous,
  < 0.2.x versions) for memory efficiency.

## 0.2.6
* Added the ability to change the correlation functions used in detection
  methods through the parameter xcorr_func of match_filter, Template.detect
  and Tribe.detect, or using the set_xcorr context manager in
  the utils.correlate module. Supported options are:
    * numpy
    * fftw
    * time-domain
    * or passing a function that implements the xcorr interface.
* Added the ability to change the concurrency strategy of xcorr functions
  using the paramter concurrency of match_filter, Template.detect
  and Tribe.detect. Supported options are:
    * None - for single-threaded execution in a single process
    * multithread - for multi-threaded execution
    * multiprocess- for multiprocess execution
    * concurrent - allows functions to describe their own preferred currency
    methods, defaults to multithread
* Change debug printing output, it should be a little quieter;
* Speed-up time-domain using a threaded C-routine - separate from frequency
  domain C-routines;
* Expose useful parallel options for all correlation routines;
* Expose cores argument for match-filter objects to allow limits to be placed
  on how much of your machine is used;
* Limit number of workers created during pre-processing to never be more than
  the number of traces in the stream being processed;
* Implement openMP parallelisation of cross-correlation sum routines - memory
  consumption reduced by using shared memory, and by computing the
  cross-correlation sums rather than individual channel cross-correlations.
  This also leads to a speed-up.  This routine is the default concurrent
  correlation routine;
* Test examples in rst doc files to ensure they are up-to-date;
* Tests that were prone to timeout issues have been migrated to run on circleci
  to allow quick re-starting of fails not due to code errors


## 0.2.5
* Fix bug with \_group_process that resulted in stalled processes.
* Force NumPy version
* Support indexing of Tribe and Party objects by template-name.
* Add tests for lag-calc issue with preparing data
* Change internals of *eqcorrscan.core.lag_calc._prepare_data* to use a
  dictionary for delays, and to work correctly! Issues arose from not checking
  for masked data properly and not checking length properly.
* Fix bug in match_filter.match_filter when checking for equal length traces,
  length count was one sample too short.

## 0.2.4
* Increase test coverage (edge-cases) in template_gen;
* Fix bug in template_gen.extract_from_stack for duplicate channels in
template;
* Increase coverage somewhat in bright_lights, remove non-parallel
option (previously only used for debugging in development);
* Increase test coverage in lag_calc;
* Speed-up tests for brightness;
* Increase test coverage for match_filter including testing io of
detections;
* Increase subspace test coverage for edge cases;
* Speed-up catalog_to_dd_tests;
* Lag-calc will pick S-picks on channels ending E, N, 1 and 2, change
from only picking on E and N before; warning added to docs;
* Add full tests for pre-processing;
* Run tests in parallel on ci, speed-up tests dramatically;
* Rename singular-value decomposition functions (with depreciation
warnings);
* Rename SVD_moments to lower-case and add depreciation warning;
* Increase test coverage in utils.mag_calc;
* Add Template, Tribe, Family, Party objects and rename DETECTION to
Detection;
    * Template objects maintain meta-data associated with their creation
    to stream-line processing of data (e.g. reduce chance of using the
    wrong filters).
    * Template events have a detect method which takes unprocessed data
    and does the correct processing using the Template meta-data, and
    computes the matched-filter detections.
    * Tribe objects are containers for multiple Templates.
    * Tribe objects have a detect method which groups Templates with
    similar meta-data (processing information) and runs these templates
    in parallel through the matched-filter routine. Tribe.detect outputs
    a Party of Family objects.
    * The Party object is a container for many Family objects.
    * Family objects are containers for detections from the same
    Template.
    * Family and Party objects have a lag_calc method which computes
    the cross-correlation pick-refinements.
    * The upshot of this is that it is possible to, in one line,
    generate a Tribe of templates, compute their matched-filter
    detections, and generate cross-correlation pick refinements, which
    output Event objects, which can be written to a catalog:
        Tribe.construct(method, **kwargs).detect(st, **kwargs).lag_calc(**kwargs).write()
    * Added 25 tests for these methods.
    * Add parameters *threshold_type* and *threshold_input* to Detection
    class.  Add support for legacy Detection objects via NaN and unset
    values.
* Removed support for obspy < 1.0.0
* Update / correct doc-strings in template-gen functions when describing
processing parameters.
* Add warning message when removing channels from continuous data in
match_filter;
* Add min_snr option for template generation routines, if the
signal-to-noise ratio is below a user-defined threshold, the channel
will not be used.
* Stop enforcing two-channel template channel names.
* Fix bug in detection_multiplot which didn't allow streams with
fewer traces than template;
* Update internals to custom C fftw-based correlation rather than openCV (Major change);
    * OpenCV has been removed as a dependancy;
    * eqcorrscan.core.match_filter.normxcorr2 now calls a compiled C routine;
    * Parallel workflows handled by openMP rather than Python Multiprocessing
      for matched-filter operations to allow better memory handling.
        * It is worth noting that we tried re-writing using SciPy internals
        which led to a significant speed-up, but with high memory costs,
        we ended up going with this option, which was the more difficult
        option, because it allows effective use on SLURM managed systems
        where python multiprocessing results in un-real memory spikes
        (issue #88).
        
## 0.2.0-0.2.3
* See 0.2.4: these versions were not fully released while trying to get
  anaconda packages to build properly.

## 0.1.6
* Fix bug introduced in version 0.1.5 for match_filter where looping
through multiple templates did not correctly match image and template
data: 0.1.5 fix did not work;
* Bug-fix in catalog_to_dd for events without magnitudes;
* Amend match-filter to not edit the list of template names in place.
Previously, if a template was not used (due to no matching continuous
data) then the name of the template was removed: this now copies the
list of template_names internally and does not change the external list.

## 0.1.5
* Migrate coverage to codecov;
* Fix bug introduced in version 0.1.5 for match_filter where looping
through multiple templates did not correctly match image and template
data.

## 0.1.4
* Bug-fix in plot_repicked removed where data were not normalized
properly;
* Bug-fix in lag_calc where data were missing in the continuous data
fixed (this led to incorrect picks, **major bug!**);
* Output cross-channel correlation sum in lag-calc output;
* Add id to DETECTION objects, which is consistent with the events
within DETECTION objects and catalog output, and used in lag_calc to
allow linking of detections to catalog events;
* Add lots of logging and error messages to lag-calc to ensure user
understands limits;
* Add error to day-proc to ensure user is aware of risks of padding;
* Change utils.pre_processing.process to accept different length of
data enforcement, not just full day (allow for overlap in processing,
which might be useful for reducing day start and end effects);
* Bug-fix in mag_calc.amp_pick_event, broke loop if data were missing;
* Lots of docs adjustment to sort order of doc-strings and hyper-links;
* Allow multiple uses of the same channel in templates (e.g. you can
now use a template with two windows from the same channel, such as a P
and an S);
* Add evaluation mode filter to utils.catalog_utils.filter_picks;
* Update subspace plot to work when detector is not partitioned;
* Make tests run a little faster;
* Add pep8 testing for all code.

## 0.1.3
* Now testing on OSX (python 2.7 and 3.5) - also added linux python 3.4;
* Add lag-calculation and tests for it;
* Change how lag-calc does the trace splitting to reduce memory usage;
* Added pick-filtering utility to clean up tutorials;
* Change template generation function names for clarity (wrappers for
depreciated names);
* Add more useful error messages when picks are not associated with
waveforms;
* Add example plots for more plotting functions;
* Add subspace detector including docs and tutorial.
* Add *delayed* option to all template_gen functions, set to True by
default which retains old behaviour.

## 0.1.2
* Add handling for empty location information in sfiles.
* Added project setup script which creates a useful directory structure and copies
a default match-filter script to the directory.
* Add archive reader helper for default script, and parameter classes and
definitions for default script.
* Re-write history to make repository smaller, removed trash files that had
been added carelessly.
* Now tested on appveyor, so able to be run on Windows.
* Added ability to read hypoDD/tomoDD phase files to obspy events.
* Added simple despiking algorithm - not ideal for correlation as spikes are
interpolated around when found: eqcorrscan.utils.despike.
* Option to output catalog object from match_filter - this will become the
default once we introduce meta-data to templates - currently the picks for
events are the template trace start-times, which will be before the phase-pick
by the lag defined in the template creation - also added event into detection
class, so you can access the event info from the detections, or create a
catalog from a list of detections.
* Add option to extract detections at run-time in match_filter.match_filter.
* Edited multi_event_singlechan to take a catalog with multiple picks, but
requires you to specify the station and channel to plot.
* Add normalize option to stacking routines.
* Add tests for stacking - PWS test needs more checks.
* Add many examples to doc-strings, not complete though.
* Change docs to have one page per function.
* Python 3.5 testing underway, all tests pass, but only testing about 65% of
codebase.
* Add io functions to match_filter to simplify detection handling including
writing detections to catalog and to text file.
* Stricter match_filter testing to enforce exactly the same result with a
variety of systems.
* Add hack to template_gen tutorial to fix differences in sorting between python 3.x
and python 2.
* Added advanced network triggering routine from Konstantinos, allows
different parameters for individual stations - note only uses recursive
sta-lta triggering at the moment.  Useful for template generations alongside
pickers.
* Added magnitude of completeness and b-value calculators to utils.mag_calc

## 0.1.1
* Cope with events not always having time_errors in them in eventtoSfile;
* Convert Quakeml depths from m to km;
* Multiple little fixes to make Sfile conversion play well with GeoNet QuakeML files;
* Add function to convert from obspy.core.inventory.station.Station to string format
for Seisan STATION0.HYP file;
* Merged feature branch - hypoDD into develop, this provides mappings for the
hypoDD location program, including generation of dt.cc files;
* Added tests for functions in catalog_to_dd;
* Implemented unittest tests;
* Changed name of EQcorrscan_plotting to plotting;
* Added depreciation warnings;
* Changed internal structure of pre-processing to aid long-term upkeep;
* Added warnings in docs for template_gen relating to template generation from
set length files;
* Updated template_creation tutorial to use day-long data;
* Renamed Sfile_util to sfile_util, and functions there-in: will warn about name changes;
* Updated template plotting to include pick labels;
* Updated template_creation tutorial to download S-picks as well as P-picks;
* Update sfile_util to cope with many possible unfilled objects;
* Added sac_util to convert from sac headers to useful event information - note,
does not convert all things, just origin and pick times;
* Added from_sac function to template_gen.

## 0.1.0
* Implemented tests for synthetic generation and match-filter functions
* Developed new tutorials that download from GeoNet and are much clearer
* Changed from PICK and EVENTINFO classes to obspy.core.event classes, note
this will break some previous scripts, however wrappers are included for this,
this ended up being the biggy, and is the reason for ceasing the 0.0.x line.
* Added synthetic seismogram generation, very basic seismograms, but they work
as templates for the detection of *some* seismicity.
* Added compatibility with Obspy v.1.0.0.
* All files now follow pep8.
* Removed parameter files completely, and redundant scripts.

## 0.0.9
* Working towards following pep8
* Change how match_filter handles missing data - now remove template traces (which have been copied)
rather than adding null traces to the data stream - more memory efficient, and faster
* Change float handling for large amplitudes in Sfile_utils
* Change distance decimal handling in Sfile_utils
* Add magnitude-frequency plotting to EQcorrscan_plotting
* Update tutorial and docs for tutorial
* **Major bug-fix** Change in match_filter - debug and index were the wrong way
round from version 0.0.5 onwards, hence for multiple templates, cross-correlation
vectors were not matched for templates. Will push a release because of this.

## 0.0.8:
* Added SVD magnitude inversion to [utils.mag_calc](EQcorrscan/eqcorrscan/utils/mag_calc.py#L530),
tested for multi-channel;
* Bug-fix in s-file printing when printing AIN,
[convert to int](EQcorrscan/eqcorrscan/utils/Sfile_util.py#L75) now before print;
* Add master option to [stacking.align_traces](EQcorrscan/eqcorrscan/utils/stacking.py#L93),
alignment can be forced to this;
* Add plot directory output option to [match_filter](EQcorrscan/eqcorrscan/core/match_filter.py#L341);
* Change plot downsampling to 10 Hz in [match_filter](EQcorrscan/eqcorrscan/core/match_filter.py#L489);
* [Clustering.cluster](EQcorrscan/eqcorrscan/utils/clustering.py#L81)
now output groups properly when
computing clustering by cross-correlation;
* Add [plot_synth_real](EQcorrscan/eqcorrscan/utils/EQcorrscan_plotting.py#L765)
function to EQcorrscan_plotting -
use for plotting a synthetic template on top of a real template;
* Add [space-time](EQcorrscan/eqcorrscan/utils/clustering.py#L513)
clustering fucntion to clustering,
use to group repeating events;
* Add [re_thresh_csv](EQcorrscan/eqcorrscan/utils/clustering.py#L551)
to clustering, can be used to increase
the detection threshold after detection run;
* Add mock modules to conf.py for ReadTheDocs, also removed
requirements.txt file as it was unused;
* Added parallel options to distance_matrix computation in clustering.
* Change matplotlib import location in match_filter to allow
other functions to be called without turning off interactive plots.
* Add **both** option to utils.synth_seis to allow individual creation
of both P and S phases.
* Add sanity check for nyquist frequency to utils.pre_processing, now
breaks if highcut >= samp_rate
* Add plot_format option to core.match_filter
* Add multiple phase capability to utils.synth_seis
* **BUG-FIX** Change match-filter data stream handling to copy the stream and
keep it safe before adding null-traces or removing excess traces.  Match_filter
will now remove excess, un-needed traces from the copied stream.  This is specifically
necessary when splitting a large template set, with a range of channels, into smaller
groups to be run serially.

:volcano:

## 0.0.6 & 0.0.7;
*Note, double release due to failed 0.0.6 release*
* Properly installable via pip.

## 0.0.5:
* Update all paths in functions when calling EQcorrscan
functions to use the installed version;
* Remove parameter file usage in core functions and
replace with variables, parameter files remain for scripts.

## 0.0.4:
* Travis.CI integration implemented;
* Tests run (needs more tests);
* Now has synthetic template generation (major step, very much in alpha).

## 0.0.3:
* Many small bug-fixes;
* Added greater parallel ability;
* Change directory structure to be more like a true python
package - now pip installable.

## 0.0-a.2:
* Bug fixes to Sfile_util when writing S-files - converting
from milliseconds to decimal seconds;
* Fix catalogue2DD to weight by correlation value;
* Fix lagging in bright_lights;
* Now tested on supercomputer (cluster) computers.

## 0.0-a.1 First alpha release:
* First release to allow students to use the core functions;
* Not fully functional, bugs being found daily;
* match_filter functions work well - could be improved by using
openCV matchTemplate ability to work with multiple templates,
which could be optimised on GPUs **GPU capability not applicable as far as I know**<|MERGE_RESOLUTION|>--- conflicted
+++ resolved
@@ -1,13 +1,10 @@
 ## Current
-<<<<<<< HEAD
 * core.match_filter
   - 1.9x speed up for `family._uniq`.
   - `detect`: 1000x speedup for retrieving unique detections for all templates.
-=======
 * utils.cluster.decluster_distance_time
   - Bug-fix: fix segmentation fault when declustering more than 46340 detections
     with hypocentral_separation.
->>>>>>> e681c67c
 
 ## 0.4.4
 * core.match_filter
