## Current
<<<<<<< HEAD
* utils.catalog_to_dd._prepare_stream
  - Now more consistently slices templates to length = extract_len * samp_rate
    so that user receives less warnings about insufficient data.
=======
* utils.cluster.decluster_distance_time
  - Bug-fix: fix segmentation fault when declustering more than 46340 detections
    with hypocentral_separation.
>>>>>>> e681c67c

## 0.4.4
* core.match_filter
  - Bug-fix: peak-cores could be defined twice in _group_detect through kwargs.
    Fix: only update peak_cores if it isn't there already.
* core.match_filter.tribe
 - Detect now allows passing of pre-processed data
* core.match_filter.template
 - Remove duplicate detections from overlapping windows using `._uniq()`
* core.lag_calc._xcorr_interp
 - CC-interpolation replaced with resampling (more robust), old method
   deprecated. Use new method with use_new_resamp_method=True as **kwarg.
* core.lag_calc:
 - Fixed bug where minimum CC defined via min_cc_from_mean_cc_factor was not
   set correctly for negative correlation sums.
* utils.correlate
 - Fast Matched Filter now supported natively for version >= 1.4.0
 - Only full correlation stacks are returned now (e.g. where fewer than than
   the full number of channels are in the stack at the end of the stack, zeros
   are returned).
* utils.mag_calc.relative_magnitude
 - fixed bug where S-picks / traces were used for relative-magnitude calculation
   against user's choice.
 - implemented full magnitude bias-correction for CC and SNR
* utils.mag_calc.relative_amplitude:
 - returns dicts for SNR measurements
* utils.catalog_to_dd.write_correlations
 - Fixed bug on execution of parallel execution.
 - Added parallel-options for catalog-dt measurements and for stream-preparation
   before cross correlation-dt measurements.
 - Default parallelization of dt-computation is now across events (loads CPUs
   more efficiently), and there is a new option ``max_trace_workers` to use
   the old parallelization strategy across traces.
 - Now includes `all_horiz`-option that will correlate all matching horizontal
   channels no matter to which of these the S-pick is linking.
* utils.clustering
 - Allow to handle indirect comparison of event-waveforms when (i.e., events
   without matching traces which can be compared indirectly via a third event)
 - Allows to set clustering method, metric, and sort_order from
   scipy.cluster.hierarchy.linkage.
* tribe, template, template_gen, archive_read, clustering: remove option to read
  from seishub (deprecated in obspy).

## 0.4.3
* core.match_filter
 - match_filter:
   - Provide option of exporting the cross-correlation sums for additional later
     analysis.
* core.match_filter.party.write
  - BUG-FIX: When `format='tar'` is selected, added a check for .tgz-file
    suffix before checking the filename against an existing file. Previously,
    when a filename without '.tgz'-suffix was supplied, then the file was
    overwritten against the function's intention.
  - Add option `overwrite=True` to allow overwriting of existing files.
* core.match_filter.party.read
  - BUG-FIX: Ensure wildcard reading works as expected: #453
* core.match_filter.party.rethreshold:
  - added option to rethreshold based on absolute values to keep relevant
    detections with large negative detect_val.
* core.lag_calc:
  - Added option to set minimum CC threshold individually for detections based
    on: min(detect_val / n_chans * min_cc_from_mean_cc_factor, min_cc).
  - Added the ability of saving correlation data of the lag_calc.
* core.template_gen:
  - Added support for generating templates from any object with a
    get_waveforms method. See #459.
* utils.mag_calc.calc_b_value:
  - Added useful information to doc-string regarding method and meaning of
    residuals
  - Changed the number of magnitudes used to an int (from a string!?)
* utils.mag_calc.relative_magnitude:
  - Refactor so that `min_cc` is used regardless of whether 
    `weight_by_correlation` is set. See issue #455.
* utils.archive_read
  - Add support for wildcard-comparisons in the list of requested stations and
    channels.
  - New option `arctype='SDS'` to read from a SeisComp Data Structure (SDS).
    This option is also available in `utils.clustering.extract_detections` and
    in `utils.archive_read._check_available_data`.
* utils.catalog_to_dd
  - Bug-fixes in #424:
    - only P and S phases are used now (previously spurious amplitude picks 
      were included in correlations);
    - Checks for length are done prior to correlations and more helpful error
      outputs are provided.
    - Progress is not reported within dt.cc computation
  - `write_station` now supports writing elevations: #424.
* utils.clustering
  - For `cluster`, `distance_matrix` and `cross_chan_correlation`, implemented
    full support for `shift_len != 0`. The latter two functions now return, in
    addition to the distance-matrix, a shift-matrix (both functions) and a
    shift-dictionary (for `distance_matrix`). New option for shifting streams
    as a whole or letting traces shift individually
    (`allow_individual_trace_shifts=True`).
* utils.plotting
  - Function added (twoD_seismplot) for plotting seismicity (#365).
  
## 0.4.2
* Add seed-ids to the _spike_test's message.
* utils.correlation
  - Cross-correlation normalisation errors no-longer raise an error
  - When "out-of-range" correlations occur a warning is given by the C-function
    with details of what channel, what template and where in the data vector
    the issue occurred for the user to check their data.
  - Out-of-range correlations are set to 0.0
  - After extensive testing these errors have always been related to data issues
    within regions where correlations should not be computed (spikes, step
    artifacts due to incorrectly padding data gaps).
  - USERS SHOULD BE CAREFUL TO CHECK THEIR DATA IF THEY SEE THESE WARNINGS
* utils.mag_calc.amp_pick_event
  - Added option to output IASPEI standard amplitudes, with static amplification
    of 1 (rather than 2080 as per Wood Anderson specs).
  - Added `filter_id` and `method_id` to amplitudes to make these methods more
    traceable.
* core.match_filter
  - Bug-fix - cope with data that are too short with `ignore_bad_data=True`.
    This flag is generally not advised, but when used, may attempt to trim all
    data to zero length.  The expected behaviour is to remove bad data and run
    with the remaining data.
  - Party:
    - decluster now accepts a hypocentral_separation argument. This allows
      the inclusion of detections that occur close in time, but not in space.
      This is underwritten by a new findpeaks.decluster_dist_time function
      based on a new C-function.
  - Tribe:
    - Add monkey-patching for clients that do not have a `get_waveforms_bulk`
      method for use in `.client_detect`. See issue #394.
* utils.pre_processing
  - Only templates that need to be reshaped are reshaped now - this can be a lot
    faster.
  
## 0.4.1
* core.match_filter
  - BUG-FIX: Empty families are no longer run through lag-calc when using 
    Party.lag_calc().  Previously this resulted in a "No matching data" error,
    see #341.
* core.template_gen
  - BUG-FIX: Fix bug where events were incorrectly associated with templates
    in `Tribe().construct()` if the given catalog contained events outside
    of the time-range of the stream. See issue #381 and PR #382.
* utils.catalog_to_dd
  - Added ability to turn off parallel processing (this is turned off by 
    default now) for `write_correlations` - parallel processing for moderate
    to large datasets was copying far too much data and using lots of memory.
    This is a short-term fix - ideally we will move filtering and resampling to
    C functions with shared-memory parallelism and GIL releasing.
    See PR #374.
  - Moved parallelism for `_compute_dt_correlations` to the C functions to
    reduce memory overhead. Using a generator to construct sub-catalogs rather
    than making a list of lists in memory. See issue #361.
* utils.mag_calc:
  - `amp_pick_event` now works on a copy of the data by default
  - `amp_pick_event` uses the appropriate digital filter gain to correct the
    applied filter. See issue #376.
  - `amp_pick_event` rewritten for simplicity.
  - `amp_pick_event` now has simple synthetic tests for accuracy.
  - `_sim_wa` uses the full response information to correct to velocity
    this includes FIR filters (previously not used), and ensures that the
    wood-anderson poles (with a single zero) are correctly applied to velocity
    waveforms.
  - `calc_max_curv` is now computed using the non-cumulative distribution.
* Some problem solved in _match_filter_plot. Now it shows all new detections.
* Add plotdir to eqcorrscan.core.lag_calc.lag_calc function to save the images.

## 0.4.0
* Change resampling to use pyFFTW backend for FFT's.  This is an attempt to
  alleviate issue related to large-prime length transforms.  This requires an
  additional dependency, but EQcorrscan already depends on FFTW itself (#316).
* Refactor of catalog_to_dd functions (#322):
  - Speed-ups, using new correlation functions and better resource management
  - Removed enforcement of seisan, arguments are now standard obspy objects.
* Add plotdir to lag-calc, template construction and matched-filter detection
  methods and functions (#330, #325).
* Wholesale re-write of lag-calc function and methods. External interface is
  similar, but some arguments have been depreciated as they were unnecessary (#321).
  - This was done to make use of the new internal correlation functions which
    are faster and more memory efficient.
  - Party.lag_calc and Family.lag_calc now work in-place on the events in 
    the grouping.
  - Added relative_mags method to Party and Family; this can be called from
    lag-calc to avoid reprocessing data.
  - Added lag_calc.xcorr_pick_family as a public facing API to implement
    correlation re-picking of a group of events.
* Renamed utils.clustering.cross_chan_coherence to 
  utils.clustering.cross_chan_correlation to better reflect what it actually 
  does.
* Add --no-mkl flag for setup.py to force the FFTW correlation routines not
  to compile against intels mkl.  On NeSI systems mkl is currently causing
  issues.
* BUG-FIX: `eqcorrscan.utils.mag_calc.dist_calc` calculated the long-way round
  the Earth when changing hemispheres. We now use the Haversine formula, which
  should give better results at short distances, and does not use a flat-Earth
  approximation, so is better suited to larger distances as well.
* Add C-openmp parallel distance-clustering (speed-ups of ~100 times).
* Allow option to not stack correlations in correlation functions.
* Use compiled correlation functions for correlation clustering (speed-up).
* Add time-clustering for catalogs and change how space-time cluster works
  so that it uses the time-clustering, rather than just throwing out events
  outside the time-range.
* Changed all prints to calls to logging, as a result, debug is no longer
  an argument for function calls.
* `find-peaks` replaced by compiled peak finding routine - more efficient
  both in memory and time #249 - approx 50x faster
  * Note that the results of the C-func and the Python functions are slightly
    different.  The C function (now the default) is more stable when peaks
    are small and close together (e.g. in noisy data).
* multi-find peaks makes use of openMP parallelism for more efficient
  memory usage #249
* enforce normalization of continuous data before correlation to avoid float32
  overflow errors that result in correlation errors (see pr #292).
* Add SEC-C style chunked cross-correlations.  This is both faster and more
  memory efficient.  This is now used by default with an fft length of
  2 ** 13.  This was found to be consistently the fastest length in testing.
  This can be changed by the user by passing the `fft_len` keyword argument.
  See PR #285.
* Outer-loop parallelism has been disabled for all systems now. This was not
  useful in most situations and is hard to maintain.
* Improved support for compilation on RedHat systems
* Refactored match-filter into smaller files. Namespace remains the same.
  This was done to ease maintenance - the match_filter.py file had become
  massive and was slow to load and process in IDEs.
* Refactored `_prep_data_for_correlation` to reduce looping for speed, 
  now approximately six times faster than previously (minor speed-up)
  * Now explicitly doesn't allow templates with different length traces - 
    previously this was ignored and templates with different length 
    channels to other templates had their channels padded with zeros or 
    trimmed.
* Add `skip_short_channels` option to template generation.  This allows users 
  to provide data of unknown length and short channels will not be used, rather
  than generating an error. This is useful for downloading data from 
  datacentres via the `from_client` method.
* Remove pytest_namespace in conftest.py to support pytest 4.x
* Add `ignore_bad_data` kwarg for all processing functions, if set to True
  (defaults to False for continuity) then any errors related to bad data at 
  process-time will be supressed and empty traces returned.  This is useful 
  for downloading data from  datacentres via the `from_client` method when
  data quality is not known.
* Added relative amplitude measurements as
  `utils.mag_calc.relative_amplitude` (#306).
* Added relative magnitude calculation using relative amplitudes weighted by
  correlations to `utils.mag_calc.relative_magnitude`.
* Added `relative_magnitudes` argument to 
  `eqcorrscan.core.match_filter.party.Party.lag_calc` to provide an in-flow
  way to compute relative magnitudes for detected events.
* Events constructed from detections now include estimated origins alongside
  the picks. These origins are time-shifted versions of the template origin and
  should be used with caution. They are corrected for prepick (#308).
* Picks in detection.event are now corrected for prepick *if* the template is
  given. This is now standard in all Tribe, Party and Family methods. Picks will
  not be corrected for prepick in match_filter (#308).
* Fix #298 where the header was repeated in detection csv files. Also added
  a `write_detections` function to `eqcorrscan.core.match_filter.detection`
  to streamline writing detections.
* Remove support for Python 2.7.
* Add warning about unused data when using `Tribe.detect` methods with data that
  do not fit into chunks. Fixes #291.
* Fix #179 when decimating for cccsum_hist in `_match_filter_plot`
* `utils.pre_processing` now uses the `.interpolate` method rather than
  `.resample` to change the sampling rate of data. This is generally more
  stable and faster than resampling in the frequency domain, but will likely
  change the quality of correlations.
* Removed depreciated `template_gen` functions and `bright_lights` and
  `seismo_logs`. See #315
* BUG-FIX: `eqcorrscan.core.template_gen.py` fix conflict with special character on windows
  output-filename. See issue #344

## 0.3.3
* Make test-script more stable.
* Fix bug where `set_xcorr` as context manager did not correctly reset
  stream_xcorr methods.
* Correct test-script (`test_eqcorrscan.py`) to find paths properly.
* BUG-FIX in `Party.decluster` when detections made at exactly the same time
  the first, rather than the highest of these was taken.
* Catch one-sample difference in day properly in pre-processing.dayproc
* Shortproc now clips and pads to the correct length asserted by starttime and
  endtime.
* Bug-fix: Match-filter collection objects (Tribe, Party, Family) implemented
  addition (`__add__`) to alter the main object. Now the main object is left
  unchanged.
* `Family.catalog` is now an immutable property.

## 0.3.2
* Implement reading Party objects from multiple files, including wildcard
  expansion. This will only read template information if it was not 
  previously read in (which is a little more efficient).
* Allow reading of Party objects without reading the catalog files.
* Check quality of downloaded data in `Tribe.client_detect()` and remove it if it
  would otherwise result in errors.
* Add `process_cores` argument to `Tribe.client_detect()` and `Tribe.detect()`
  to provide a separate number of cores for processing and peak-finding - both
  functions are less memory efficient that fftw correlation and can result in
  memory errors if using lots of cores.
* Allow passing of `cores_outer` kwarg through to fftw correlate functions to
  control inner/outer thread numbers. If given, `cores` will define the number
  of inner-cores (used for parallel fft calculation) and `cores_outer` sets
  the number of channels to process in parallel (which results in increased
  memory usage).
* Allow Tribe and Party IO to use QUAKEML or SC3ML format for catalogs (NORDIC
  to come once obspy updates).
* Allow Party IO to not write detection catalogs if so desired, because 
  writing and reading large catalogs can be slow.
* If detection-catalogs are not read in, then the detection events will be
  generated on the fly using `Detection._calculate_event`.
* BUG-FIX: When one template in a set of templates had a channel repeated,
  all detections had an extra, spurious pick in their event object. This
  should no-longer happen.
* Add `select` method to `Party` and `Tribe` to allow selection of a 
  specific family/template.
* Use a compiled C peak-finding function instead of scipy ndimage - speed-up
  of about 2x in testing.
* BUG-FIX: When `full_peaks=True` for `find_peaks2_short` values that were not
  above their neighbours were returned. Now only values greater than their two
  neighbours are returned.
* Add ability to "retry" downloading in `Tribe.client_detect`.
* Change behaviour of template_gen for data that are daylong, but do not start
  within 1 minute of a day-break - previous versions enforced padding to
  start and end at day-breaks, which led to zeros in the data and undesirable 
  behaviour.
* BUG-FIX: Normalisation errors not properly passed back from internal fftw
  correlation functions, gaps not always properly handled during long-period
  trends - variance threshold is now raised, and Python checks for low-variance
  and applies gain to stabilise correlations if needed.
* Plotting functions are now tested and have a more consistent interface:
  * All plotting functions accept the keyword arguments `save`, `savefile`,
    `show`, `return_figure` and `title`.
  * All plotting functions return a figure.
  * `SVD_plot` renamed to `svd_plot`
* Enforce pre-processing even when no filters or resampling is to be done
  to ensure gaps are properly processed (when called from `Tribe.detect`,
  `Template.detect` or `Tribe.client_detect`)
* BUG-FIX in `Tribe.client_detect` where data were processed from data 
  one sample too long resulting in minor differences in data processing
  (due to difference in FFT length) and therefore minor differences 
  in resulting correlations (~0.07 per channel).
  * Includes extra stability check in fftw_normxcorr which affects the
    last sample before a gap when that sample is near-zero.
* BUG-FIX: fftw correlation dot product was not thread-safe on some systems.
  The dot-product did not have the inner index protected as a private variable.
  This did not appear to cause issues for Linux with Python 3.x or Windows, but
  did cause issues for on Linux for Python 2.7 and Mac OS builds.
* KeyboardInterrupt (e.g. ctrl-c) should now be caught during python parallel
  processes.
* Stopped allowing outer-threading on OSX, clang openMP is not thread-safe
  for how we have this set-up. Inner threading is faster and more memory
  efficient anyway.
* Added testing script (`test_eqcorrscan.py`, which will be installed to your
  path on installation of EQcorrscan) that will download all the relevant 
  data and run the tests on the installed package - no need to clone 
  EQcorrscan to run tests!


## 0.3.1
* Cleaned imports in utils modules
* Removed parallel checking loop in archive_read.
* Add better checks for timing in lag-calc functions (#207)
* Removed gap-threshold of twice the template length in `Tribe.client_detect`, see
  issue #224.
* Bug-fix: give multi_find_peaks a cores kwarg to limit thread
  usage.
* Check for the same value in a row in continuous data when computing
  correlations and zero resulting correlations where the whole window
  is the same value repeated (#224, #230).
* BUG-FIX: template generation `from_client` methods for swin=P_all or S_all
  now download all channels and return them (as they should). See #235 and #206
* Change from raising an error if data from a station are not long enough, to
  logging a critical warning and not using the station.
* Add ability to give multiple `swin` options as a list. Remains backwards
  compatible with single `swin` arguments.
* Add option to `save_progress` for long running `Tribe` methods. Files
  are written to temporary files local to the caller.
* Fix bug where if gaps overlapped the endtime set in pre_processing an error
  was raised - happened when downloading data with a deliberate pad at either
  end.

## 0.3.0
* Compiled peak-finding routine written to speed-up peak-finding.
* Change default match-filter plotting to not decimate unless it has to.
* BUG-FIX: changed minimum variance for fftw correlation backend.
* Do not try to process when no processing needs to be done in 
  core.match_filter._group_process.
* Length checking in core.match_filter._group_process done in samples rather
  than time.
* BUG-FIX: Fix bug where data lengths were not correct in 
  match_filter.Tribe.detect when sampling time-stamps were inconsistent between
  channels, which previously resulted in error.
* BUG-FIX: Fix memory-leak in tribe.construct
* Add plotting options for plotting rate to Party.plot
* Add filtering detections by date as Party.filter
* BUG-FIX: Change method for Party.rethreshold: list.remove was not reliable.
* Add option `full_peaks` to detect methods to map to find_peaks.
* pre-processing (and match-filter object methods) are now gap-aware and will
  accept gappy traces and can return gappy traces. By default gaps are filled to
  maintain backwards compatibility. Note that the fftw correlation backend
  requires gaps to be padded with zeros.
* **Removed sfile_utils** This support for Nordic IO has been upgraded and moved
  to obspy for obspy version 1.1.0.  All functions are there and many bugs have
  been fixed. This also means the removal of nordic-specific functions in
  EQcorrscan - the following functions have been removed:
  * template_gen.from_sfile
  * template_gen.from_contbase
  * mag_calc.amp_pick_sfile
  * mag_calc.pick_db
  All removed functions will error and tell you to use obspy.io.nordic.core.
  This now means that you can use obspy's `read_events` to read in sfiles.
* Added `P_all` and `S_all` options to template generation functions
  to allow creation of multi-channel templates starting at the P and S
  times respectively.
* Refactored `template_gen`, all options are available via 
  `template_gen(method=...)`, and depreciation warnings are in place.
* Added some docs for converting older templates and detections into Template
  and Party objects.

## 0.2.7
* Patch multi_corr.c to work with more versions of MSVC;
* Revert to using single-precision floats for correlations (as in previous,
  < 0.2.x versions) for memory efficiency.

## 0.2.6
* Added the ability to change the correlation functions used in detection
  methods through the parameter xcorr_func of match_filter, Template.detect
  and Tribe.detect, or using the set_xcorr context manager in
  the utils.correlate module. Supported options are:
    * numpy
    * fftw
    * time-domain
    * or passing a function that implements the xcorr interface.
* Added the ability to change the concurrency strategy of xcorr functions
  using the paramter concurrency of match_filter, Template.detect
  and Tribe.detect. Supported options are:
    * None - for single-threaded execution in a single process
    * multithread - for multi-threaded execution
    * multiprocess- for multiprocess execution
    * concurrent - allows functions to describe their own preferred currency
    methods, defaults to multithread
* Change debug printing output, it should be a little quieter;
* Speed-up time-domain using a threaded C-routine - separate from frequency
  domain C-routines;
* Expose useful parallel options for all correlation routines;
* Expose cores argument for match-filter objects to allow limits to be placed
  on how much of your machine is used;
* Limit number of workers created during pre-processing to never be more than
  the number of traces in the stream being processed;
* Implement openMP parallelisation of cross-correlation sum routines - memory
  consumption reduced by using shared memory, and by computing the
  cross-correlation sums rather than individual channel cross-correlations.
  This also leads to a speed-up.  This routine is the default concurrent
  correlation routine;
* Test examples in rst doc files to ensure they are up-to-date;
* Tests that were prone to timeout issues have been migrated to run on circleci
  to allow quick re-starting of fails not due to code errors


## 0.2.5
* Fix bug with \_group_process that resulted in stalled processes.
* Force NumPy version
* Support indexing of Tribe and Party objects by template-name.
* Add tests for lag-calc issue with preparing data
* Change internals of *eqcorrscan.core.lag_calc._prepare_data* to use a
  dictionary for delays, and to work correctly! Issues arose from not checking
  for masked data properly and not checking length properly.
* Fix bug in match_filter.match_filter when checking for equal length traces,
  length count was one sample too short.

## 0.2.4
* Increase test coverage (edge-cases) in template_gen;
* Fix bug in template_gen.extract_from_stack for duplicate channels in
template;
* Increase coverage somewhat in bright_lights, remove non-parallel
option (previously only used for debugging in development);
* Increase test coverage in lag_calc;
* Speed-up tests for brightness;
* Increase test coverage for match_filter including testing io of
detections;
* Increase subspace test coverage for edge cases;
* Speed-up catalog_to_dd_tests;
* Lag-calc will pick S-picks on channels ending E, N, 1 and 2, change
from only picking on E and N before; warning added to docs;
* Add full tests for pre-processing;
* Run tests in parallel on ci, speed-up tests dramatically;
* Rename singular-value decomposition functions (with depreciation
warnings);
* Rename SVD_moments to lower-case and add depreciation warning;
* Increase test coverage in utils.mag_calc;
* Add Template, Tribe, Family, Party objects and rename DETECTION to
Detection;
    * Template objects maintain meta-data associated with their creation
    to stream-line processing of data (e.g. reduce chance of using the
    wrong filters).
    * Template events have a detect method which takes unprocessed data
    and does the correct processing using the Template meta-data, and
    computes the matched-filter detections.
    * Tribe objects are containers for multiple Templates.
    * Tribe objects have a detect method which groups Templates with
    similar meta-data (processing information) and runs these templates
    in parallel through the matched-filter routine. Tribe.detect outputs
    a Party of Family objects.
    * The Party object is a container for many Family objects.
    * Family objects are containers for detections from the same
    Template.
    * Family and Party objects have a lag_calc method which computes
    the cross-correlation pick-refinements.
    * The upshot of this is that it is possible to, in one line,
    generate a Tribe of templates, compute their matched-filter
    detections, and generate cross-correlation pick refinements, which
    output Event objects, which can be written to a catalog:
        Tribe.construct(method, **kwargs).detect(st, **kwargs).lag_calc(**kwargs).write()
    * Added 25 tests for these methods.
    * Add parameters *threshold_type* and *threshold_input* to Detection
    class.  Add support for legacy Detection objects via NaN and unset
    values.
* Removed support for obspy < 1.0.0
* Update / correct doc-strings in template-gen functions when describing
processing parameters.
* Add warning message when removing channels from continuous data in
match_filter;
* Add min_snr option for template generation routines, if the
signal-to-noise ratio is below a user-defined threshold, the channel
will not be used.
* Stop enforcing two-channel template channel names.
* Fix bug in detection_multiplot which didn't allow streams with
fewer traces than template;
* Update internals to custom C fftw-based correlation rather than openCV (Major change);
    * OpenCV has been removed as a dependancy;
    * eqcorrscan.core.match_filter.normxcorr2 now calls a compiled C routine;
    * Parallel workflows handled by openMP rather than Python Multiprocessing
      for matched-filter operations to allow better memory handling.
        * It is worth noting that we tried re-writing using SciPy internals
        which led to a significant speed-up, but with high memory costs,
        we ended up going with this option, which was the more difficult
        option, because it allows effective use on SLURM managed systems
        where python multiprocessing results in un-real memory spikes
        (issue #88).
        
## 0.2.0-0.2.3
* See 0.2.4: these versions were not fully released while trying to get
  anaconda packages to build properly.

## 0.1.6
* Fix bug introduced in version 0.1.5 for match_filter where looping
through multiple templates did not correctly match image and template
data: 0.1.5 fix did not work;
* Bug-fix in catalog_to_dd for events without magnitudes;
* Amend match-filter to not edit the list of template names in place.
Previously, if a template was not used (due to no matching continuous
data) then the name of the template was removed: this now copies the
list of template_names internally and does not change the external list.

## 0.1.5
* Migrate coverage to codecov;
* Fix bug introduced in version 0.1.5 for match_filter where looping
through multiple templates did not correctly match image and template
data.

## 0.1.4
* Bug-fix in plot_repicked removed where data were not normalized
properly;
* Bug-fix in lag_calc where data were missing in the continuous data
fixed (this led to incorrect picks, **major bug!**);
* Output cross-channel correlation sum in lag-calc output;
* Add id to DETECTION objects, which is consistent with the events
within DETECTION objects and catalog output, and used in lag_calc to
allow linking of detections to catalog events;
* Add lots of logging and error messages to lag-calc to ensure user
understands limits;
* Add error to day-proc to ensure user is aware of risks of padding;
* Change utils.pre_processing.process to accept different length of
data enforcement, not just full day (allow for overlap in processing,
which might be useful for reducing day start and end effects);
* Bug-fix in mag_calc.amp_pick_event, broke loop if data were missing;
* Lots of docs adjustment to sort order of doc-strings and hyper-links;
* Allow multiple uses of the same channel in templates (e.g. you can
now use a template with two windows from the same channel, such as a P
and an S);
* Add evaluation mode filter to utils.catalog_utils.filter_picks;
* Update subspace plot to work when detector is not partitioned;
* Make tests run a little faster;
* Add pep8 testing for all code.

## 0.1.3
* Now testing on OSX (python 2.7 and 3.5) - also added linux python 3.4;
* Add lag-calculation and tests for it;
* Change how lag-calc does the trace splitting to reduce memory usage;
* Added pick-filtering utility to clean up tutorials;
* Change template generation function names for clarity (wrappers for
depreciated names);
* Add more useful error messages when picks are not associated with
waveforms;
* Add example plots for more plotting functions;
* Add subspace detector including docs and tutorial.
* Add *delayed* option to all template_gen functions, set to True by
default which retains old behaviour.

## 0.1.2
* Add handling for empty location information in sfiles.
* Added project setup script which creates a useful directory structure and copies
a default match-filter script to the directory.
* Add archive reader helper for default script, and parameter classes and
definitions for default script.
* Re-write history to make repository smaller, removed trash files that had
been added carelessly.
* Now tested on appveyor, so able to be run on Windows.
* Added ability to read hypoDD/tomoDD phase files to obspy events.
* Added simple despiking algorithm - not ideal for correlation as spikes are
interpolated around when found: eqcorrscan.utils.despike.
* Option to output catalog object from match_filter - this will become the
default once we introduce meta-data to templates - currently the picks for
events are the template trace start-times, which will be before the phase-pick
by the lag defined in the template creation - also added event into detection
class, so you can access the event info from the detections, or create a
catalog from a list of detections.
* Add option to extract detections at run-time in match_filter.match_filter.
* Edited multi_event_singlechan to take a catalog with multiple picks, but
requires you to specify the station and channel to plot.
* Add normalize option to stacking routines.
* Add tests for stacking - PWS test needs more checks.
* Add many examples to doc-strings, not complete though.
* Change docs to have one page per function.
* Python 3.5 testing underway, all tests pass, but only testing about 65% of
codebase.
* Add io functions to match_filter to simplify detection handling including
writing detections to catalog and to text file.
* Stricter match_filter testing to enforce exactly the same result with a
variety of systems.
* Add hack to template_gen tutorial to fix differences in sorting between python 3.x
and python 2.
* Added advanced network triggering routine from Konstantinos, allows
different parameters for individual stations - note only uses recursive
sta-lta triggering at the moment.  Useful for template generations alongside
pickers.
* Added magnitude of completeness and b-value calculators to utils.mag_calc

## 0.1.1
* Cope with events not always having time_errors in them in eventtoSfile;
* Convert Quakeml depths from m to km;
* Multiple little fixes to make Sfile conversion play well with GeoNet QuakeML files;
* Add function to convert from obspy.core.inventory.station.Station to string format
for Seisan STATION0.HYP file;
* Merged feature branch - hypoDD into develop, this provides mappings for the
hypoDD location program, including generation of dt.cc files;
* Added tests for functions in catalog_to_dd;
* Implemented unittest tests;
* Changed name of EQcorrscan_plotting to plotting;
* Added depreciation warnings;
* Changed internal structure of pre-processing to aid long-term upkeep;
* Added warnings in docs for template_gen relating to template generation from
set length files;
* Updated template_creation tutorial to use day-long data;
* Renamed Sfile_util to sfile_util, and functions there-in: will warn about name changes;
* Updated template plotting to include pick labels;
* Updated template_creation tutorial to download S-picks as well as P-picks;
* Update sfile_util to cope with many possible unfilled objects;
* Added sac_util to convert from sac headers to useful event information - note,
does not convert all things, just origin and pick times;
* Added from_sac function to template_gen.

## 0.1.0
* Implemented tests for synthetic generation and match-filter functions
* Developed new tutorials that download from GeoNet and are much clearer
* Changed from PICK and EVENTINFO classes to obspy.core.event classes, note
this will break some previous scripts, however wrappers are included for this,
this ended up being the biggy, and is the reason for ceasing the 0.0.x line.
* Added synthetic seismogram generation, very basic seismograms, but they work
as templates for the detection of *some* seismicity.
* Added compatibility with Obspy v.1.0.0.
* All files now follow pep8.
* Removed parameter files completely, and redundant scripts.

## 0.0.9
* Working towards following pep8
* Change how match_filter handles missing data - now remove template traces (which have been copied)
rather than adding null traces to the data stream - more memory efficient, and faster
* Change float handling for large amplitudes in Sfile_utils
* Change distance decimal handling in Sfile_utils
* Add magnitude-frequency plotting to EQcorrscan_plotting
* Update tutorial and docs for tutorial
* **Major bug-fix** Change in match_filter - debug and index were the wrong way
round from version 0.0.5 onwards, hence for multiple templates, cross-correlation
vectors were not matched for templates. Will push a release because of this.

## 0.0.8:
* Added SVD magnitude inversion to [utils.mag_calc](EQcorrscan/eqcorrscan/utils/mag_calc.py#L530),
tested for multi-channel;
* Bug-fix in s-file printing when printing AIN,
[convert to int](EQcorrscan/eqcorrscan/utils/Sfile_util.py#L75) now before print;
* Add master option to [stacking.align_traces](EQcorrscan/eqcorrscan/utils/stacking.py#L93),
alignment can be forced to this;
* Add plot directory output option to [match_filter](EQcorrscan/eqcorrscan/core/match_filter.py#L341);
* Change plot downsampling to 10 Hz in [match_filter](EQcorrscan/eqcorrscan/core/match_filter.py#L489);
* [Clustering.cluster](EQcorrscan/eqcorrscan/utils/clustering.py#L81)
now output groups properly when
computing clustering by cross-correlation;
* Add [plot_synth_real](EQcorrscan/eqcorrscan/utils/EQcorrscan_plotting.py#L765)
function to EQcorrscan_plotting -
use for plotting a synthetic template on top of a real template;
* Add [space-time](EQcorrscan/eqcorrscan/utils/clustering.py#L513)
clustering fucntion to clustering,
use to group repeating events;
* Add [re_thresh_csv](EQcorrscan/eqcorrscan/utils/clustering.py#L551)
to clustering, can be used to increase
the detection threshold after detection run;
* Add mock modules to conf.py for ReadTheDocs, also removed
requirements.txt file as it was unused;
* Added parallel options to distance_matrix computation in clustering.
* Change matplotlib import location in match_filter to allow
other functions to be called without turning off interactive plots.
* Add **both** option to utils.synth_seis to allow individual creation
of both P and S phases.
* Add sanity check for nyquist frequency to utils.pre_processing, now
breaks if highcut >= samp_rate
* Add plot_format option to core.match_filter
* Add multiple phase capability to utils.synth_seis
* **BUG-FIX** Change match-filter data stream handling to copy the stream and
keep it safe before adding null-traces or removing excess traces.  Match_filter
will now remove excess, un-needed traces from the copied stream.  This is specifically
necessary when splitting a large template set, with a range of channels, into smaller
groups to be run serially.

:volcano:

## 0.0.6 & 0.0.7;
*Note, double release due to failed 0.0.6 release*
* Properly installable via pip.

## 0.0.5:
* Update all paths in functions when calling EQcorrscan
functions to use the installed version;
* Remove parameter file usage in core functions and
replace with variables, parameter files remain for scripts.

## 0.0.4:
* Travis.CI integration implemented;
* Tests run (needs more tests);
* Now has synthetic template generation (major step, very much in alpha).

## 0.0.3:
* Many small bug-fixes;
* Added greater parallel ability;
* Change directory structure to be more like a true python
package - now pip installable.

## 0.0-a.2:
* Bug fixes to Sfile_util when writing S-files - converting
from milliseconds to decimal seconds;
* Fix catalogue2DD to weight by correlation value;
* Fix lagging in bright_lights;
* Now tested on supercomputer (cluster) computers.

## 0.0-a.1 First alpha release:
* First release to allow students to use the core functions;
* Not fully functional, bugs being found daily;
* match_filter functions work well - could be improved by using
openCV matchTemplate ability to work with multiple templates,
which could be optimised on GPUs **GPU capability not applicable as far as I know**<|MERGE_RESOLUTION|>--- conflicted
+++ resolved
@@ -1,13 +1,10 @@
 ## Current
-<<<<<<< HEAD
 * utils.catalog_to_dd._prepare_stream
   - Now more consistently slices templates to length = extract_len * samp_rate
     so that user receives less warnings about insufficient data.
-=======
 * utils.cluster.decluster_distance_time
   - Bug-fix: fix segmentation fault when declustering more than 46340 detections
     with hypocentral_separation.
->>>>>>> e681c67c
 
 ## 0.4.4
 * core.match_filter
