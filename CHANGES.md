## Current
* Add --no-mkl flag for setup.py to force the FFTW correlation routines not
  to compile against intels mkl.  On NeSI systems mkl is currently causing
  issues.
* BUG-FIX: `eqcorrscan.utils.mag_calc.dist_calc` calculated the long-way round
  the Earth when changing hemispheres. We now use the Haversine formula, which
  should give better results at short distances, and does not use a flat-Earth
  approximation, so is better suited to larger distances as well.
* Add C-openmp parallel distance-clustering (speed-ups of ~100 times).
* Allow option to not stack correlations in correlation functions.
* Use compiled correlation functions for correlation clustering (speed-up).
* Add time-clustering for catalogs and change how space-time cluster works
  so that it uses the time-clustering, rather than just throwing out events
  outside the time-range.
* Changed all prints to calls to logging, as a result, debug is no longer
  an argument for function calls.
* `find-peaks` replaced by compiled peak finding routine - more efficient
  both in memory and time #249 - approx 50x faster
  * Note that the results of the C-func and the Python functions are slightly
    different.  The C function (now the default) is more stable when peaks
    are small and close together (e.g. in noisy data).
* multi-find peaks makes use of openMP parallelism for more efficient
  memory usage #249
* enforce normalization of continuous data before correlation to avoid float32
  overflow errors that result in correlation errors (see pr #292).
* Add SEC-C style chunked cross-correlations.  This is both faster and more
  memory efficient.  This is now used by default with an fft length of
  2 ** 13.  This was found to be consistently the fastest length in testing.
  This can be changed by the user by passing the `fft_len` keyword argument.
  See PR #285.
* Outer-loop parallelism has been disabled for all systems now. This was not
  useful in most situations and is hard to maintain.
* Improved support for compilation on RedHat systems
* Refactored match-filter into smaller files. Namespace remains the same.
  This was done to ease maintenance - the match_filter.py file had become
  massive and was slow to load and process in IDEs.
* Refactored `_prep_data_for_correlation` to reduce looping for speed, 
  now approximately six times faster than previously (minor speed-up)
  * Now explicitly doesn't allow templates with different length traces - 
    previously this was ignored and templates with different length 
    channels to other templates had their channels padded with zeros or 
    trimmed.
* Add `skip_short_channels` option to template generation.  This allows users 
  to provide data of unknown length and short channels will not be used, rather
  than generating an error. This is useful for downloading data from 
  datacentres via the `from_client` method.
* Remove pytest_namespace in conftest.py to support pytest 4.x
* Add `ignore_bad_data` kwarg for all processing functions, if set to True
  (defaults to False for continuity) then any errors related to bad data at 
  process-time will be supressed and empty traces returned.  This is useful 
  for downloading data from  datacentres via the `from_client` method when
  data quality is not known.
* Added relative amplitude measurements as
  `utils.mag_calc.relative_amplitude`.
* Added relative magnitude calculation using relative amplitudes weighted by
  correlations to `utils.mag_calc.relative_magnitude`.
* Added `relative_magnitudes` argument to 
  `eqcorrscan.core.match_filter.party.Party.lag_calc` to provide an in-flow
  way to compute relative magnitudes for detected events.
* Events constructed from detections now include estimated origins alongside
  the picks. These origins are time-shifted versions of the template origin and
  should be used with caution. They are corrected for prepick.
* Picks in detection.event are now corrected for prepick *if* the template is
  given. This is now standard in all Tribe, Party and Family methods. Picks will
  not be corrected for prepick in match_filter.
* Fix #298 where the header was repeated in detection csv files. Also added
  a `write_detections` function to `eqcorrscan.core.match_filter.detection`
  to streamline writing detections.
* Add warning about unused data when using `Tribe.detect` methods with data that
  do not fit into chunks. Fixes #291.
* Fix #179 when decimating for cccsum_hist in `_match_filter_plot`
<<<<<<< HEAD
* `utils.pre_processing` now uses the `.interpolate` method rather than
  `.resample` to change the sampling rate of data. This is generally more
  stable and faster than resampling in the frequency domain, but will likely
  change the quality of correlations.
=======
* Removed depreciated `template_gen` functions and `bright_lights` and
  `seismo_logs`. See #315
>>>>>>> f1426841

## 0.3.3
* Make test-script more stable.
* Fix bug where `set_xcorr` as context manager did not correctly reset
  stream_xcorr methods.
* Correct test-script (`test_eqcorrscan.py`) to find paths properly.
* BUG-FIX in `Party.decluster` when detections made at exactly the same time
  the first, rather than the highest of these was taken.
* Catch one-sample difference in day properly in pre-processing.dayproc
* Shortproc now clips and pads to the correct length asserted by starttime and
  endtime.
* Bug-fix: Match-filter collection objects (Tribe, Party, Family) implemented
  addition (`__add__`) to alter the main object. Now the main object is left
  unchanged.
* `Family.catalog` is now an immutable property.

## 0.3.2
* Implement reading Party objects from multiple files, including wildcard
  expansion. This will only read template information if it was not 
  previously read in (which is a little more efficient).
* Allow reading of Party objects without reading the catalog files.
* Check quality of downloaded data in `Tribe.client_detect()` and remove it if it
  would otherwise result in errors.
* Add `process_cores` argument to `Tribe.client_detect()` and `Tribe.detect()`
  to provide a separate number of cores for processing and peak-finding - both
  functions are less memory efficient that fftw correlation and can result in
  memory errors if using lots of cores.
* Allow passing of `cores_outer` kwarg through to fftw correlate functions to
  control inner/outer thread numbers. If given, `cores` will define the number
  of inner-cores (used for parallel fft calculation) and `cores_outer` sets
  the number of channels to process in parallel (which results in increased
  memory usage).
* Allow Tribe and Party IO to use QUAKEML or SC3ML format for catalogs (NORDIC
  to come once obspy updates).
* Allow Party IO to not write detection catalogs if so desired, because 
  writing and reading large catalogs can be slow.
* If detection-catalogs are not read in, then the detection events will be
  generated on the fly using `Detection._calculate_event`.
* BUG-FIX: When one template in a set of templates had a channel repeated,
  all detections had an extra, spurious pick in their event object. This
  should no-longer happen.
* Add `select` method to `Party` and `Tribe` to allow selection of a 
  specific family/template.
* Use a compiled C peak-finding function instead of scipy ndimage - speed-up
  of about 2x in testing.
* BUG-FIX: When `full_peaks=True` for `find_peaks2_short` values that were not
  above their neighbours were returned. Now only values greater than their two
  neighbours are returned.
* Add ability to "retry" downloading in `Tribe.client_detect`.
* Change behaviour of template_gen for data that are daylong, but do not start
  within 1 minute of a day-break - previous versions enforced padding to
  start and end at day-breaks, which led to zeros in the data and undesirable 
  behaviour.
* BUG-FIX: Normalisation errors not properly passed back from internal fftw
  correlation functions, gaps not always properly handled during long-period
  trends - variance threshold is now raised, and Python checks for low-variance
  and applies gain to stabilise correlations if needed.
* Plotting functions are now tested and have a more consistent interface:
  * All plotting functions accept the keyword arguments `save`, `savefile`,
    `show`, `return_figure` and `title`.
  * All plotting functions return a figure.
  * `SVD_plot` renamed to `svd_plot`
* Enforce pre-processing even when no filters or resampling is to be done
  to ensure gaps are properly processed (when called from `Tribe.detect`,
  `Template.detect` or `Tribe.client_detect`)
* BUG-FIX in `Tribe.client_detect` where data were processed from data 
  one sample too long resulting in minor differences in data processing
  (due to difference in FFT length) and therefore minor differences 
  in resulting correlations (~0.07 per channel).
  * Includes extra stability check in fftw_normxcorr which affects the
    last sample before a gap when that sample is near-zero.
* BUG-FIX: fftw correlation dot product was not thread-safe on some systems.
  The dot-product did not have the inner index protected as a private variable.
  This did not appear to cause issues for Linux with Python 3.x or Windows, but
  did cause issues for on Linux for Python 2.7 and Mac OS builds.
* KeyboardInterrupt (e.g. ctrl-c) should now be caught during python parallel
  processes.
* Stopped allowing outer-threading on OSX, clang openMP is not thread-safe
  for how we have this set-up. Inner threading is faster and more memory
  efficient anyway.
* Added testing script (`test_eqcorrscan.py`, which will be installed to your
  path on installation of EQcorrscan) that will download all the relevant 
  data and run the tests on the installed package - no need to clone 
  EQcorrscan to run tests!


## 0.3.1
* Cleaned imports in utils modules
* Removed parallel checking loop in archive_read.
* Add better checks for timing in lag-calc functions (#207)
* Removed gap-threshold of twice the template length in `Tribe.client_detect`, see
  issue #224.
* Bug-fix: give multi_find_peaks a cores kwarg to limit thread
  usage.
* Check for the same value in a row in continuous data when computing
  correlations and zero resulting correlations where the whole window
  is the same value repeated (#224, #230).
* BUG-FIX: template generation `from_client` methods for swin=P_all or S_all
  now download all channels and return them (as they should). See #235 and #206
* Change from raising an error if data from a station are not long enough, to
  logging a critical warning and not using the station.
* Add ability to give multiple `swin` options as a list. Remains backwards
  compatible with single `swin` arguments.
* Add option to `save_progress` for long running `Tribe` methods. Files
  are written to temporary files local to the caller.
* Fix bug where if gaps overlapped the endtime set in pre_processing an error
  was raised - happened when downloading data with a deliberate pad at either
  end.

## 0.3.0
* Compiled peak-finding routine written to speed-up peak-finding.
* Change default match-filter plotting to not decimate unless it has to.
* BUG-FIX: changed minimum variance for fftw correlation backend.
* Do not try to process when no processing needs to be done in 
  core.match_filter._group_process.
* Length checking in core.match_filter._group_process done in samples rather
  than time.
* BUG-FIX: Fix bug where data lengths were not correct in 
  match_filter.Tribe.detect when sampling time-stamps were inconsistent between
  channels, which previously resulted in error.
* BUG-FIX: Fix memory-leak in tribe.construct
* Add plotting options for plotting rate to Party.plot
* Add filtering detections by date as Party.filter
* BUG-FIX: Change method for Party.rethreshold: list.remove was not reliable.
* Add option `full_peaks` to detect methods to map to find_peaks.
* pre-processing (and match-filter object methods) are now gap-aware and will
  accept gappy traces and can return gappy traces. By default gaps are filled to
  maintain backwards compatibility. Note that the fftw correlation backend
  requires gaps to be padded with zeros.
* **Removed sfile_utils** This support for Nordic IO has been upgraded and moved
  to obspy for obspy version 1.1.0.  All functions are there and many bugs have
  been fixed. This also means the removal of nordic-specific functions in
  EQcorrscan - the following functions have been removed:
  * template_gen.from_sfile
  * template_gen.from_contbase
  * mag_calc.amp_pick_sfile
  * mag_calc.pick_db
  All removed functions will error and tell you to use obspy.io.nordic.core.
  This now means that you can use obspy's `read_events` to read in sfiles.
* Added `P_all` and `S_all` options to template generation functions
  to allow creation of multi-channel templates starting at the P and S
  times respectively.
* Refactored `template_gen`, all options are available via 
  `template_gen(method=...)`, and depreciation warnings are in place.
* Added some docs for converting older templates and detections into Template
  and Party objects.

## 0.2.7
* Patch multi_corr.c to work with more versions of MSVC;
* Revert to using single-precision floats for correlations (as in previous,
  < 0.2.x versions) for memory efficiency.

## 0.2.6
* Added the ability to change the correlation functions used in detection
  methods through the parameter xcorr_func of match_filter, Template.detect
  and Tribe.detect, or using the set_xcorr context manager in
  the utils.correlate module. Supported options are:
    * numpy
    * fftw
    * time-domain
    * or passing a function that implements the xcorr interface.
* Added the ability to change the concurrency strategy of xcorr functions
  using the paramter concurrency of match_filter, Template.detect
  and Tribe.detect. Supported options are:
    * None - for single-threaded execution in a single process
    * multithread - for multi-threaded execution
    * multiprocess- for multiprocess execution
    * concurrent - allows functions to describe their own preferred currency
    methods, defaults to multithread
* Change debug printing output, it should be a little quieter;
* Speed-up time-domain using a threaded C-routine - separate from frequency
  domain C-routines;
* Expose useful parallel options for all correlation routines;
* Expose cores argument for match-filter objects to allow limits to be placed
  on how much of your machine is used;
* Limit number of workers created during pre-processing to never be more than
  the number of traces in the stream being processed;
* Implement openMP parallelisation of cross-correlation sum routines - memory
  consumption reduced by using shared memory, and by computing the
  cross-correlation sums rather than individual channel cross-correlations.
  This also leads to a speed-up.  This routine is the default concurrent
  correlation routine;
* Test examples in rst doc files to ensure they are up-to-date;
* Tests that were prone to timeout issues have been migrated to run on circleci
  to allow quick re-starting of fails not due to code errors


## 0.2.5
* Fix bug with \_group_process that resulted in stalled processes.
* Force NumPy version
* Support indexing of Tribe and Party objects by template-name.
* Add tests for lag-calc issue with preparing data
* Change internals of *eqcorrscan.core.lag_calc._prepare_data* to use a
  dictionary for delays, and to work correctly! Issues arose from not checking
  for masked data properly and not checking length properly.
* Fix bug in match_filter.match_filter when checking for equal length traces,
  length count was one sample too short.

## 0.2.4
* Increase test coverage (edge-cases) in template_gen;
* Fix bug in template_gen.extract_from_stack for duplicate channels in
template;
* Increase coverage somewhat in bright_lights, remove non-parallel
option (previously only used for debugging in development);
* Increase test coverage in lag_calc;
* Speed-up tests for brightness;
* Increase test coverage for match_filter including testing io of
detections;
* Increase subspace test coverage for edge cases;
* Speed-up catalog_to_dd_tests;
* Lag-calc will pick S-picks on channels ending E, N, 1 and 2, change
from only picking on E and N before; warning added to docs;
* Add full tests for pre-processing;
* Run tests in parallel on ci, speed-up tests dramatically;
* Rename singular-value decomposition functions (with depreciation
warnings);
* Rename SVD_moments to lower-case and add depreciation warning;
* Increase test coverage in utils.mag_calc;
* Add Template, Tribe, Family, Party objects and rename DETECTION to
Detection;
    * Template objects maintain meta-data associated with their creation
    to stream-line processing of data (e.g. reduce chance of using the
    wrong filters).
    * Template events have a detect method which takes unprocessed data
    and does the correct processing using the Template meta-data, and
    computes the matched-filter detections.
    * Tribe objects are containers for multiple Templates.
    * Tribe objects have a detect method which groups Templates with
    similar meta-data (processing information) and runs these templates
    in parallel through the matched-filter routine. Tribe.detect outputs
    a Party of Family objects.
    * The Party object is a container for many Family objects.
    * Family objects are containers for detections from the same
    Template.
    * Family and Party objects have a lag_calc method which computes
    the cross-correlation pick-refinements.
    * The upshot of this is that it is possible to, in one line,
    generate a Tribe of templates, compute their matched-filter
    detections, and generate cross-correlation pick refinements, which
    output Event objects, which can be written to a catalog:
        Tribe.construct(method, **kwargs).detect(st, **kwargs).lag_calc(**kwargs).write()
    * Added 25 tests for these methods.
    * Add parameters *threshold_type* and *threshold_input* to Detection
    class.  Add support for legacy Detection objects via NaN and unset
    values.
* Removed support for obspy < 1.0.0
* Update / correct doc-strings in template-gen functions when describing
processing parameters.
* Add warning message when removing channels from continuous data in
match_filter;
* Add min_snr option for template generation routines, if the
signal-to-noise ratio is below a user-defined threshold, the channel
will not be used.
* Stop enforcing two-channel template channel names.
* Fix bug in detection_multiplot which didn't allow streams with
fewer traces than template;
* Update internals to custom C fftw-based correlation rather than openCV (Major change);
    * OpenCV has been removed as a dependancy;
    * eqcorrscan.core.match_filter.normxcorr2 now calls a compiled C routine;
    * Parallel workflows handled by openMP rather than Python Multiprocessing
      for matched-filter operations to allow better memory handling.
        * It is worth noting that we tried re-writing using SciPy internals
        which led to a significant speed-up, but with high memory costs,
        we ended up going with this option, which was the more difficult
        option, because it allows effective use on SLURM managed systems
        where python multiprocessing results in un-real memory spikes
        (issue #88).
        
## 0.2.0-0.2.3
* See 0.2.4: these versions were not fully released while trying to get
  anaconda packages to build properly.

## 0.1.6
* Fix bug introduced in version 0.1.5 for match_filter where looping
through multiple templates did not correctly match image and template
data: 0.1.5 fix did not work;
* Bug-fix in catalog_to_dd for events without magnitudes;
* Amend match-filter to not edit the list of template names in place.
Previously, if a template was not used (due to no matching continuous
data) then the name of the template was removed: this now copies the
list of template_names internally and does not change the external list.

## 0.1.5
* Migrate coverage to codecov;
* Fix bug introduced in version 0.1.5 for match_filter where looping
through multiple templates did not correctly match image and template
data.

## 0.1.4
* Bug-fix in plot_repicked removed where data were not normalized
properly;
* Bug-fix in lag_calc where data were missing in the continuous data
fixed (this led to incorrect picks, **major bug!**);
* Output cross-channel correlation sum in lag-calc output;
* Add id to DETECTION objects, which is consistent with the events
within DETECTION objects and catalog output, and used in lag_calc to
allow linking of detections to catalog events;
* Add lots of logging and error messages to lag-calc to ensure user
understands limits;
* Add error to day-proc to ensure user is aware of risks of padding;
* Change utils.pre_processing.process to accept different length of
data enforcement, not just full day (allow for overlap in processing,
which might be useful for reducing day start and end effects);
* Bug-fix in mag_calc.amp_pick_event, broke loop if data were missing;
* Lots of docs adjustment to sort order of doc-strings and hyper-links;
* Allow multiple uses of the same channel in templates (e.g. you can
now use a template with two windows from the same channel, such as a P
and an S);
* Add evaluation mode filter to utils.catalog_utils.filter_picks;
* Update subspace plot to work when detector is not partitioned;
* Make tests run a little faster;
* Add pep8 testing for all code.

## 0.1.3
* Now testing on OSX (python 2.7 and 3.5) - also added linux python 3.4;
* Add lag-calculation and tests for it;
* Change how lag-calc does the trace splitting to reduce memory usage;
* Added pick-filtering utility to clean up tutorials;
* Change template generation function names for clarity (wrappers for
depreciated names);
* Add more useful error messages when picks are not associated with
waveforms;
* Add example plots for more plotting functions;
* Add subspace detector including docs and tutorial.
* Add *delayed* option to all template_gen functions, set to True by
default which retains old behaviour.

## 0.1.2
* Add handling for empty location information in sfiles.
* Added project setup script which creates a useful directory structure and copies
a default match-filter script to the directory.
* Add archive reader helper for default script, and parameter classes and
definitions for default script.
* Re-write history to make repository smaller, removed trash files that had
been added carelessly.
* Now tested on appveyor, so able to be run on Windows.
* Added ability to read hypoDD/tomoDD phase files to obspy events.
* Added simple despiking algorithm - not ideal for correlation as spikes are
interpolated around when found: eqcorrscan.utils.despike.
* Option to output catalog object from match_filter - this will become the
default once we introduce meta-data to templates - currently the picks for
events are the template trace start-times, which will be before the phase-pick
by the lag defined in the template creation - also added event into detection
class, so you can access the event info from the detections, or create a
catalog from a list of detections.
* Add option to extract detections at run-time in match_filter.match_filter.
* Edited multi_event_singlechan to take a catalog with multiple picks, but
requires you to specify the station and channel to plot.
* Add normalize option to stacking routines.
* Add tests for stacking - PWS test needs more checks.
* Add many examples to doc-strings, not complete though.
* Change docs to have one page per function.
* Python 3.5 testing underway, all tests pass, but only testing about 65% of
codebase.
* Add io functions to match_filter to simplify detection handling including
writing detections to catalog and to text file.
* Stricter match_filter testing to enforce exactly the same result with a
variety of systems.
* Add hack to template_gen tutorial to fix differences in sorting between python 3.x
and python 2.
* Added advanced network triggering routine from Konstantinos, allows
different parameters for individual stations - note only uses recursive
sta-lta triggering at the moment.  Useful for template generations alongside
pickers.
* Added magnitude of completeness and b-value calculators to utils.mag_calc

## 0.1.1
* Cope with events not always having time_errors in them in eventtoSfile;
* Convert Quakeml depths from m to km;
* Multiple little fixes to make Sfile conversion play well with GeoNet QuakeML files;
* Add function to convert from obspy.core.inventory.station.Station to string format
for Seisan STATION0.HYP file;
* Merged feature branch - hypoDD into develop, this provides mappings for the
hypoDD location program, including generation of dt.cc files;
* Added tests for functions in catalog_to_dd;
* Implemented unittest tests;
* Changed name of EQcorrscan_plotting to plotting;
* Added depreciation warnings;
* Changed internal structure of pre-processing to aid long-term upkeep;
* Added warnings in docs for template_gen relating to template generation from
set length files;
* Updated template_creation tutorial to use day-long data;
* Renamed Sfile_util to sfile_util, and functions there-in: will warn about name changes;
* Updated template plotting to include pick labels;
* Updated template_creation tutorial to download S-picks as well as P-picks;
* Update sfile_util to cope with many possible unfilled objects;
* Added sac_util to convert from sac headers to useful event information - note,
does not convert all things, just origin and pick times;
* Added from_sac function to template_gen.

## 0.1.0
* Implemented tests for synthetic generation and match-filter functions
* Developed new tutorials that download from GeoNet and are much clearer
* Changed from PICK and EVENTINFO classes to obspy.core.event classes, note
this will break some previous scripts, however wrappers are included for this,
this ended up being the biggy, and is the reason for ceasing the 0.0.x line.
* Added synthetic seismogram generation, very basic seismograms, but they work
as templates for the detection of *some* seismicity.
* Added compatibility with Obspy v.1.0.0.
* All files now follow pep8.
* Removed parameter files completely, and redundant scripts.

## 0.0.9
* Working towards following pep8
* Change how match_filter handles missing data - now remove template traces (which have been copied)
rather than adding null traces to the data stream - more memory efficient, and faster
* Change float handling for large amplitudes in Sfile_utils
* Change distance decimal handling in Sfile_utils
* Add magnitude-frequency plotting to EQcorrscan_plotting
* Update tutorial and docs for tutorial
* **Major bug-fix** Change in match_filter - debug and index were the wrong way
round from version 0.0.5 onwards, hence for multiple templates, cross-correlation
vectors were not matched for templates. Will push a release because of this.

## 0.0.8:
* Added SVD magnitude inversion to [utils.mag_calc](EQcorrscan/eqcorrscan/utils/mag_calc.py#L530),
tested for multi-channel;
* Bug-fix in s-file printing when printing AIN,
[convert to int](EQcorrscan/eqcorrscan/utils/Sfile_util.py#L75) now before print;
* Add master option to [stacking.align_traces](EQcorrscan/eqcorrscan/utils/stacking.py#L93),
alignment can be forced to this;
* Add plot directory output option to [match_filter](EQcorrscan/eqcorrscan/core/match_filter.py#L341);
* Change plot downsampling to 10 Hz in [match_filter](EQcorrscan/eqcorrscan/core/match_filter.py#L489);
* [Clustering.cluster](EQcorrscan/eqcorrscan/utils/clustering.py#L81)
now output groups properly when
computing clustering by cross-correlation;
* Add [plot_synth_real](EQcorrscan/eqcorrscan/utils/EQcorrscan_plotting.py#L765)
function to EQcorrscan_plotting -
use for plotting a synthetic template on top of a real template;
* Add [space-time](EQcorrscan/eqcorrscan/utils/clustering.py#L513)
clustering fucntion to clustering,
use to group repeating events;
* Add [re_thresh_csv](EQcorrscan/eqcorrscan/utils/clustering.py#L551)
to clustering, can be used to increase
the detection threshold after detection run;
* Add mock modules to conf.py for ReadTheDocs, also removed
requirements.txt file as it was unused;
* Added parallel options to distance_matrix computation in clustering.
* Change matplotlib import location in match_filter to allow
other functions to be called without turning off interactive plots.
* Add **both** option to utils.synth_seis to allow individual creation
of both P and S phases.
* Add sanity check for nyquist frequency to utils.pre_processing, now
breaks if highcut >= samp_rate
* Add plot_format option to core.match_filter
* Add multiple phase capability to utils.synth_seis
* **BUG-FIX** Change match-filter data stream handling to copy the stream and
keep it safe before adding null-traces or removing excess traces.  Match_filter
will now remove excess, un-needed traces from the copied stream.  This is specifically
necessary when splitting a large template set, with a range of channels, into smaller
groups to be run serially.

:volcano:

## 0.0.6 & 0.0.7;
*Note, double release due to failed 0.0.6 release*
* Properly installable via pip.

## 0.0.5:
* Update all paths in functions when calling EQcorrscan
functions to use the installed version;
* Remove parameter file usage in core functions and
replace with variables, parameter files remain for scripts.

## 0.0.4:
* Travis.CI integration implemented;
* Tests run (needs more tests);
* Now has synthetic template generation (major step, very much in alpha).

## 0.0.3:
* Many small bug-fixes;
* Added greater parallel ability;
* Change directory structure to be more like a true python
package - now pip installable.

## 0.0-a.2:
* Bug fixes to Sfile_util when writing S-files - converting
from milliseconds to decimal seconds;
* Fix catalogue2DD to weight by correlation value;
* Fix lagging in bright_lights;
* Now tested on supercomputer (cluster) computers.

## 0.0-a.1 First alpha release:
* First release to allow students to use the core functions;
* Not fully functional, bugs being found daily;
* match_filter functions work well - could be improved by using
openCV matchTemplate ability to work with multiple templates,
which could be optimised on GPUs **GPU capability not applicable as far as I know**<|MERGE_RESOLUTION|>--- conflicted
+++ resolved
@@ -69,15 +69,12 @@
 * Add warning about unused data when using `Tribe.detect` methods with data that
   do not fit into chunks. Fixes #291.
 * Fix #179 when decimating for cccsum_hist in `_match_filter_plot`
-<<<<<<< HEAD
 * `utils.pre_processing` now uses the `.interpolate` method rather than
   `.resample` to change the sampling rate of data. This is generally more
   stable and faster than resampling in the frequency domain, but will likely
   change the quality of correlations.
-=======
 * Removed depreciated `template_gen` functions and `bright_lights` and
   `seismo_logs`. See #315
->>>>>>> f1426841
 
 ## 0.3.3
 * Make test-script more stable.
