--- conflicted
+++ resolved
@@ -1,8 +1,6 @@
 ## Current
-<<<<<<< HEAD
 * core.match_filter.template
   - new quick_group_templates function for 50x quicker template grouping.
-=======
 * core.match_filter
   - 30x speedup in handling detections (50x speedup in selecting detections,
     4x speedup in adding prepick time)
@@ -12,7 +10,6 @@
 * utils.pre_processing
   - New function ``quick_trace_select` for a very efficient selection of trace
     by seed ID without wildcards (4x speedup).
->>>>>>> b2ecb31d
 * utils.catalog_to_dd._prepare_stream
   - Now more consistently slices templates to length = extract_len * samp_rate
     so that user receives less warnings about insufficient data.
