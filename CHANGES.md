--- conflicted
+++ resolved
@@ -1,12 +1,9 @@
 ## Current
-<<<<<<< HEAD
 * core.match_filter.template
   - new quick_group_templates function for 50x quicker template grouping.
-=======
 * utils.catalog_to_dd._prepare_stream
   - Now more consistently slices templates to length = extract_len * samp_rate
     so that user receives less warnings about insufficient data.
->>>>>>> 0a0af446
 * utils.cluster.decluster_distance_time
   - Bug-fix: fix segmentation fault when declustering more than 46340 detections
     with hypocentral_separation.
