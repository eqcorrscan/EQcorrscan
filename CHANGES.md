--- conflicted
+++ resolved
@@ -50,7 +50,6 @@
   process-time will be supressed and empty traces returned.  This is useful 
   for downloading data from  datacentres via the `from_client` method when
   data quality is not known.
-<<<<<<< HEAD
 * Added relative amplitude measurements as
   `utils.mag_calc.relative_amplitude`.
 * Added relative magnitude calculation using relative amplitudes weighted by
@@ -58,11 +57,9 @@
 * Added `relative_magnitudes` argument to 
   `eqcorrscan.core.match_filter.party.Party.lag_calc` to provide an in-flow
   way to compute relative magnitudes for detected events.
-=======
 * Fix #298 where the header was repeated in detection csv files. Also added
   a `write_detections` function to `eqcorrscan.core.match_filter.detection`
   to streamline writing detections.
->>>>>>> d5280f20
 
 ## 0.3.3
 * Make test-script more stable.
