--- conflicted
+++ resolved
@@ -1,13 +1,10 @@
 ## Current
-<<<<<<< HEAD
 * core.match_filter
   - 30x speedup in handling detections (50x speedup in selecting detections,
     4x speedup in adding prepick time)
-=======
 * utils.catalog_to_dd._prepare_stream
   - Now more consistently slices templates to length = extract_len * samp_rate
     so that user receives less warnings about insufficient data.
->>>>>>> 0a0af446
 * utils.cluster.decluster_distance_time
   - Bug-fix: fix segmentation fault when declustering more than 46340 detections
     with hypocentral_separation.
