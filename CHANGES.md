--- conflicted
+++ resolved
@@ -6,11 +6,9 @@
  - Only full correlation stacks are returned now (e.g. where fewer than than
    the full number of channels are in the stack at the end of the stack, zeros
    are returned).
-<<<<<<< HEAD
 * utils.mag_calc.relative_magnitude
  - fixed bug where S-picks / traces were used for relative-magnitude calculation
    against user's choice.
-=======
 * utils.catalog_to_dd.write_correlations
  - Fixed bug on execution of parallel execution.
  - Added parallel-options for catalog-dt measurements and for stream-preparation
@@ -20,7 +18,6 @@
    the old parallelization strategy across traces.
  - Now includes `all_horiz`-option that will correlate all matching horizontal
    channels no matter to which of these the S-pick is linking.
->>>>>>> 7681386e
 
 ## 0.4.3
 * core.match_filter
