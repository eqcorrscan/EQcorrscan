--- conflicted
+++ resolved
@@ -7,21 +7,17 @@
 * core.lag_calc._xcorr_interp
  - CC-interpolation replaced with resampling (more robust), old method
    deprecated. Use new method with use_new_resamp_method=True as **kwarg.
-<<<<<<< HEAD
 * core.lag_calc
  - Added new option all_vert to transfer P-picks to all channels defined as
    vertical_chans.
  - Made usage of all_vert, all_horiz consistent across the lag_calc.
+ - Fixed bug where minimum CC defined via min_cc_from_mean_cc_factor was not
+   set correctly for negative correlation sums.
 * core.template_gen
  - Added new option all_vert to transfer P-picks to all channels defined as
    vertical_chans.
  - Made handling of horizontal_chans and vertical_chans consistent so that user
    can freely choose relevant channels.
-=======
-* core.lag_calc:
- - Fixed bug where minimum CC defined via min_cc_from_mean_cc_factor was not
-   set correctly for negative correlation sums.
->>>>>>> b4477c28
 * utils.correlate
  - Fast Matched Filter now supported natively for version >= 1.4.0
  - Only full correlation stacks are returned now (e.g. where fewer than than
