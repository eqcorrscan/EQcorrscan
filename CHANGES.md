## Current
<<<<<<< HEAD
* utils.catalog_to_dd.write_correlations
  - New option `use_shared_memory` to speed up correlation of many events by
    ca. 20 % by moving trace data into shared memory.
=======
* utils.catalog_to_dd._prepare_stream
  - Now more consistently slices templates to length = extract_len * samp_rate
    so that user receives less warnings about insufficient data.
>>>>>>> 0a0af446
* utils.cluster.decluster_distance_time
  - Bug-fix: fix segmentation fault when declustering more than 46340 detections
    with hypocentral_separation.

## 0.4.4
* core.match_filter
  - Bug-fix: peak-cores could be defined twice in _group_detect through kwargs.
    Fix: only update peak_cores if it isn't there already.
* core.match_filter.tribe
 - Detect now allows passing of pre-processed data
* core.match_filter.template
 - Remove duplicate detections from overlapping windows using `._uniq()`
* core.lag_calc._xcorr_interp
 - CC-interpolation replaced with resampling (more robust), old method
   deprecated. Use new method with use_new_resamp_method=True as **kwarg.
* core.lag_calc:
 - Fixed bug where minimum CC defined via min_cc_from_mean_cc_factor was not
   set correctly for negative correlation sums.
* utils.correlate
 - Fast Matched Filter now supported natively for version >= 1.4.0
 - Only full correlation stacks are returned now (e.g. where fewer than than
   the full number of channels are in the stack at the end of the stack, zeros
   are returned).
* utils.mag_calc.relative_magnitude
 - fixed bug where S-picks / traces were used for relative-magnitude calculation
   against user's choice.
 - implemented full magnitude bias-correction for CC and SNR
* utils.mag_calc.relative_amplitude:
 - returns dicts for SNR measurements
* utils.catalog_to_dd.write_correlations
 - Fixed bug on execution of parallel execution.
 - Added parallel-options for catalog-dt measurements and for stream-preparation
   before cross correlation-dt measurements.
 - Default parallelization of dt-computation is now across events (loads CPUs
   more efficiently), and there is a new option ``max_trace_workers` to use
   the old parallelization strategy across traces.
 - Now includes `all_horiz`-option that will correlate all matching horizontal
   channels no matter to which of these the S-pick is linking.
* utils.clustering
 - Allow to handle indirect comparison of event-waveforms when (i.e., events
   without matching traces which can be compared indirectly via a third event)
 - Allows to set clustering method, metric, and sort_order from
   scipy.cluster.hierarchy.linkage.
* tribe, template, template_gen, archive_read, clustering: remove option to read
  from seishub (deprecated in obspy).

## 0.4.3
* core.match_filter
 - match_filter:
   - Provide option of exporting the cross-correlation sums for additional later
     analysis.
* core.match_filter.party.write
  - BUG-FIX: When `format='tar'` is selected, added a check for .tgz-file
    suffix before checking the filename against an existing file. Previously,
    when a filename without '.tgz'-suffix was supplied, then the file was
    overwritten against the function's intention.
  - Add option `overwrite=True` to allow overwriting of existing files.
* core.match_filter.party.read
  - BUG-FIX: Ensure wildcard reading works as expected: #453
* core.match_filter.party.rethreshold:
  - added option to rethreshold based on absolute values to keep relevant
    detections with large negative detect_val.
* core.lag_calc:
  - Added option to set minimum CC threshold individually for detections based
    on: min(detect_val / n_chans * min_cc_from_mean_cc_factor, min_cc).
  - Added the ability of saving correlation data of the lag_calc.
* core.template_gen:
  - Added support for generating templates from any object with a
    get_waveforms method. See #459.
* utils.mag_calc.calc_b_value:
  - Added useful information to doc-string regarding method and meaning of
    residuals
  - Changed the number of magnitudes used to an int (from a string!?)
* utils.mag_calc.relative_magnitude:
  - Refactor so that `min_cc` is used regardless of whether 
    `weight_by_correlation` is set. See issue #455.
* utils.archive_read
  - Add support for wildcard-comparisons in the list of requested stations and
    channels.
  - New option `arctype='SDS'` to read from a SeisComp Data Structure (SDS).
    This option is also available in `utils.clustering.extract_detections` and
    in `utils.archive_read._check_available_data`.
* utils.catalog_to_dd
  - Bug-fixes in #424:
    - only P and S phases are used now (previously spurious amplitude picks 
      were included in correlations);
    - Checks for length are done prior to correlations and more helpful error
      outputs are provided.
    - Progress is not reported within dt.cc computation
  - `write_station` now supports writing elevations: #424.
* utils.clustering
  - For `cluster`, `distance_matrix` and `cross_chan_correlation`, implemented
    full support for `shift_len != 0`. The latter two functions now return, in
    addition to the distance-matrix, a shift-matrix (both functions) and a
    shift-dictionary (for `distance_matrix`). New option for shifting streams
    as a whole or letting traces shift individually
    (`allow_individual_trace_shifts=True`).
* utils.plotting
  - Function added (twoD_seismplot) for plotting seismicity (#365).
  
## 0.4.2
* Add seed-ids to the _spike_test's message.
* utils.correlation
  - Cross-correlation normalisation errors no-longer raise an error
  - When "out-of-range" correlations occur a warning is given by the C-function
    with details of what channel, what template and where in the data vector
    the issue occurred for the user to check their data.
  - Out-of-range correlations are set to 0.0
  - After extensive testing these errors have always been related to data issues
    within regions where correlations should not be computed (spikes, step
    artifacts due to incorrectly padding data gaps).
  - USERS SHOULD BE CAREFUL TO CHECK THEIR DATA IF THEY SEE THESE WARNINGS
* utils.mag_calc.amp_pick_event
  - Added option to output IASPEI standard amplitudes, with static amplification
    of 1 (rather than 2080 as per Wood Anderson specs).
  - Added `filter_id` and `method_id` to amplitudes to make these methods more
    traceable.
* core.match_filter
  - Bug-fix - cope with data that are too short with `ignore_bad_data=True`.
    This flag is generally not advised, but when used, may attempt to trim all
    data to zero length.  The expected behaviour is to remove bad data and run
    with the remaining data.
  - Party:
    - decluster now accepts a hypocentral_separation argument. This allows
      the inclusion of detections that occur close in time, but not in space.
      This is underwritten by a new findpeaks.decluster_dist_time function
      based on a new C-function.
  - Tribe:
    - Add monkey-patching for clients that do not have a `get_waveforms_bulk`
      method for use in `.client_detect`. See issue #394.
* utils.pre_processing
  - Only templates that need to be reshaped are reshaped now - this can be a lot
    faster.
  
## 0.4.1
* core.match_filter
  - BUG-FIX: Empty families are no longer run through lag-calc when using 
    Party.lag_calc().  Previously this resulted in a "No matching data" error,
    see #341.
* core.template_gen
  - BUG-FIX: Fix bug where events were incorrectly associated with templates
    in `Tribe().construct()` if the given catalog contained events outside
    of the time-range of the stream. See issue #381 and PR #382.
* utils.catalog_to_dd
  - Added ability to turn off parallel processing (this is turned off by 
    default now) for `write_correlations` - parallel processing for moderate
    to large datasets was copying far too much data and using lots of memory.
    This is a short-term fix - ideally we will move filtering and resampling to
    C functions with shared-memory parallelism and GIL releasing.
    See PR #374.
  - Moved parallelism for `_compute_dt_correlations` to the C functions to
    reduce memory overhead. Using a generator to construct sub-catalogs rather
    than making a list of lists in memory. See issue #361.
* utils.mag_calc:
  - `amp_pick_event` now works on a copy of the data by default
  - `amp_pick_event` uses the appropriate digital filter gain to correct the
    applied filter. See issue #376.
  - `amp_pick_event` rewritten for simplicity.
  - `amp_pick_event` now has simple synthetic tests for accuracy.
  - `_sim_wa` uses the full response information to correct to velocity
    this includes FIR filters (previously not used), and ensures that the
    wood-anderson poles (with a single zero) are correctly applied to velocity
    waveforms.
  - `calc_max_curv` is now computed using the non-cumulative distribution.
* Some problem solved in _match_filter_plot. Now it shows all new detections.
* Add plotdir to eqcorrscan.core.lag_calc.lag_calc function to save the images.

## 0.4.0
* Change resampling to use pyFFTW backend for FFT's.  This is an attempt to
  alleviate issue related to large-prime length transforms.  This requires an
  additional dependency, but EQcorrscan already depends on FFTW itself (#316).
* Refactor of catalog_to_dd functions (#322):
  - Speed-ups, using new correlation functions and better resource management
  - Removed enforcement of seisan, arguments are now standard obspy objects.
* Add plotdir to lag-calc, template construction and matched-filter detection
  methods and functions (#330, #325).
* Wholesale re-write of lag-calc function and methods. External interface is
  similar, but some arguments have been depreciated as they were unnecessary (#321).
  - This was done to make use of the new internal correlation functions which
    are faster and more memory efficient.
  - Party.lag_calc and Family.lag_calc now work in-place on the events in 
    the grouping.
  - Added relative_mags method to Party and Family; this can be called from
    lag-calc to avoid reprocessing data.
  - Added lag_calc.xcorr_pick_family as a public facing API to implement
    correlation re-picking of a group of events.
* Renamed utils.clustering.cross_chan_coherence to 
  utils.clustering.cross_chan_correlation to better reflect what it actually 
  does.
* Add --no-mkl flag for setup.py to force the FFTW correlation routines not
  to compile against intels mkl.  On NeSI systems mkl is currently causing
  issues.
* BUG-FIX: `eqcorrscan.utils.mag_calc.dist_calc` calculated the long-way round
  the Earth when changing hemispheres. We now use the Haversine formula, which
  should give better results at short distances, and does not use a flat-Earth
  approximation, so is better suited to larger distances as well.
* Add C-openmp parallel distance-clustering (speed-ups of ~100 times).
* Allow option to not stack correlations in correlation functions.
* Use compiled correlation functions for correlation clustering (speed-up).
* Add time-clustering for catalogs and change how space-time cluster works
  so that it uses the time-clustering, rather than just throwing out events
  outside the time-range.
* Changed all prints to calls to logging, as a result, debug is no longer
  an argument for function calls.
* `find-peaks` replaced by compiled peak finding routine - more efficient
  both in memory and time #249 - approx 50x faster
  * Note that the results of the C-func and the Python functions are slightly
    different.  The C function (now the default) is more stable when peaks
    are small and close together (e.g. in noisy data).
* multi-find peaks makes use of openMP parallelism for more efficient
  memory usage #249
* enforce normalization of continuous data before correlation to avoid float32
  overflow errors that result in correlation errors (see pr #292).
* Add SEC-C style chunked cross-correlations.  This is both faster and more
  memory efficient.  This is now used by default with an fft length of
  2 ** 13.  This was found to be consistently the fastest length in testing.
  This can be changed by the user by passing the `fft_len` keyword argument.
  See PR #285.
* Outer-loop parallelism has been disabled for all systems now. This was not
  useful in most situations and is hard to maintain.
* Improved support for compilation on RedHat systems
* Refactored match-filter into smaller files. Namespace remains the same.
  This was done to ease maintenance - the match_filter.py file had become
  massive and was slow to load and process in IDEs.
* Refactored `_prep_data_for_correlation` to reduce looping for speed, 
  now approximately six times faster than previously (minor speed-up)
  * Now explicitly doesn't allow templates with different length traces - 
    previously this was ignored and templates with different length 
    channels to other templates had their channels padded with zeros or 
    trimmed.
* Add `skip_short_channels` option to template generation.  This allows users 
  to provide data of unknown length and short channels will not be used, rather
  than generating an error. This is useful for downloading data from 
  datacentres via the `from_client` method.
* Remove pytest_namespace in conftest.py to support pytest 4.x
* Add `ignore_bad_data` kwarg for all processing functions, if set to True
  (defaults to False for continuity) then any errors related to bad data at 
  process-time will be supressed and empty traces returned.  This is useful 
  for downloading data from  datacentres via the `from_client` method when
  data quality is not known.
* Added relative amplitude measurements as
  `utils.mag_calc.relative_amplitude` (#306).
* Added relative magnitude calculation using relative amplitudes weighted by
  correlations to `utils.mag_calc.relative_magnitude`.
* Added `relative_magnitudes` argument to 
  `eqcorrscan.core.match_filter.party.Party.lag_calc` to provide an in-flow
  way to compute relative magnitudes for detected events.
* Events constructed from detections now include estimated origins alongside
  the picks. These origins are time-shifted versions of the template origin and
  should be used with caution. They are corrected for prepick (#308).
* Picks in detection.event are now corrected for prepick *if* the template is
  given. This is now standard in all Tribe, Party and Family methods. Picks will
  not be corrected for prepick in match_filter (#308).
* Fix #298 where the header was repeated in detection csv files. Also added
  a `write_detections` function to `eqcorrscan.core.match_filter.detection`
  to streamline writing detections.
* Remove support for Python 2.7.
* Add warning about unused data when using `Tribe.detect` methods with data that
  do not fit into chunks. Fixes #291.
* Fix #179 when decimating for cccsum_hist in `_match_filter_plot`
* `utils.pre_processing` now uses the `.interpolate` method rather than
  `.resample` to change the sampling rate of data. This is generally more
  stable and faster than resampling in the frequency domain, but will likely
  change the quality of correlations.
* Removed depreciated `template_gen` functions and `bright_lights` and
  `seismo_logs`. See #315
* BUG-FIX: `eqcorrscan.core.template_gen.py` fix conflict with special character on windows
  output-filename. See issue #344

## 0.3.3
* Make test-script more stable.
* Fix bug where `set_xcorr` as context manager did not correctly reset
  stream_xcorr methods.
* Correct test-script (`test_eqcorrscan.py`) to find paths properly.
* BUG-FIX in `Party.decluster` when detections made at exactly the same time
  the first, rather than the highest of these was taken.
* Catch one-sample difference in day properly in pre-processing.dayproc
* Shortproc now clips and pads to the correct length asserted by starttime and
  endtime.
* Bug-fix: Match-filter collection objects (Tribe, Party, Family) implemented
  addition (`__add__`) to alter the main object. Now the main object is left
  unchanged.
* `Family.catalog` is now an immutable property.

## 0.3.2
* Implement reading Party objects from multiple files, including wildcard
  expansion. This will only read template information if it was not 
  previously read in (which is a little more efficient).
* Allow reading of Party objects without reading the catalog files.
* Check quality of downloaded data in `Tribe.client_detect()` and remove it if it
  would otherwise result in errors.
* Add `process_cores` argument to `Tribe.client_detect()` and `Tribe.detect()`
  to provide a separate number of cores for processing and peak-finding - both
  functions are less memory efficient that fftw correlation and can result in
  memory errors if using lots of cores.
* Allow passing of `cores_outer` kwarg through to fftw correlate functions to
  control inner/outer thread numbers. If given, `cores` will define the number
  of inner-cores (used for parallel fft calculation) and `cores_outer` sets
  the number of channels to process in parallel (which results in increased
  memory usage).
* Allow Tribe and Party IO to use QUAKEML or SC3ML format for catalogs (NORDIC
  to come once obspy updates).
* Allow Party IO to not write detection catalogs if so desired, because 
  writing and reading large catalogs can be slow.
* If detection-catalogs are not read in, then the detection events will be
  generated on the fly using `Detection._calculate_event`.
* BUG-FIX: When one template in a set of templates had a channel repeated,
  all detections had an extra, spurious pick in their event object. This
  should no-longer happen.
* Add `select` method to `Party` and `Tribe` to allow selection of a 
  specific family/template.
* Use a compiled C peak-finding function instead of scipy ndimage - speed-up
  of about 2x in testing.
* BUG-FIX: When `full_peaks=True` for `find_peaks2_short` values that were not
  above their neighbours were returned. Now only values greater than their two
  neighbours are returned.
* Add ability to "retry" downloading in `Tribe.client_detect`.
* Change behaviour of template_gen for data that are daylong, but do not start
  within 1 minute of a day-break - previous versions enforced padding to
  start and end at day-breaks, which led to zeros in the data and undesirable 
  behaviour.
* BUG-FIX: Normalisation errors not properly passed back from internal fftw
  correlation functions, gaps not always properly handled during long-period
  trends - variance threshold is now raised, and Python checks for low-variance
  and applies gain to stabilise correlations if needed.
* Plotting functions are now tested and have a more consistent interface:
  * All plotting functions accept the keyword arguments `save`, `savefile`,
    `show`, `return_figure` and `title`.
  * All plotting functions return a figure.
  * `SVD_plot` renamed to `svd_plot`
* Enforce pre-processing even when no filters or resampling is to be done
  to ensure gaps are properly processed (when called from `Tribe.detect`,
  `Template.detect` or `Tribe.client_detect`)
* BUG-FIX in `Tribe.client_detect` where data were processed from data 
  one sample too long resulting in minor differences in data processing
  (due to difference in FFT length) and therefore minor differences 
  in resulting correlations (~0.07 per channel).
  * Includes extra stability check in fftw_normxcorr which affects the
    last sample before a gap when that sample is near-zero.
* BUG-FIX: fftw correlation dot product was not thread-safe on some systems.
  The dot-product did not have the inner index protected as a private variable.
  This did not appear to cause issues for Linux with Python 3.x or Windows, but
  did cause issues for on Linux for Python 2.7 and Mac OS builds.
* KeyboardInterrupt (e.g. ctrl-c) should now be caught during python parallel
  processes.
* Stopped allowing outer-threading on OSX, clang openMP is not thread-safe
  for how we have this set-up. Inner threading is faster and more memory
  efficient anyway.
* Added testing script (`test_eqcorrscan.py`, which will be installed to your
  path on installation of EQcorrscan) that will download all the relevant 
  data and run the tests on the installed package - no need to clone 
  EQcorrscan to run tests!


## 0.3.1
* Cleaned imports in utils modules
* Removed parallel checking loop in archive_read.
* Add better checks for timing in lag-calc functions (#207)
* Removed gap-threshold of twice the template length in `Tribe.client_detect`, see
  issue #224.
* Bug-fix: give multi_find_peaks a cores kwarg to limit thread
  usage.
* Check for the same value in a row in continuous data when computing
  correlations and zero resulting correlations where the whole window
  is the same value repeated (#224, #230).
* BUG-FIX: template generation `from_client` methods for swin=P_all or S_all
  now download all channels and return them (as they should). See #235 and #206
* Change from raising an error if data from a station are not long enough, to
  logging a critical warning and not using the station.
* Add ability to give multiple `swin` options as a list. Remains backwards
  compatible with single `swin` arguments.
* Add option to `save_progress` for long running `Tribe` methods. Files
  are written to temporary files local to the caller.
* Fix bug where if gaps overlapped the endtime set in pre_processing an error
  was raised - happened when downloading data with a deliberate pad at either
  end.

## 0.3.0
* Compiled peak-finding routine written to speed-up peak-finding.
* Change default match-filter plotting to not decimate unless it has to.
* BUG-FIX: changed minimum variance for fftw correlation backend.
* Do not try to process when no processing needs to be done in 
  core.match_filter._group_process.
* Length checking in core.match_filter._group_process done in samples rather
  than time.
* BUG-FIX: Fix bug where data lengths were not correct in 
  match_filter.Tribe.detect when sampling time-stamps were inconsistent between
  channels, which previously resulted in error.
* BUG-FIX: Fix memory-leak in tribe.construct
* Add plotting options for plotting rate to Party.plot
* Add filtering detections by date as Party.filter
* BUG-FIX: Change method for Party.rethreshold: list.remove was not reliable.
* Add option `full_peaks` to detect methods to map to find_peaks.
* pre-processing (and match-filter object methods) are now gap-aware and will
  accept gappy traces and can return gappy traces. By default gaps are filled to
  maintain backwards compatibility. Note that the fftw correlation backend
  requires gaps to be padded with zeros.
* **Removed sfile_utils** This support for Nordic IO has been upgraded and moved
  to obspy for obspy version 1.1.0.  All functions are there and many bugs have
  been fixed. This also means the removal of nordic-specific functions in
  EQcorrscan - the following functions have been removed:
  * template_gen.from_sfile
  * template_gen.from_contbase
  * mag_calc.amp_pick_sfile
  * mag_calc.pick_db
  All removed functions will error and tell you to use obspy.io.nordic.core.
  This now means that you can use obspy's `read_events` to read in sfiles.
* Added `P_all` and `S_all` options to template generation functions
  to allow creation of multi-channel templates starting at the P and S
  times respectively.
* Refactored `template_gen`, all options are available via 
  `template_gen(method=...)`, and depreciation warnings are in place.
* Added some docs for converting older templates and detections into Template
  and Party objects.

## 0.2.7
* Patch multi_corr.c to work with more versions of MSVC;
* Revert to using single-precision floats for correlations (as in previous,
  < 0.2.x versions) for memory efficiency.

## 0.2.6
* Added the ability to change the correlation functions used in detection
  methods through the parameter xcorr_func of match_filter, Template.detect
  and Tribe.detect, or using the set_xcorr context manager in
  the utils.correlate module. Supported options are:
    * numpy
    * fftw
    * time-domain
    * or passing a function that implements the xcorr interface.
* Added the ability to change the concurrency strategy of xcorr functions
  using the paramter concurrency of match_filter, Template.detect
  and Tribe.detect. Supported options are:
    * None - for single-threaded execution in a single process
    * multithread - for multi-threaded execution
    * multiprocess- for multiprocess execution
    * concurrent - allows functions to describe their own preferred currency
    methods, defaults to multithread
* Change debug printing output, it should be a little quieter;
* Speed-up time-domain using a threaded C-routine - separate from frequency
  domain C-routines;
* Expose useful parallel options for all correlation routines;
* Expose cores argument for match-filter objects to allow limits to be placed
  on how much of your machine is used;
* Limit number of workers created during pre-processing to never be more than
  the number of traces in the stream being processed;
* Implement openMP parallelisation of cross-correlation sum routines - memory
  consumption reduced by using shared memory, and by computing the
  cross-correlation sums rather than individual channel cross-correlations.
  This also leads to a speed-up.  This routine is the default concurrent
  correlation routine;
* Test examples in rst doc files to ensure they are up-to-date;
* Tests that were prone to timeout issues have been migrated to run on circleci
  to allow quick re-starting of fails not due to code errors


## 0.2.5
* Fix bug with \_group_process that resulted in stalled processes.
* Force NumPy version
* Support indexing of Tribe and Party objects by template-name.
* Add tests for lag-calc issue with preparing data
* Change internals of *eqcorrscan.core.lag_calc._prepare_data* to use a
  dictionary for delays, and to work correctly! Issues arose from not checking
  for masked data properly and not checking length properly.
* Fix bug in match_filter.match_filter when checking for equal length traces,
  length count was one sample too short.

## 0.2.4
* Increase test coverage (edge-cases) in template_gen;
* Fix bug in template_gen.extract_from_stack for duplicate channels in
template;
* Increase coverage somewhat in bright_lights, remove non-parallel
option (previously only used for debugging in development);
* Increase test coverage in lag_calc;
* Speed-up tests for brightness;
* Increase test coverage for match_filter including testing io of
detections;
* Increase subspace test coverage for edge cases;
* Speed-up catalog_to_dd_tests;
* Lag-calc will pick S-picks on channels ending E, N, 1 and 2, change
from only picking on E and N before; warning added to docs;
* Add full tests for pre-processing;
* Run tests in parallel on ci, speed-up tests dramatically;
* Rename singular-value decomposition functions (with depreciation
warnings);
* Rename SVD_moments to lower-case and add depreciation warning;
* Increase test coverage in utils.mag_calc;
* Add Template, Tribe, Family, Party objects and rename DETECTION to
Detection;
    * Template objects maintain meta-data associated with their creation
    to stream-line processing of data (e.g. reduce chance of using the
    wrong filters).
    * Template events have a detect method which takes unprocessed data
    and does the correct processing using the Template meta-data, and
    computes the matched-filter detections.
    * Tribe objects are containers for multiple Templates.
    * Tribe objects have a detect method which groups Templates with
    similar meta-data (processing information) and runs these templates
    in parallel through the matched-filter routine. Tribe.detect outputs
    a Party of Family objects.
    * The Party object is a container for many Family objects.
    * Family objects are containers for detections from the same
    Template.
    * Family and Party objects have a lag_calc method which computes
    the cross-correlation pick-refinements.
    * The upshot of this is that it is possible to, in one line,
    generate a Tribe of templates, compute their matched-filter
    detections, and generate cross-correlation pick refinements, which
    output Event objects, which can be written to a catalog:
        Tribe.construct(method, **kwargs).detect(st, **kwargs).lag_calc(**kwargs).write()
    * Added 25 tests for these methods.
    * Add parameters *threshold_type* and *threshold_input* to Detection
    class.  Add support for legacy Detection objects via NaN and unset
    values.
* Removed support for obspy < 1.0.0
* Update / correct doc-strings in template-gen functions when describing
processing parameters.
* Add warning message when removing channels from continuous data in
match_filter;
* Add min_snr option for template generation routines, if the
signal-to-noise ratio is below a user-defined threshold, the channel
will not be used.
* Stop enforcing two-channel template channel names.
* Fix bug in detection_multiplot which didn't allow streams with
fewer traces than template;
* Update internals to custom C fftw-based correlation rather than openCV (Major change);
    * OpenCV has been removed as a dependancy;
    * eqcorrscan.core.match_filter.normxcorr2 now calls a compiled C routine;
    * Parallel workflows handled by openMP rather than Python Multiprocessing
      for matched-filter operations to allow better memory handling.
        * It is worth noting that we tried re-writing using SciPy internals
        which led to a significant speed-up, but with high memory costs,
        we ended up going with this option, which was the more difficult
        option, because it allows effective use on SLURM managed systems
        where python multiprocessing results in un-real memory spikes
        (issue #88).
        
## 0.2.0-0.2.3
* See 0.2.4: these versions were not fully released while trying to get
  anaconda packages to build properly.

## 0.1.6
* Fix bug introduced in version 0.1.5 for match_filter where looping
through multiple templates did not correctly match image and template
data: 0.1.5 fix did not work;
* Bug-fix in catalog_to_dd for events without magnitudes;
* Amend match-filter to not edit the list of template names in place.
Previously, if a template was not used (due to no matching continuous
data) then the name of the template was removed: this now copies the
list of template_names internally and does not change the external list.

## 0.1.5
* Migrate coverage to codecov;
* Fix bug introduced in version 0.1.5 for match_filter where looping
through multiple templates did not correctly match image and template
data.

## 0.1.4
* Bug-fix in plot_repicked removed where data were not normalized
properly;
* Bug-fix in lag_calc where data were missing in the continuous data
fixed (this led to incorrect picks, **major bug!**);
* Output cross-channel correlation sum in lag-calc output;
* Add id to DETECTION objects, which is consistent with the events
within DETECTION objects and catalog output, and used in lag_calc to
allow linking of detections to catalog events;
* Add lots of logging and error messages to lag-calc to ensure user
understands limits;
* Add error to day-proc to ensure user is aware of risks of padding;
* Change utils.pre_processing.process to accept different length of
data enforcement, not just full day (allow for overlap in processing,
which might be useful for reducing day start and end effects);
* Bug-fix in mag_calc.amp_pick_event, broke loop if data were missing;
* Lots of docs adjustment to sort order of doc-strings and hyper-links;
* Allow multiple uses of the same channel in templates (e.g. you can
now use a template with two windows from the same channel, such as a P
and an S);
* Add evaluation mode filter to utils.catalog_utils.filter_picks;
* Update subspace plot to work when detector is not partitioned;
* Make tests run a little faster;
* Add pep8 testing for all code.

## 0.1.3
* Now testing on OSX (python 2.7 and 3.5) - also added linux python 3.4;
* Add lag-calculation and tests for it;
* Change how lag-calc does the trace splitting to reduce memory usage;
* Added pick-filtering utility to clean up tutorials;
* Change template generation function names for clarity (wrappers for
depreciated names);
* Add more useful error messages when picks are not associated with
waveforms;
* Add example plots for more plotting functions;
* Add subspace detector including docs and tutorial.
* Add *delayed* option to all template_gen functions, set to True by
default which retains old behaviour.

## 0.1.2
* Add handling for empty location information in sfiles.
* Added project setup script which creates a useful directory structure and copies
a default match-filter script to the directory.
* Add archive reader helper for default script, and parameter classes and
definitions for default script.
* Re-write history to make repository smaller, removed trash files that had
been added carelessly.
* Now tested on appveyor, so able to be run on Windows.
* Added ability to read hypoDD/tomoDD phase files to obspy events.
* Added simple despiking algorithm - not ideal for correlation as spikes are
interpolated around when found: eqcorrscan.utils.despike.
* Option to output catalog object from match_filter - this will become the
default once we introduce meta-data to templates - currently the picks for
events are the template trace start-times, which will be before the phase-pick
by the lag defined in the template creation - also added event into detection
class, so you can access the event info from the detections, or create a
catalog from a list of detections.
* Add option to extract detections at run-time in match_filter.match_filter.
* Edited multi_event_singlechan to take a catalog with multiple picks, but
requires you to specify the station and channel to plot.
* Add normalize option to stacking routines.
* Add tests for stacking - PWS test needs more checks.
* Add many examples to doc-strings, not complete though.
* Change docs to have one page per function.
* Python 3.5 testing underway, all tests pass, but only testing about 65% of
codebase.
* Add io functions to match_filter to simplify detection handling including
writing detections to catalog and to text file.
* Stricter match_filter testing to enforce exactly the same result with a
variety of systems.
* Add hack to template_gen tutorial to fix differences in sorting between python 3.x
and python 2.
* Added advanced network triggering routine from Konstantinos, allows
different parameters for individual stations - note only uses recursive
sta-lta triggering at the moment.  Useful for template generations alongside
pickers.
* Added magnitude of completeness and b-value calculators to utils.mag_calc

## 0.1.1
* Cope with events not always having time_errors in them in eventtoSfile;
* Convert Quakeml depths from m to km;
* Multiple little fixes to make Sfile conversion play well with GeoNet QuakeML files;
* Add function to convert from obspy.core.inventory.station.Station to string format
for Seisan STATION0.HYP file;
* Merged feature branch - hypoDD into develop, this provides mappings for the
hypoDD location program, including generation of dt.cc files;
* Added tests for functions in catalog_to_dd;
* Implemented unittest tests;
* Changed name of EQcorrscan_plotting to plotting;
* Added depreciation warnings;
* Changed internal structure of pre-processing to aid long-term upkeep;
* Added warnings in docs for template_gen relating to template generation from
set length files;
* Updated template_creation tutorial to use day-long data;
* Renamed Sfile_util to sfile_util, and functions there-in: will warn about name changes;
* Updated template plotting to include pick labels;
* Updated template_creation tutorial to download S-picks as well as P-picks;
* Update sfile_util to cope with many possible unfilled objects;
* Added sac_util to convert from sac headers to useful event information - note,
does not convert all things, just origin and pick times;
* Added from_sac function to template_gen.

## 0.1.0
* Implemented tests for synthetic generation and match-filter functions
* Developed new tutorials that download from GeoNet and are much clearer
* Changed from PICK and EVENTINFO classes to obspy.core.event classes, note
this will break some previous scripts, however wrappers are included for this,
this ended up being the biggy, and is the reason for ceasing the 0.0.x line.
* Added synthetic seismogram generation, very basic seismograms, but they work
as templates for the detection of *some* seismicity.
* Added compatibility with Obspy v.1.0.0.
* All files now follow pep8.
* Removed parameter files completely, and redundant scripts.

## 0.0.9
* Working towards following pep8
* Change how match_filter handles missing data - now remove template traces (which have been copied)
rather than adding null traces to the data stream - more memory efficient, and faster
* Change float handling for large amplitudes in Sfile_utils
* Change distance decimal handling in Sfile_utils
* Add magnitude-frequency plotting to EQcorrscan_plotting
* Update tutorial and docs for tutorial
* **Major bug-fix** Change in match_filter - debug and index were the wrong way
round from version 0.0.5 onwards, hence for multiple templates, cross-correlation
vectors were not matched for templates. Will push a release because of this.

## 0.0.8:
* Added SVD magnitude inversion to [utils.mag_calc](EQcorrscan/eqcorrscan/utils/mag_calc.py#L530),
tested for multi-channel;
* Bug-fix in s-file printing when printing AIN,
[convert to int](EQcorrscan/eqcorrscan/utils/Sfile_util.py#L75) now before print;
* Add master option to [stacking.align_traces](EQcorrscan/eqcorrscan/utils/stacking.py#L93),
alignment can be forced to this;
* Add plot directory output option to [match_filter](EQcorrscan/eqcorrscan/core/match_filter.py#L341);
* Change plot downsampling to 10 Hz in [match_filter](EQcorrscan/eqcorrscan/core/match_filter.py#L489);
* [Clustering.cluster](EQcorrscan/eqcorrscan/utils/clustering.py#L81)
now output groups properly when
computing clustering by cross-correlation;
* Add [plot_synth_real](EQcorrscan/eqcorrscan/utils/EQcorrscan_plotting.py#L765)
function to EQcorrscan_plotting -
use for plotting a synthetic template on top of a real template;
* Add [space-time](EQcorrscan/eqcorrscan/utils/clustering.py#L513)
clustering fucntion to clustering,
use to group repeating events;
* Add [re_thresh_csv](EQcorrscan/eqcorrscan/utils/clustering.py#L551)
to clustering, can be used to increase
the detection threshold after detection run;
* Add mock modules to conf.py for ReadTheDocs, also removed
requirements.txt file as it was unused;
* Added parallel options to distance_matrix computation in clustering.
* Change matplotlib import location in match_filter to allow
other functions to be called without turning off interactive plots.
* Add **both** option to utils.synth_seis to allow individual creation
of both P and S phases.
* Add sanity check for nyquist frequency to utils.pre_processing, now
breaks if highcut >= samp_rate
* Add plot_format option to core.match_filter
* Add multiple phase capability to utils.synth_seis
* **BUG-FIX** Change match-filter data stream handling to copy the stream and
keep it safe before adding null-traces or removing excess traces.  Match_filter
will now remove excess, un-needed traces from the copied stream.  This is specifically
necessary when splitting a large template set, with a range of channels, into smaller
groups to be run serially.

:volcano:

## 0.0.6 & 0.0.7;
*Note, double release due to failed 0.0.6 release*
* Properly installable via pip.

## 0.0.5:
* Update all paths in functions when calling EQcorrscan
functions to use the installed version;
* Remove parameter file usage in core functions and
replace with variables, parameter files remain for scripts.

## 0.0.4:
* Travis.CI integration implemented;
* Tests run (needs more tests);
* Now has synthetic template generation (major step, very much in alpha).

## 0.0.3:
* Many small bug-fixes;
* Added greater parallel ability;
* Change directory structure to be more like a true python
package - now pip installable.

## 0.0-a.2:
* Bug fixes to Sfile_util when writing S-files - converting
from milliseconds to decimal seconds;
* Fix catalogue2DD to weight by correlation value;
* Fix lagging in bright_lights;
* Now tested on supercomputer (cluster) computers.

## 0.0-a.1 First alpha release:
* First release to allow students to use the core functions;
* Not fully functional, bugs being found daily;
* match_filter functions work well - could be improved by using
openCV matchTemplate ability to work with multiple templates,
which could be optimised on GPUs **GPU capability not applicable as far as I know**<|MERGE_RESOLUTION|>--- conflicted
+++ resolved
@@ -1,13 +1,10 @@
 ## Current
-<<<<<<< HEAD
 * utils.catalog_to_dd.write_correlations
   - New option `use_shared_memory` to speed up correlation of many events by
     ca. 20 % by moving trace data into shared memory.
-=======
 * utils.catalog_to_dd._prepare_stream
   - Now more consistently slices templates to length = extract_len * samp_rate
     so that user receives less warnings about insufficient data.
->>>>>>> 0a0af446
 * utils.cluster.decluster_distance_time
   - Bug-fix: fix segmentation fault when declustering more than 46340 detections
     with hypocentral_separation.
