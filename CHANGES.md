## Current
<<<<<<< HEAD
* utils.pre_processing
  - New function ``quick_trace_select` for a very efficient selection of trace
    by seed ID without wildcards (4x speedup).
=======
* core.match_filter
  - 30x speedup in handling detections (50x speedup in selecting detections,
    4x speedup in adding prepick time)
>>>>>>> 0545f5e6
* utils.catalog_to_dd._prepare_stream
  - Now more consistently slices templates to length = extract_len * samp_rate
    so that user receives less warnings about insufficient data.
* utils.cluster.decluster_distance_time
  - Bug-fix: fix segmentation fault when declustering more than 46340 detections
    with hypocentral_separation.

## 0.4.4
* core.match_filter
  - Bug-fix: peak-cores could be defined twice in _group_detect through kwargs.
    Fix: only update peak_cores if it isn't there already.
* core.match_filter.tribe
 - Detect now allows passing of pre-processed data
* core.match_filter.template
 - Remove duplicate detections from overlapping windows using `._uniq()`
* core.lag_calc._xcorr_interp
 - CC-interpolation replaced with resampling (more robust), old method
   deprecated. Use new method with use_new_resamp_method=True as **kwarg.
* core.lag_calc:
 - Fixed bug where minimum CC defined via min_cc_from_mean_cc_factor was not
   set correctly for negative correlation sums.
* utils.correlate
 - Fast Matched Filter now supported natively for version >= 1.4.0
 - Only full correlation stacks are returned now (e.g. where fewer than than
   the full number of channels are in the stack at the end of the stack, zeros
   are returned).
* utils.mag_calc.relative_magnitude
 - fixed bug where S-picks / traces were used for relative-magnitude calculation
   against user's choice.
 - implemented full magnitude bias-correction for CC and SNR
* utils.mag_calc.relative_amplitude:
 - returns dicts for SNR measurements
* utils.catalog_to_dd.write_correlations
 - Fixed bug on execution of parallel execution.
 - Added parallel-options for catalog-dt measurements and for stream-preparation
   before cross correlation-dt measurements.
 - Default parallelization of dt-computation is now across events (loads CPUs
   more efficiently), and there is a new option ``max_trace_workers` to use
   the old parallelization strategy across traces.
 - Now includes `all_horiz`-option that will correlate all matching horizontal
   channels no matter to which of these the S-pick is linking.
* utils.clustering
 - Allow to handle indirect comparison of event-waveforms when (i.e., events
   without matching traces which can be compared indirectly via a third event)
 - Allows to set clustering method, metric, and sort_order from
   scipy.cluster.hierarchy.linkage.
* tribe, template, template_gen, archive_read, clustering: remove option to read
  from seishub (deprecated in obspy).

## 0.4.3
* core.match_filter
 - match_filter:
   - Provide option of exporting the cross-correlation sums for additional later
     analysis.
* core.match_filter.party.write
  - BUG-FIX: When `format='tar'` is selected, added a check for .tgz-file
    suffix before checking the filename against an existing file. Previously,
    when a filename without '.tgz'-suffix was supplied, then the file was
    overwritten against the function's intention.
  - Add option `overwrite=True` to allow overwriting of existing files.
* core.match_filter.party.read
  - BUG-FIX: Ensure wildcard reading works as expected: #453
* core.match_filter.party.rethreshold:
  - added option to rethreshold based on absolute values to keep relevant
    detections with large negative detect_val.
* core.lag_calc:
  - Added option to set minimum CC threshold individually for detections based
    on: min(detect_val / n_chans * min_cc_from_mean_cc_factor, min_cc).
  - Added the ability of saving correlation data of the lag_calc.
* core.template_gen:
  - Added support for generating templates from any object with a
    get_waveforms method. See #459.
* utils.mag_calc.calc_b_value:
  - Added useful information to doc-string regarding method and meaning of
    residuals
  - Changed the number of magnitudes used to an int (from a string!?)
* utils.mag_calc.relative_magnitude:
  - Refactor so that `min_cc` is used regardless of whether 
    `weight_by_correlation` is set. See issue #455.
* utils.archive_read
  - Add support for wildcard-comparisons in the list of requested stations and
    channels.
  - New option `arctype='SDS'` to read from a SeisComp Data Structure (SDS).
    This option is also available in `utils.clustering.extract_detections` and
    in `utils.archive_read._check_available_data`.
* utils.catalog_to_dd
  - Bug-fixes in #424:
    - only P and S phases are used now (previously spurious amplitude picks 
      were included in correlations);
    - Checks for length are done prior to correlations and more helpful error
      outputs are provided.
    - Progress is not reported within dt.cc computation
  - `write_station` now supports writing elevations: #424.
* utils.clustering
  - For `cluster`, `distance_matrix` and `cross_chan_correlation`, implemented
    full support for `shift_len != 0`. The latter two functions now return, in
    addition to the distance-matrix, a shift-matrix (both functions) and a
    shift-dictionary (for `distance_matrix`). New option for shifting streams
    as a whole or letting traces shift individually
    (`allow_individual_trace_shifts=True`).
* utils.plotting
  - Function added (twoD_seismplot) for plotting seismicity (#365).
  
## 0.4.2
* Add seed-ids to the _spike_test's message.
* utils.correlation
  - Cross-correlation normalisation errors no-longer raise an error
  - When "out-of-range" correlations occur a warning is given by the C-function
    with details of what channel, what template and where in the data vector
    the issue occurred for the user to check their data.
  - Out-of-range correlations are set to 0.0
  - After extensive testing these errors have always been related to data issues
    within regions where correlations should not be computed (spikes, step
    artifacts due to incorrectly padding data gaps).
  - USERS SHOULD BE CAREFUL TO CHECK THEIR DATA IF THEY SEE THESE WARNINGS
* utils.mag_calc.amp_pick_event
  - Added option to output IASPEI standard amplitudes, with static amplification
    of 1 (rather than 2080 as per Wood Anderson specs).
  - Added `filter_id` and `method_id` to amplitudes to make these methods more
    traceable.
* core.match_filter
  - Bug-fix - cope with data that are too short with `ignore_bad_data=True`.
    This flag is generally not advised, but when used, may attempt to trim all
    data to zero length.  The expected behaviour is to remove bad data and run
    with the remaining data.
  - Party:
    - decluster now accepts a hypocentral_separation argument. This allows
      the inclusion of detections that occur close in time, but not in space.
      This is underwritten by a new findpeaks.decluster_dist_time function
      based on a new C-function.
  - Tribe:
    - Add monkey-patching for clients that do not have a `get_waveforms_bulk`
      method for use in `.client_detect`. See issue #394.
* utils.pre_processing
  - Only templates that need to be reshaped are reshaped now - this can be a lot
    faster.
  
## 0.4.1
* core.match_filter
  - BUG-FIX: Empty families are no longer run through lag-calc when using 
    Party.lag_calc().  Previously this resulted in a "No matching data" error,
    see #341.
* core.template_gen
  - BUG-FIX: Fix bug where events were incorrectly associated with templates
    in `Tribe().construct()` if the given catalog contained events outside
    of the time-range of the stream. See issue #381 and PR #382.
* utils.catalog_to_dd
  - Added ability to turn off parallel processing (this is turned off by 
    default now) for `write_correlations` - parallel processing for moderate
    to large datasets was copying far too much data and using lots of memory.
    This is a short-term fix - ideally we will move filtering and resampling to
    C functions with shared-memory parallelism and GIL releasing.
    See PR #374.
  - Moved parallelism for `_compute_dt_correlations` to the C functions to
    reduce memory overhead. Using a generator to construct sub-catalogs rather
    than making a list of lists in memory. See issue #361.
* utils.mag_calc:
  - `amp_pick_event` now works on a copy of the data by default
  - `amp_pick_event` uses the appropriate digital filter gain to correct the
    applied filter. See issue #376.
  - `amp_pick_event` rewritten for simplicity.
  - `amp_pick_event` now has simple synthetic tests for accuracy.
  - `_sim_wa` uses the full response information to correct to velocity
    this includes FIR filters (previously not used), and ensures that the
    wood-anderson poles (with a single zero) are correctly applied to velocity
    waveforms.
  - `calc_max_curv` is now computed using the non-cumulative distribution.
* Some problem solved in _match_filter_plot. Now it shows all new detections.
* Add plotdir to eqcorrscan.core.lag_calc.lag_calc function to save the images.

## 0.4.0
* Change resampling to use pyFFTW backend for FFT's.  This is an attempt to
  alleviate issue related to large-prime length transforms.  This requires an
  additional dependency, but EQcorrscan already depends on FFTW itself (#316).
* Refactor of catalog_to_dd functions (#322):
  - Speed-ups, using new correlation functions and better resource management
  - Removed enforcement of seisan, arguments are now standard obspy objects.
* Add plotdir to lag-calc, template construction and matched-filter detection
  methods and functions (#330, #325).
* Wholesale re-write of lag-calc function and methods. External interface is
  similar, but some arguments have been depreciated as they were unnecessary (#321).
  - This was done to make use of the new internal correlation functions which
    are faster and more memory efficient.
  - Party.lag_calc and Family.lag_calc now work in-place on the events in 
    the grouping.
  - Added relative_mags method to Party and Family; this can be called from
    lag-calc to avoid reprocessing data.
  - Added lag_calc.xcorr_pick_family as a public facing API to implement
    correlation re-picking of a group of events.
* Renamed utils.clustering.cross_chan_coherence to 
  utils.clustering.cross_chan_correlation to better reflect what it actually 
  does.
* Add --no-mkl flag for setup.py to force the FFTW correlation routines not
  to compile against intels mkl.  On NeSI systems mkl is currently causing
  issues.
* BUG-FIX: `eqcorrscan.utils.mag_calc.dist_calc` calculated the long-way round
  the Earth when changing hemispheres. We now use the Haversine formula, which
  should give better results at short distances, and does not use a flat-Earth
  approximation, so is better suited to larger distances as well.
* Add C-openmp parallel distance-clustering (speed-ups of ~100 times).
* Allow option to not stack correlations in correlation functions.
* Use compiled correlation functions for correlation clustering (speed-up).
* Add time-clustering for catalogs and change how space-time cluster works
  so that it uses the time-clustering, rather than just throwing out events
  outside the time-range.
* Changed all prints to calls to logging, as a result, debug is no longer
  an argument for function calls.
* `find-peaks` replaced by compiled peak finding routine - more efficient
  both in memory and time #249 - approx 50x faster
  * Note that the results of the C-func and the Python functions are slightly
    different.  The C function (now the default) is more stable when peaks
    are small and close together (e.g. in noisy data).
* multi-find peaks makes use of openMP parallelism for more efficient
  memory usage #249
* enforce normalization of continuous data before correlation to avoid float32
  overflow errors that result in correlation errors (see pr #292).
* Add SEC-C style chunked cross-correlations.  This is both faster and more
  memory efficient.  This is now used by default with an fft length of
  2 ** 13.  This was found to be consistently the fastest length in testing.
  This can be changed by the user by passing the `fft_len` keyword argument.
  See PR #285.
* Outer-loop parallelism has been disabled for all systems now. This was not
  useful in most situations and is hard to maintain.
* Improved support for compilation on RedHat systems
* Refactored match-filter into smaller files. Namespace remains the same.
  This was done to ease maintenance - the match_filter.py file had become
  massive and was slow to load and process in IDEs.
* Refactored `_prep_data_for_correlation` to reduce looping for speed, 
  now approximately six times faster than previously (minor speed-up)
  * Now explicitly doesn't allow templates with different length traces - 
    previously this was ignored and templates with different length 
    channels to other templates had their channels padded with zeros or 
    trimmed.
* Add `skip_short_channels` option to template generation.  This allows users 
  to provide data of unknown length and short channels will not be used, rather
  than generating an error. This is useful for downloading data from 
  datacentres via the `from_client` method.
* Remove pytest_namespace in conftest.py to support pytest 4.x
* Add `ignore_bad_data` kwarg for all processing functions, if set to True
  (defaults to False for continuity) then any errors related to bad data at 
  process-time will be supressed and empty traces returned.  This is useful 
  for downloading data from  datacentres via the `from_client` method when
  data quality is not known.
* Added relative amplitude measurements as
  `utils.mag_calc.relative_amplitude` (#306).
* Added relative magnitude calculation using relative amplitudes weighted by
  correlations to `utils.mag_calc.relative_magnitude`.
* Added `relative_magnitudes` argument to 
  `eqcorrscan.core.match_filter.party.Party.lag_calc` to provide an in-flow
  way to compute relative magnitudes for detected events.
* Events constructed from detections now include estimated origins alongside
  the picks. These origins are time-shifted versions of the template origin and
  should be used with caution. They are corrected for prepick (#308).
* Picks in detection.event are now corrected for prepick *if* the template is
  given. This is now standard in all Tribe, Party and Family methods. Picks will
  not be corrected for prepick in match_filter (#308).
* Fix #298 where the header was repeated in detection csv files. Also added
  a `write_detections` function to `eqcorrscan.core.match_filter.detection`
  to streamline writing detections.
* Remove support for Python 2.7.
* Add warning about unused data when using `Tribe.detect` methods with data that
  do not fit into chunks. Fixes #291.
* Fix #179 when decimating for cccsum_hist in `_match_filter_plot`
* `utils.pre_processing` now uses the `.interpolate` method rather than
  `.resample` to change the sampling rate of data. This is generally more
  stable and faster than resampling in the frequency domain, but will likely
  change the quality of correlations.
* Removed depreciated `template_gen` functions and `bright_lights` and
  `seismo_logs`. See #315
* BUG-FIX: `eqcorrscan.core.template_gen.py` fix conflict with special character on windows
  output-filename. See issue #344

## 0.3.3
* Make test-script more stable.
* Fix bug where `set_xcorr` as context manager did not correctly reset
  stream_xcorr methods.
* Correct test-script (`test_eqcorrscan.py`) to find paths properly.
* BUG-FIX in `Party.decluster` when detections made at exactly the same time
  the first, rather than the highest of these was taken.
* Catch one-sample difference in day properly in pre-processing.dayproc
* Shortproc now clips and pads to the correct length asserted by starttime and
  endtime.
* Bug-fix: Match-filter collection objects (Tribe, Party, Family) implemented
  addition (`__add__`) to alter the main object. Now the main object is left
  unchanged.
* `Family.catalog` is now an immutable property.

## 0.3.2
* Implement reading Party objects from multiple files, including wildcard
  expansion. This will only read template information if it was not 
  previously read in (which is a little more efficient).
* Allow reading of Party objects without reading the catalog files.
* Check quality of downloaded data in `Tribe.client_detect()` and remove it if it
  would otherwise result in errors.
* Add `process_cores` argument to `Tribe.client_detect()` and `Tribe.detect()`
  to provide a separate number of cores for processing and peak-finding - both
  functions are less memory efficient that fftw correlation and can result in
  memory errors if using lots of cores.
* Allow passing of `cores_outer` kwarg through to fftw correlate functions to
  control inner/outer thread numbers. If given, `cores` will define the number
  of inner-cores (used for parallel fft calculation) and `cores_outer` sets
  the number of channels to process in parallel (which results in increased
  memory usage).
* Allow Tribe and Party IO to use QUAKEML or SC3ML format for catalogs (NORDIC
  to come once obspy updates).
* Allow Party IO to not write detection catalogs if so desired, because 
  writing and reading large catalogs can be slow.
* If detection-catalogs are not read in, then the detection events will be
  generated on the fly using `Detection._calculate_event`.
* BUG-FIX: When one template in a set of templates had a channel repeated,
  all detections had an extra, spurious pick in their event object. This
  should no-longer happen.
* Add `select` method to `Party` and `Tribe` to allow selection of a 
  specific family/template.
* Use a compiled C peak-finding function instead of scipy ndimage - speed-up
  of about 2x in testing.
* BUG-FIX: When `full_peaks=True` for `find_peaks2_short` values that were not
  above their neighbours were returned. Now only values greater than their two
  neighbours are returned.
* Add ability to "retry" downloading in `Tribe.client_detect`.
* Change behaviour of template_gen for data that are daylong, but do not start
  within 1 minute of a day-break - previous versions enforced padding to
  start and end at day-breaks, which led to zeros in the data and undesirable 
  behaviour.
* BUG-FIX: Normalisation errors not properly passed back from internal fftw
  correlation functions, gaps not always properly handled during long-period
  trends - variance threshold is now raised, and Python checks for low-variance
  and applies gain to stabilise correlations if needed.
* Plotting functions are now tested and have a more consistent interface:
  * All plotting functions accept the keyword arguments `save`, `savefile`,
    `show`, `return_figure` and `title`.
  * All plotting functions return a figure.
  * `SVD_plot` renamed to `svd_plot`
* Enforce pre-processing even when no filters or resampling is to be done
  to ensure gaps are properly processed (when called from `Tribe.detect`,
  `Template.detect` or `Tribe.client_detect`)
* BUG-FIX in `Tribe.client_detect` where data were processed from data 
  one sample too long resulting in minor differences in data processing
  (due to difference in FFT length) and therefore minor differences 
  in resulting correlations (~0.07 per channel).
  * Includes extra stability check in fftw_normxcorr which affects the
    last sample before a gap when that sample is near-zero.
* BUG-FIX: fftw correlation dot product was not thread-safe on some systems.
  The dot-product did not have the inner index protected as a private variable.
  This did not appear to cause issues for Linux with Python 3.x or Windows, but
  did cause issues for on Linux for Python 2.7 and Mac OS builds.
* KeyboardInterrupt (e.g. ctrl-c) should now be caught during python parallel
  processes.
* Stopped allowing outer-threading on OSX, clang openMP is not thread-safe
  for how we have this set-up. Inner threading is faster and more memory
  efficient anyway.
* Added testing script (`test_eqcorrscan.py`, which will be installed to your
  path on installation of EQcorrscan) that will download all the relevant 
  data and run the tests on the installed package - no need to clone 
  EQcorrscan to run tests!


## 0.3.1
* Cleaned imports in utils modules
* Removed parallel checking loop in archive_read.
* Add better checks for timing in lag-calc functions (#207)
* Removed gap-threshold of twice the template length in `Tribe.client_detect`, see
  issue #224.
* Bug-fix: give multi_find_peaks a cores kwarg to limit thread
  usage.
* Check for the same value in a row in continuous data when computing
  correlations and zero resulting correlations where the whole window
  is the same value repeated (#224, #230).
* BUG-FIX: template generation `from_client` methods for swin=P_all or S_all
  now download all channels and return them (as they should). See #235 and #206
* Change from raising an error if data from a station are not long enough, to
  logging a critical warning and not using the station.
* Add ability to give multiple `swin` options as a list. Remains backwards
  compatible with single `swin` arguments.
* Add option to `save_progress` for long running `Tribe` methods. Files
  are written to temporary files local to the caller.
* Fix bug where if gaps overlapped the endtime set in pre_processing an error
  was raised - happened when downloading data with a deliberate pad at either
  end.

## 0.3.0
* Compiled peak-finding routine written to speed-up peak-finding.
* Change default match-filter plotting to not decimate unless it has to.
* BUG-FIX: changed minimum variance for fftw correlation backend.
* Do not try to process when no processing needs to be done in 
  core.match_filter._group_process.
* Length checking in core.match_filter._group_process done in samples rather
  than time.
* BUG-FIX: Fix bug where data lengths were not correct in 
  match_filter.Tribe.detect when sampling time-stamps were inconsistent between
  channels, which previously resulted in error.
* BUG-FIX: Fix memory-leak in tribe.construct
* Add plotting options for plotting rate to Party.plot
* Add filtering detections by date as Party.filter
* BUG-FIX: Change method for Party.rethreshold: list.remove was not reliable.
* Add option `full_peaks` to detect methods to map to find_peaks.
* pre-processing (and match-filter object methods) are now gap-aware and will
  accept gappy traces and can return gappy traces. By default gaps are filled to
  maintain backwards compatibility. Note that the fftw correlation backend
  requires gaps to be padded with zeros.
* **Removed sfile_utils** This support for Nordic IO has been upgraded and moved
  to obspy for obspy version 1.1.0.  All functions are there and many bugs have
  been fixed. This also means the removal of nordic-specific functions in
  EQcorrscan - the following functions have been removed:
  * template_gen.from_sfile
  * template_gen.from_contbase
  * mag_calc.amp_pick_sfile
  * mag_calc.pick_db
  All removed functions will error and tell you to use obspy.io.nordic.core.
  This now means that you can use obspy's `read_events` to read in sfiles.
* Added `P_all` and `S_all` options to template generation functions
  to allow creation of multi-channel templates starting at the P and S
  times respectively.
* Refactored `template_gen`, all options are available via 
  `template_gen(method=...)`, and depreciation warnings are in place.
* Added some docs for converting older templates and detections into Template
  and Party objects.

## 0.2.7
* Patch multi_corr.c to work with more versions of MSVC;
* Revert to using single-precision floats for correlations (as in previous,
  < 0.2.x versions) for memory efficiency.

## 0.2.6
* Added the ability to change the correlation functions used in detection
  methods through the parameter xcorr_func of match_filter, Template.detect
  and Tribe.detect, or using the set_xcorr context manager in
  the utils.correlate module. Supported options are:
    * numpy
    * fftw
    * time-domain
    * or passing a function that implements the xcorr interface.
* Added the ability to change the concurrency strategy of xcorr functions
  using the paramter concurrency of match_filter, Template.detect
  and Tribe.detect. Supported options are:
    * None - for single-threaded execution in a single process
    * multithread - for multi-threaded execution
    * multiprocess- for multiprocess execution
    * concurrent - allows functions to describe their own preferred currency
    methods, defaults to multithread
* Change debug printing output, it should be a little quieter;
* Speed-up time-domain using a threaded C-routine - separate from frequency
  domain C-routines;
* Expose useful parallel options for all correlation routines;
* Expose cores argument for match-filter objects to allow limits to be placed
  on how much of your machine is used;
* Limit number of workers created during pre-processing to never be more than
  the number of traces in the stream being processed;
* Implement openMP parallelisation of cross-correlation sum routines - memory
  consumption reduced by using shared memory, and by computing the
  cross-correlation sums rather than individual channel cross-correlations.
  This also leads to a speed-up.  This routine is the default concurrent
  correlation routine;
* Test examples in rst doc files to ensure they are up-to-date;
* Tests that were prone to timeout issues have been migrated to run on circleci
  to allow quick re-starting of fails not due to code errors


## 0.2.5
* Fix bug with \_group_process that resulted in stalled processes.
* Force NumPy version
* Support indexing of Tribe and Party objects by template-name.
* Add tests for lag-calc issue with preparing data
* Change internals of *eqcorrscan.core.lag_calc._prepare_data* to use a
  dictionary for delays, and to work correctly! Issues arose from not checking
  for masked data properly and not checking length properly.
* Fix bug in match_filter.match_filter when checking for equal length traces,
  length count was one sample too short.

## 0.2.4
* Increase test coverage (edge-cases) in template_gen;
* Fix bug in template_gen.extract_from_stack for duplicate channels in
template;
* Increase coverage somewhat in bright_lights, remove non-parallel
option (previously only used for debugging in development);
* Increase test coverage in lag_calc;
* Speed-up tests for brightness;
* Increase test coverage for match_filter including testing io of
detections;
* Increase subspace test coverage for edge cases;
* Speed-up catalog_to_dd_tests;
* Lag-calc will pick S-picks on channels ending E, N, 1 and 2, change
from only picking on E and N before; warning added to docs;
* Add full tests for pre-processing;
* Run tests in parallel on ci, speed-up tests dramatically;
* Rename singular-value decomposition functions (with depreciation
warnings);
* Rename SVD_moments to lower-case and add depreciation warning;
* Increase test coverage in utils.mag_calc;
* Add Template, Tribe, Family, Party objects and rename DETECTION to
Detection;
    * Template objects maintain meta-data associated with their creation
    to stream-line processing of data (e.g. reduce chance of using the
    wrong filters).
    * Template events have a detect method which takes unprocessed data
    and does the correct processing using the Template meta-data, and
    computes the matched-filter detections.
    * Tribe objects are containers for multiple Templates.
    * Tribe objects have a detect method which groups Templates with
    similar meta-data (processing information) and runs these templates
    in parallel through the matched-filter routine. Tribe.detect outputs
    a Party of Family objects.
    * The Party object is a container for many Family objects.
    * Family objects are containers for detections from the same
    Template.
    * Family and Party objects have a lag_calc method which computes
    the cross-correlation pick-refinements.
    * The upshot of this is that it is possible to, in one line,
    generate a Tribe of templates, compute their matched-filter
    detections, and generate cross-correlation pick refinements, which
    output Event objects, which can be written to a catalog:
        Tribe.construct(method, **kwargs).detect(st, **kwargs).lag_calc(**kwargs).write()
    * Added 25 tests for these methods.
    * Add parameters *threshold_type* and *threshold_input* to Detection
    class.  Add support for legacy Detection objects via NaN and unset
    values.
* Removed support for obspy < 1.0.0
* Update / correct doc-strings in template-gen functions when describing
processing parameters.
* Add warning message when removing channels from continuous data in
match_filter;
* Add min_snr option for template generation routines, if the
signal-to-noise ratio is below a user-defined threshold, the channel
will not be used.
* Stop enforcing two-channel template channel names.
* Fix bug in detection_multiplot which didn't allow streams with
fewer traces than template;
* Update internals to custom C fftw-based correlation rather than openCV (Major change);
    * OpenCV has been removed as a dependancy;
    * eqcorrscan.core.match_filter.normxcorr2 now calls a compiled C routine;
    * Parallel workflows handled by openMP rather than Python Multiprocessing
      for matched-filter operations to allow better memory handling.
        * It is worth noting that we tried re-writing using SciPy internals
        which led to a significant speed-up, but with high memory costs,
        we ended up going with this option, which was the more difficult
        option, because it allows effective use on SLURM managed systems
        where python multiprocessing results in un-real memory spikes
        (issue #88).
        
## 0.2.0-0.2.3
* See 0.2.4: these versions were not fully released while trying to get
  anaconda packages to build properly.

## 0.1.6
* Fix bug introduced in version 0.1.5 for match_filter where looping
through multiple templates did not correctly match image and template
data: 0.1.5 fix did not work;
* Bug-fix in catalog_to_dd for events without magnitudes;
* Amend match-filter to not edit the list of template names in place.
Previously, if a template was not used (due to no matching continuous
data) then the name of the template was removed: this now copies the
list of template_names internally and does not change the external list.

## 0.1.5
* Migrate coverage to codecov;
* Fix bug introduced in version 0.1.5 for match_filter where looping
through multiple templates did not correctly match image and template
data.

## 0.1.4
* Bug-fix in plot_repicked removed where data were not normalized
properly;
* Bug-fix in lag_calc where data were missing in the continuous data
fixed (this led to incorrect picks, **major bug!**);
* Output cross-channel correlation sum in lag-calc output;
* Add id to DETECTION objects, which is consistent with the events
within DETECTION objects and catalog output, and used in lag_calc to
allow linking of detections to catalog events;
* Add lots of logging and error messages to lag-calc to ensure user
understands limits;
* Add error to day-proc to ensure user is aware of risks of padding;
* Change utils.pre_processing.process to accept different length of
data enforcement, not just full day (allow for overlap in processing,
which might be useful for reducing day start and end effects);
* Bug-fix in mag_calc.amp_pick_event, broke loop if data were missing;
* Lots of docs adjustment to sort order of doc-strings and hyper-links;
* Allow multiple uses of the same channel in templates (e.g. you can
now use a template with two windows from the same channel, such as a P
and an S);
* Add evaluation mode filter to utils.catalog_utils.filter_picks;
* Update subspace plot to work when detector is not partitioned;
* Make tests run a little faster;
* Add pep8 testing for all code.

## 0.1.3
* Now testing on OSX (python 2.7 and 3.5) - also added linux python 3.4;
* Add lag-calculation and tests for it;
* Change how lag-calc does the trace splitting to reduce memory usage;
* Added pick-filtering utility to clean up tutorials;
* Change template generation function names for clarity (wrappers for
depreciated names);
* Add more useful error messages when picks are not associated with
waveforms;
* Add example plots for more plotting functions;
* Add subspace detector including docs and tutorial.
* Add *delayed* option to all template_gen functions, set to True by
default which retains old behaviour.

## 0.1.2
* Add handling for empty location information in sfiles.
* Added project setup script which creates a useful directory structure and copies
a default match-filter script to the directory.
* Add archive reader helper for default script, and parameter classes and
definitions for default script.
* Re-write history to make repository smaller, removed trash files that had
been added carelessly.
* Now tested on appveyor, so able to be run on Windows.
* Added ability to read hypoDD/tomoDD phase files to obspy events.
* Added simple despiking algorithm - not ideal for correlation as spikes are
interpolated around when found: eqcorrscan.utils.despike.
* Option to output catalog object from match_filter - this will become the
default once we introduce meta-data to templates - currently the picks for
events are the template trace start-times, which will be before the phase-pick
by the lag defined in the template creation - also added event into detection
class, so you can access the event info from the detections, or create a
catalog from a list of detections.
* Add option to extract detections at run-time in match_filter.match_filter.
* Edited multi_event_singlechan to take a catalog with multiple picks, but
requires you to specify the station and channel to plot.
* Add normalize option to stacking routines.
* Add tests for stacking - PWS test needs more checks.
* Add many examples to doc-strings, not complete though.
* Change docs to have one page per function.
* Python 3.5 testing underway, all tests pass, but only testing about 65% of
codebase.
* Add io functions to match_filter to simplify detection handling including
writing detections to catalog and to text file.
* Stricter match_filter testing to enforce exactly the same result with a
variety of systems.
* Add hack to template_gen tutorial to fix differences in sorting between python 3.x
and python 2.
* Added advanced network triggering routine from Konstantinos, allows
different parameters for individual stations - note only uses recursive
sta-lta triggering at the moment.  Useful for template generations alongside
pickers.
* Added magnitude of completeness and b-value calculators to utils.mag_calc

## 0.1.1
* Cope with events not always having time_errors in them in eventtoSfile;
* Convert Quakeml depths from m to km;
* Multiple little fixes to make Sfile conversion play well with GeoNet QuakeML files;
* Add function to convert from obspy.core.inventory.station.Station to string format
for Seisan STATION0.HYP file;
* Merged feature branch - hypoDD into develop, this provides mappings for the
hypoDD location program, including generation of dt.cc files;
* Added tests for functions in catalog_to_dd;
* Implemented unittest tests;
* Changed name of EQcorrscan_plotting to plotting;
* Added depreciation warnings;
* Changed internal structure of pre-processing to aid long-term upkeep;
* Added warnings in docs for template_gen relating to template generation from
set length files;
* Updated template_creation tutorial to use day-long data;
* Renamed Sfile_util to sfile_util, and functions there-in: will warn about name changes;
* Updated template plotting to include pick labels;
* Updated template_creation tutorial to download S-picks as well as P-picks;
* Update sfile_util to cope with many possible unfilled objects;
* Added sac_util to convert from sac headers to useful event information - note,
does not convert all things, just origin and pick times;
* Added from_sac function to template_gen.

## 0.1.0
* Implemented tests for synthetic generation and match-filter functions
* Developed new tutorials that download from GeoNet and are much clearer
* Changed from PICK and EVENTINFO classes to obspy.core.event classes, note
this will break some previous scripts, however wrappers are included for this,
this ended up being the biggy, and is the reason for ceasing the 0.0.x line.
* Added synthetic seismogram generation, very basic seismograms, but they work
as templates for the detection of *some* seismicity.
* Added compatibility with Obspy v.1.0.0.
* All files now follow pep8.
* Removed parameter files completely, and redundant scripts.

## 0.0.9
* Working towards following pep8
* Change how match_filter handles missing data - now remove template traces (which have been copied)
rather than adding null traces to the data stream - more memory efficient, and faster
* Change float handling for large amplitudes in Sfile_utils
* Change distance decimal handling in Sfile_utils
* Add magnitude-frequency plotting to EQcorrscan_plotting
* Update tutorial and docs for tutorial
* **Major bug-fix** Change in match_filter - debug and index were the wrong way
round from version 0.0.5 onwards, hence for multiple templates, cross-correlation
vectors were not matched for templates. Will push a release because of this.

## 0.0.8:
* Added SVD magnitude inversion to [utils.mag_calc](EQcorrscan/eqcorrscan/utils/mag_calc.py#L530),
tested for multi-channel;
* Bug-fix in s-file printing when printing AIN,
[convert to int](EQcorrscan/eqcorrscan/utils/Sfile_util.py#L75) now before print;
* Add master option to [stacking.align_traces](EQcorrscan/eqcorrscan/utils/stacking.py#L93),
alignment can be forced to this;
* Add plot directory output option to [match_filter](EQcorrscan/eqcorrscan/core/match_filter.py#L341);
* Change plot downsampling to 10 Hz in [match_filter](EQcorrscan/eqcorrscan/core/match_filter.py#L489);
* [Clustering.cluster](EQcorrscan/eqcorrscan/utils/clustering.py#L81)
now output groups properly when
computing clustering by cross-correlation;
* Add [plot_synth_real](EQcorrscan/eqcorrscan/utils/EQcorrscan_plotting.py#L765)
function to EQcorrscan_plotting -
use for plotting a synthetic template on top of a real template;
* Add [space-time](EQcorrscan/eqcorrscan/utils/clustering.py#L513)
clustering fucntion to clustering,
use to group repeating events;
* Add [re_thresh_csv](EQcorrscan/eqcorrscan/utils/clustering.py#L551)
to clustering, can be used to increase
the detection threshold after detection run;
* Add mock modules to conf.py for ReadTheDocs, also removed
requirements.txt file as it was unused;
* Added parallel options to distance_matrix computation in clustering.
* Change matplotlib import location in match_filter to allow
other functions to be called without turning off interactive plots.
* Add **both** option to utils.synth_seis to allow individual creation
of both P and S phases.
* Add sanity check for nyquist frequency to utils.pre_processing, now
breaks if highcut >= samp_rate
* Add plot_format option to core.match_filter
* Add multiple phase capability to utils.synth_seis
* **BUG-FIX** Change match-filter data stream handling to copy the stream and
keep it safe before adding null-traces or removing excess traces.  Match_filter
will now remove excess, un-needed traces from the copied stream.  This is specifically
necessary when splitting a large template set, with a range of channels, into smaller
groups to be run serially.

:volcano:

## 0.0.6 & 0.0.7;
*Note, double release due to failed 0.0.6 release*
* Properly installable via pip.

## 0.0.5:
* Update all paths in functions when calling EQcorrscan
functions to use the installed version;
* Remove parameter file usage in core functions and
replace with variables, parameter files remain for scripts.

## 0.0.4:
* Travis.CI integration implemented;
* Tests run (needs more tests);
* Now has synthetic template generation (major step, very much in alpha).

## 0.0.3:
* Many small bug-fixes;
* Added greater parallel ability;
* Change directory structure to be more like a true python
package - now pip installable.

## 0.0-a.2:
* Bug fixes to Sfile_util when writing S-files - converting
from milliseconds to decimal seconds;
* Fix catalogue2DD to weight by correlation value;
* Fix lagging in bright_lights;
* Now tested on supercomputer (cluster) computers.

## 0.0-a.1 First alpha release:
* First release to allow students to use the core functions;
* Not fully functional, bugs being found daily;
* match_filter functions work well - could be improved by using
openCV matchTemplate ability to work with multiple templates,
which could be optimised on GPUs **GPU capability not applicable as far as I know**<|MERGE_RESOLUTION|>--- conflicted
+++ resolved
@@ -1,13 +1,10 @@
 ## Current
-<<<<<<< HEAD
 * utils.pre_processing
   - New function ``quick_trace_select` for a very efficient selection of trace
     by seed ID without wildcards (4x speedup).
-=======
 * core.match_filter
   - 30x speedup in handling detections (50x speedup in selecting detections,
     4x speedup in adding prepick time)
->>>>>>> 0545f5e6
 * utils.catalog_to_dd._prepare_stream
   - Now more consistently slices templates to length = extract_len * samp_rate
     so that user receives less warnings about insufficient data.
