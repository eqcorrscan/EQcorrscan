## Current
* Add --no-mkl flag for setup.py to force the FFTW correlation routines not
  to compile against intels mkl.  On NeSI systems mkl is currently causing
  issues.
* BUG-FIX: `eqcorrscan.utils.mag_calc.dist_calc` calculated the long-way round
  the Earth when changing hemispheres. We now use the Haversine formula, which
  should give better results at short distances, and does not use a flat-Earth
  approximation, so is better suited to larger distances as well.
* Add C-openmp parallel distance-clustering (speed-ups of ~100 times).
* Allow option to not stack correlations in correlation functions.
* Use compiled correlation functions for correlation clustering (speed-up).
* Add time-clustering for catalogs and change how space-time cluster works
  so that it uses the time-clustering, rather than just throwing out events
  outside the time-range.
* Changed all prints to calls to logging, as a result, debug is no longer
  an argument for function calls.
* `find-peaks` replaced by compiled peak finding routine - more efficient
  both in memory and time #249 - approx 50x faster
  * Note that the results of the C-func and the Python functions are slightly
    different.  The C function (now the default) is more stable when peaks
    are small and close together (e.g. in noisy data).
* multi-find peaks makes use of openMP parallelism for more efficient
  memory usage #249
* enforce normalization of continuous data before correlation to avoid float32
  overflow errors that result in correlation errors (see pr #292).
* Add SEC-C style chunked cross-correlations.  This is both faster and more
  memory efficient.  This is now used by default with an fft length of
  2 ** 13.  This was found to be consistently the fastest length in testing.
  This can be changed by the user by passing the `fft_len` keyword argument.
  See PR #285.
* Outer-loop parallelism has been disabled for all systems now. This was not
  useful in most situations and is hard to maintain.
* Improved support for compilation on RedHat systems
* Refactored match-filter into smaller files. Namespace remains the same.
  This was done to ease maintenance - the match_filter.py file had become
  massive and was slow to load and process in IDEs.
* Refactored `_prep_data_for_correlation` to reduce looping for speed, 
  now approximately six times faster than previously (minor speed-up)
  * Now explicitly doesn't allow templates with different length traces - 
    previously this was ignored and templates with different length 
    channels to other templates had their channels padded with zeros or 
    trimmed.
* Add `skip_short_channels` option to template generation.  This allows users 
  to provide data of unknown length and short channels will not be used, rather
  than generating an error. This is useful for downloading data from 
  datacentres via the `from_client` method.
* Remove pytest_namespace in conftest.py to support pytest 4.x
* Add `ignore_bad_data` kwarg for all processing functions, if set to True
  (defaults to False for continuity) then any errors related to bad data at 
  process-time will be supressed and empty traces returned.  This is useful 
  for downloading data from  datacentres via the `from_client` method when
  data quality is not known.
* Events constructed from detections now include estimated origins alongside
  the picks. These origins are time-shifted versions of the template origin and
  should be used with caution. They are corrected for prepick.
* Picks in detection.event are now corrected for prepick *if* the template is
  given. This is now standard in all Tribe, Party and Family methods. Picks will
  not be corrected for prepick in match_filter.
* Fix #298 where the header was repeated in detection csv files. Also added
  a `write_detections` function to `eqcorrscan.core.match_filter.detection`
  to streamline writing detections.
<<<<<<< HEAD
* Add warning about unused data when using `Tribe.detect` methods with data that
  do not fit into chunks. Fixes #291.
=======
* Fix #179 when decimating for cccsum_hist in `_match_filter_plot`
>>>>>>> 9252cf34

## 0.3.3
* Make test-script more stable.
* Fix bug where `set_xcorr` as context manager did not correctly reset
  stream_xcorr methods.
* Correct test-script (`test_eqcorrscan.py`) to find paths properly.
* BUG-FIX in `Party.decluster` when detections made at exactly the same time
  the first, rather than the highest of these was taken.
* Catch one-sample difference in day properly in pre-processing.dayproc
* Shortproc now clips and pads to the correct length asserted by starttime and
  endtime.
* Bug-fix: Match-filter collection objects (Tribe, Party, Family) implemented
  addition (`__add__`) to alter the main object. Now the main object is left
  unchanged.
* `Family.catalog` is now an immutable property.

## 0.3.2
* Implement reading Party objects from multiple files, including wildcard
  expansion. This will only read template information if it was not 
  previously read in (which is a little more efficient).
* Allow reading of Party objects without reading the catalog files.
* Check quality of downloaded data in `Tribe.client_detect()` and remove it if it
  would otherwise result in errors.
* Add `process_cores` argument to `Tribe.client_detect()` and `Tribe.detect()`
  to provide a separate number of cores for processing and peak-finding - both
  functions are less memory efficient that fftw correlation and can result in
  memory errors if using lots of cores.
* Allow passing of `cores_outer` kwarg through to fftw correlate functions to
  control inner/outer thread numbers. If given, `cores` will define the number
  of inner-cores (used for parallel fft calculation) and `cores_outer` sets
  the number of channels to process in parallel (which results in increased
  memory usage).
* Allow Tribe and Party IO to use QUAKEML or SC3ML format for catalogs (NORDIC
  to come once obspy updates).
* Allow Party IO to not write detection catalogs if so desired, because 
  writing and reading large catalogs can be slow.
* If detection-catalogs are not read in, then the detection events will be
  generated on the fly using `Detection._calculate_event`.
* BUG-FIX: When one template in a set of templates had a channel repeated,
  all detections had an extra, spurious pick in their event object. This
  should no-longer happen.
* Add `select` method to `Party` and `Tribe` to allow selection of a 
  specific family/template.
* Use a compiled C peak-finding function instead of scipy ndimage - speed-up
  of about 2x in testing.
* BUG-FIX: When `full_peaks=True` for `find_peaks2_short` values that were not
  above their neighbours were returned. Now only values greater than their two
  neighbours are returned.
* Add ability to "retry" downloading in `Tribe.client_detect`.
* Change behaviour of template_gen for data that are daylong, but do not start
  within 1 minute of a day-break - previous versions enforced padding to
  start and end at day-breaks, which led to zeros in the data and undesirable 
  behaviour.
* BUG-FIX: Normalisation errors not properly passed back from internal fftw
  correlation functions, gaps not always properly handled during long-period
  trends - variance threshold is now raised, and Python checks for low-variance
  and applies gain to stabilise correlations if needed.
* Plotting functions are now tested and have a more consistent interface:
  * All plotting functions accept the keyword arguments `save`, `savefile`,
    `show`, `return_figure` and `title`.
  * All plotting functions return a figure.
  * `SVD_plot` renamed to `svd_plot`
* Enforce pre-processing even when no filters or resampling is to be done
  to ensure gaps are properly processed (when called from `Tribe.detect`,
  `Template.detect` or `Tribe.client_detect`)
* BUG-FIX in `Tribe.client_detect` where data were processed from data 
  one sample too long resulting in minor differences in data processing
  (due to difference in FFT length) and therefore minor differences 
  in resulting correlations (~0.07 per channel).
  * Includes extra stability check in fftw_normxcorr which affects the
    last sample before a gap when that sample is near-zero.
* BUG-FIX: fftw correlation dot product was not thread-safe on some systems.
  The dot-product did not have the inner index protected as a private variable.
  This did not appear to cause issues for Linux with Python 3.x or Windows, but
  did cause issues for on Linux for Python 2.7 and Mac OS builds.
* KeyboardInterrupt (e.g. ctrl-c) should now be caught during python parallel
  processes.
* Stopped allowing outer-threading on OSX, clang openMP is not thread-safe
  for how we have this set-up. Inner threading is faster and more memory
  efficient anyway.
* Added testing script (`test_eqcorrscan.py`, which will be installed to your
  path on installation of EQcorrscan) that will download all the relevant 
  data and run the tests on the installed package - no need to clone 
  EQcorrscan to run tests!


## 0.3.1
* Cleaned imports in utils modules
* Removed parallel checking loop in archive_read.
* Add better checks for timing in lag-calc functions (#207)
* Removed gap-threshold of twice the template length in `Tribe.client_detect`, see
  issue #224.
* Bug-fix: give multi_find_peaks a cores kwarg to limit thread
  usage.
* Check for the same value in a row in continuous data when computing
  correlations and zero resulting correlations where the whole window
  is the same value repeated (#224, #230).
* BUG-FIX: template generation `from_client` methods for swin=P_all or S_all
  now download all channels and return them (as they should). See #235 and #206
* Change from raising an error if data from a station are not long enough, to
  logging a critical warning and not using the station.
* Add ability to give multiple `swin` options as a list. Remains backwards
  compatible with single `swin` arguments.
* Add option to `save_progress` for long running `Tribe` methods. Files
  are written to temporary files local to the caller.
* Fix bug where if gaps overlapped the endtime set in pre_processing an error
  was raised - happened when downloading data with a deliberate pad at either
  end.

## 0.3.0
* Compiled peak-finding routine written to speed-up peak-finding.
* Change default match-filter plotting to not decimate unless it has to.
* BUG-FIX: changed minimum variance for fftw correlation backend.
* Do not try to process when no processing needs to be done in 
  core.match_filter._group_process.
* Length checking in core.match_filter._group_process done in samples rather
  than time.
* BUG-FIX: Fix bug where data lengths were not correct in 
  match_filter.Tribe.detect when sampling time-stamps were inconsistent between
  channels, which previously resulted in error.
* BUG-FIX: Fix memory-leak in tribe.construct
* Add plotting options for plotting rate to Party.plot
* Add filtering detections by date as Party.filter
* BUG-FIX: Change method for Party.rethreshold: list.remove was not reliable.
* Add option `full_peaks` to detect methods to map to find_peaks.
* pre-processing (and match-filter object methods) are now gap-aware and will
  accept gappy traces and can return gappy traces. By default gaps are filled to
  maintain backwards compatibility. Note that the fftw correlation backend
  requires gaps to be padded with zeros.
* **Removed sfile_utils** This support for Nordic IO has been upgraded and moved
  to obspy for obspy version 1.1.0.  All functions are there and many bugs have
  been fixed. This also means the removal of nordic-specific functions in
  EQcorrscan - the following functions have been removed:
  * template_gen.from_sfile
  * template_gen.from_contbase
  * mag_calc.amp_pick_sfile
  * mag_calc.pick_db
  All removed functions will error and tell you to use obspy.io.nordic.core.
  This now means that you can use obspy's `read_events` to read in sfiles.
* Added `P_all` and `S_all` options to template generation functions
  to allow creation of multi-channel templates starting at the P and S
  times respectively.
* Refactored `template_gen`, all options are available via 
  `template_gen(method=...)`, and depreciation warnings are in place.
* Added some docs for converting older templates and detections into Template
  and Party objects.

## 0.2.7
* Patch multi_corr.c to work with more versions of MSVC;
* Revert to using single-precision floats for correlations (as in previous,
  < 0.2.x versions) for memory efficiency.

## 0.2.6
* Added the ability to change the correlation functions used in detection
  methods through the parameter xcorr_func of match_filter, Template.detect
  and Tribe.detect, or using the set_xcorr context manager in
  the utils.correlate module. Supported options are:
    * numpy
    * fftw
    * time-domain
    * or passing a function that implements the xcorr interface.
* Added the ability to change the concurrency strategy of xcorr functions
  using the paramter concurrency of match_filter, Template.detect
  and Tribe.detect. Supported options are:
    * None - for single-threaded execution in a single process
    * multithread - for multi-threaded execution
    * multiprocess- for multiprocess execution
    * concurrent - allows functions to describe their own preferred currency
    methods, defaults to multithread
* Change debug printing output, it should be a little quieter;
* Speed-up time-domain using a threaded C-routine - separate from frequency
  domain C-routines;
* Expose useful parallel options for all correlation routines;
* Expose cores argument for match-filter objects to allow limits to be placed
  on how much of your machine is used;
* Limit number of workers created during pre-processing to never be more than
  the number of traces in the stream being processed;
* Implement openMP parallelisation of cross-correlation sum routines - memory
  consumption reduced by using shared memory, and by computing the
  cross-correlation sums rather than individual channel cross-correlations.
  This also leads to a speed-up.  This routine is the default concurrent
  correlation routine;
* Test examples in rst doc files to ensure they are up-to-date;
* Tests that were prone to timeout issues have been migrated to run on circleci
  to allow quick re-starting of fails not due to code errors


## 0.2.5
* Fix bug with \_group_process that resulted in stalled processes.
* Force NumPy version
* Support indexing of Tribe and Party objects by template-name.
* Add tests for lag-calc issue with preparing data
* Change internals of *eqcorrscan.core.lag_calc._prepare_data* to use a
  dictionary for delays, and to work correctly! Issues arose from not checking
  for masked data properly and not checking length properly.
* Fix bug in match_filter.match_filter when checking for equal length traces,
  length count was one sample too short.

## 0.2.4
* Increase test coverage (edge-cases) in template_gen;
* Fix bug in template_gen.extract_from_stack for duplicate channels in
template;
* Increase coverage somewhat in bright_lights, remove non-parallel
option (previously only used for debugging in development);
* Increase test coverage in lag_calc;
* Speed-up tests for brightness;
* Increase test coverage for match_filter including testing io of
detections;
* Increase subspace test coverage for edge cases;
* Speed-up catalog_to_dd_tests;
* Lag-calc will pick S-picks on channels ending E, N, 1 and 2, change
from only picking on E and N before; warning added to docs;
* Add full tests for pre-processing;
* Run tests in parallel on ci, speed-up tests dramatically;
* Rename singular-value decomposition functions (with depreciation
warnings);
* Rename SVD_moments to lower-case and add depreciation warning;
* Increase test coverage in utils.mag_calc;
* Add Template, Tribe, Family, Party objects and rename DETECTION to
Detection;
    * Template objects maintain meta-data associated with their creation
    to stream-line processing of data (e.g. reduce chance of using the
    wrong filters).
    * Template events have a detect method which takes unprocessed data
    and does the correct processing using the Template meta-data, and
    computes the matched-filter detections.
    * Tribe objects are containers for multiple Templates.
    * Tribe objects have a detect method which groups Templates with
    similar meta-data (processing information) and runs these templates
    in parallel through the matched-filter routine. Tribe.detect outputs
    a Party of Family objects.
    * The Party object is a container for many Family objects.
    * Family objects are containers for detections from the same
    Template.
    * Family and Party objects have a lag_calc method which computes
    the cross-correlation pick-refinements.
    * The upshot of this is that it is possible to, in one line,
    generate a Tribe of templates, compute their matched-filter
    detections, and generate cross-correlation pick refinements, which
    output Event objects, which can be written to a catalog:
        Tribe.construct(method, **kwargs).detect(st, **kwargs).lag_calc(**kwargs).write()
    * Added 25 tests for these methods.
    * Add parameters *threshold_type* and *threshold_input* to Detection
    class.  Add support for legacy Detection objects via NaN and unset
    values.
* Removed support for obspy < 1.0.0
* Update / correct doc-strings in template-gen functions when describing
processing parameters.
* Add warning message when removing channels from continuous data in
match_filter;
* Add min_snr option for template generation routines, if the
signal-to-noise ratio is below a user-defined threshold, the channel
will not be used.
* Stop enforcing two-channel template channel names.
* Fix bug in detection_multiplot which didn't allow streams with
fewer traces than template;
* Update internals to custom C fftw-based correlation rather than openCV (Major change);
    * OpenCV has been removed as a dependancy;
    * eqcorrscan.core.match_filter.normxcorr2 now calls a compiled C routine;
    * Parallel workflows handled by openMP rather than Python Multiprocessing
      for matched-filter operations to allow better memory handling.
        * It is worth noting that we tried re-writing using SciPy internals
        which led to a significant speed-up, but with high memory costs,
        we ended up going with this option, which was the more difficult
        option, because it allows effective use on SLURM managed systems
        where python multiprocessing results in un-real memory spikes
        (issue #88).
        
## 0.2.0-0.2.3
* See 0.2.4: these versions were not fully released while trying to get
  anaconda packages to build properly.

## 0.1.6
* Fix bug introduced in version 0.1.5 for match_filter where looping
through multiple templates did not correctly match image and template
data: 0.1.5 fix did not work;
* Bug-fix in catalog_to_dd for events without magnitudes;
* Amend match-filter to not edit the list of template names in place.
Previously, if a template was not used (due to no matching continuous
data) then the name of the template was removed: this now copies the
list of template_names internally and does not change the external list.

## 0.1.5
* Migrate coverage to codecov;
* Fix bug introduced in version 0.1.5 for match_filter where looping
through multiple templates did not correctly match image and template
data.

## 0.1.4
* Bug-fix in plot_repicked removed where data were not normalized
properly;
* Bug-fix in lag_calc where data were missing in the continuous data
fixed (this led to incorrect picks, **major bug!**);
* Output cross-channel correlation sum in lag-calc output;
* Add id to DETECTION objects, which is consistent with the events
within DETECTION objects and catalog output, and used in lag_calc to
allow linking of detections to catalog events;
* Add lots of logging and error messages to lag-calc to ensure user
understands limits;
* Add error to day-proc to ensure user is aware of risks of padding;
* Change utils.pre_processing.process to accept different length of
data enforcement, not just full day (allow for overlap in processing,
which might be useful for reducing day start and end effects);
* Bug-fix in mag_calc.amp_pick_event, broke loop if data were missing;
* Lots of docs adjustment to sort order of doc-strings and hyper-links;
* Allow multiple uses of the same channel in templates (e.g. you can
now use a template with two windows from the same channel, such as a P
and an S);
* Add evaluation mode filter to utils.catalog_utils.filter_picks;
* Update subspace plot to work when detector is not partitioned;
* Make tests run a little faster;
* Add pep8 testing for all code.

## 0.1.3
* Now testing on OSX (python 2.7 and 3.5) - also added linux python 3.4;
* Add lag-calculation and tests for it;
* Change how lag-calc does the trace splitting to reduce memory usage;
* Added pick-filtering utility to clean up tutorials;
* Change template generation function names for clarity (wrappers for
depreciated names);
* Add more useful error messages when picks are not associated with
waveforms;
* Add example plots for more plotting functions;
* Add subspace detector including docs and tutorial.
* Add *delayed* option to all template_gen functions, set to True by
default which retains old behaviour.

## 0.1.2
* Add handling for empty location information in sfiles.
* Added project setup script which creates a useful directory structure and copies
a default match-filter script to the directory.
* Add archive reader helper for default script, and parameter classes and
definitions for default script.
* Re-write history to make repository smaller, removed trash files that had
been added carelessly.
* Now tested on appveyor, so able to be run on Windows.
* Added ability to read hypoDD/tomoDD phase files to obspy events.
* Added simple despiking algorithm - not ideal for correlation as spikes are
interpolated around when found: eqcorrscan.utils.despike.
* Option to output catalog object from match_filter - this will become the
default once we introduce meta-data to templates - currently the picks for
events are the template trace start-times, which will be before the phase-pick
by the lag defined in the template creation - also added event into detection
class, so you can access the event info from the detections, or create a
catalog from a list of detections.
* Add option to extract detections at run-time in match_filter.match_filter.
* Edited multi_event_singlechan to take a catalog with multiple picks, but
requires you to specify the station and channel to plot.
* Add normalize option to stacking routines.
* Add tests for stacking - PWS test needs more checks.
* Add many examples to doc-strings, not complete though.
* Change docs to have one page per function.
* Python 3.5 testing underway, all tests pass, but only testing about 65% of
codebase.
* Add io functions to match_filter to simplify detection handling including
writing detections to catalog and to text file.
* Stricter match_filter testing to enforce exactly the same result with a
variety of systems.
* Add hack to template_gen tutorial to fix differences in sorting between python 3.x
and python 2.
* Added advanced network triggering routine from Konstantinos, allows
different parameters for individual stations - note only uses recursive
sta-lta triggering at the moment.  Useful for template generations alongside
pickers.
* Added magnitude of completeness and b-value calculators to utils.mag_calc

## 0.1.1
* Cope with events not always having time_errors in them in eventtoSfile;
* Convert Quakeml depths from m to km;
* Multiple little fixes to make Sfile conversion play well with GeoNet QuakeML files;
* Add function to convert from obspy.core.inventory.station.Station to string format
for Seisan STATION0.HYP file;
* Merged feature branch - hypoDD into develop, this provides mappings for the
hypoDD location program, including generation of dt.cc files;
* Added tests for functions in catalog_to_dd;
* Implemented unittest tests;
* Changed name of EQcorrscan_plotting to plotting;
* Added depreciation warnings;
* Changed internal structure of pre-processing to aid long-term upkeep;
* Added warnings in docs for template_gen relating to template generation from
set length files;
* Updated template_creation tutorial to use day-long data;
* Renamed Sfile_util to sfile_util, and functions there-in: will warn about name changes;
* Updated template plotting to include pick labels;
* Updated template_creation tutorial to download S-picks as well as P-picks;
* Update sfile_util to cope with many possible unfilled objects;
* Added sac_util to convert from sac headers to useful event information - note,
does not convert all things, just origin and pick times;
* Added from_sac function to template_gen.

## 0.1.0
* Implemented tests for synthetic generation and match-filter functions
* Developed new tutorials that download from GeoNet and are much clearer
* Changed from PICK and EVENTINFO classes to obspy.core.event classes, note
this will break some previous scripts, however wrappers are included for this,
this ended up being the biggy, and is the reason for ceasing the 0.0.x line.
* Added synthetic seismogram generation, very basic seismograms, but they work
as templates for the detection of *some* seismicity.
* Added compatibility with Obspy v.1.0.0.
* All files now follow pep8.
* Removed parameter files completely, and redundant scripts.

## 0.0.9
* Working towards following pep8
* Change how match_filter handles missing data - now remove template traces (which have been copied)
rather than adding null traces to the data stream - more memory efficient, and faster
* Change float handling for large amplitudes in Sfile_utils
* Change distance decimal handling in Sfile_utils
* Add magnitude-frequency plotting to EQcorrscan_plotting
* Update tutorial and docs for tutorial
* **Major bug-fix** Change in match_filter - debug and index were the wrong way
round from version 0.0.5 onwards, hence for multiple templates, cross-correlation
vectors were not matched for templates. Will push a release because of this.

## 0.0.8:
* Added SVD magnitude inversion to [utils.mag_calc](EQcorrscan/eqcorrscan/utils/mag_calc.py#L530),
tested for multi-channel;
* Bug-fix in s-file printing when printing AIN,
[convert to int](EQcorrscan/eqcorrscan/utils/Sfile_util.py#L75) now before print;
* Add master option to [stacking.align_traces](EQcorrscan/eqcorrscan/utils/stacking.py#L93),
alignment can be forced to this;
* Add plot directory output option to [match_filter](EQcorrscan/eqcorrscan/core/match_filter.py#L341);
* Change plot downsampling to 10 Hz in [match_filter](EQcorrscan/eqcorrscan/core/match_filter.py#L489);
* [Clustering.cluster](EQcorrscan/eqcorrscan/utils/clustering.py#L81)
now output groups properly when
computing clustering by cross-correlation;
* Add [plot_synth_real](EQcorrscan/eqcorrscan/utils/EQcorrscan_plotting.py#L765)
function to EQcorrscan_plotting -
use for plotting a synthetic template on top of a real template;
* Add [space-time](EQcorrscan/eqcorrscan/utils/clustering.py#L513)
clustering fucntion to clustering,
use to group repeating events;
* Add [re_thresh_csv](EQcorrscan/eqcorrscan/utils/clustering.py#L551)
to clustering, can be used to increase
the detection threshold after detection run;
* Add mock modules to conf.py for ReadTheDocs, also removed
requirements.txt file as it was unused;
* Added parallel options to distance_matrix computation in clustering.
* Change matplotlib import location in match_filter to allow
other functions to be called without turning off interactive plots.
* Add **both** option to utils.synth_seis to allow individual creation
of both P and S phases.
* Add sanity check for nyquist frequency to utils.pre_processing, now
breaks if highcut >= samp_rate
* Add plot_format option to core.match_filter
* Add multiple phase capability to utils.synth_seis
* **BUG-FIX** Change match-filter data stream handling to copy the stream and
keep it safe before adding null-traces or removing excess traces.  Match_filter
will now remove excess, un-needed traces from the copied stream.  This is specifically
necessary when splitting a large template set, with a range of channels, into smaller
groups to be run serially.

:volcano:

## 0.0.6 & 0.0.7;
*Note, double release due to failed 0.0.6 release*
* Properly installable via pip.

## 0.0.5:
* Update all paths in functions when calling EQcorrscan
functions to use the installed version;
* Remove parameter file usage in core functions and
replace with variables, parameter files remain for scripts.

## 0.0.4:
* Travis.CI integration implemented;
* Tests run (needs more tests);
* Now has synthetic template generation (major step, very much in alpha).

## 0.0.3:
* Many small bug-fixes;
* Added greater parallel ability;
* Change directory structure to be more like a true python
package - now pip installable.

## 0.0-a.2:
* Bug fixes to Sfile_util when writing S-files - converting
from milliseconds to decimal seconds;
* Fix catalogue2DD to weight by correlation value;
* Fix lagging in bright_lights;
* Now tested on supercomputer (cluster) computers.

## 0.0-a.1 First alpha release:
* First release to allow students to use the core functions;
* Not fully functional, bugs being found daily;
* match_filter functions work well - could be improved by using
openCV matchTemplate ability to work with multiple templates,
which could be optimised on GPUs **GPU capability not applicable as far as I know**<|MERGE_RESOLUTION|>--- conflicted
+++ resolved
@@ -59,12 +59,9 @@
 * Fix #298 where the header was repeated in detection csv files. Also added
   a `write_detections` function to `eqcorrscan.core.match_filter.detection`
   to streamline writing detections.
-<<<<<<< HEAD
 * Add warning about unused data when using `Tribe.detect` methods with data that
   do not fit into chunks. Fixes #291.
-=======
 * Fix #179 when decimating for cccsum_hist in `_match_filter_plot`
->>>>>>> 9252cf34
 
 ## 0.3.3
 * Make test-script more stable.
