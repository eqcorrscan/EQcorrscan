## Current
<<<<<<< HEAD
* core.match_filter.template
  - new quick_group_templates function for 50x quicker template grouping.
=======
* utils.cluster.decluster_distance_time
  - Bug-fix: fix segmentation fault when declustering more than 46340 detections
    with hypocentral_separation.
>>>>>>> 0794923c

## 0.4.4
* core.match_filter
  - Bug-fix: peak-cores could be defined twice in _group_detect through kwargs.
    Fix: only update peak_cores if it isn't there already.
* core.match_filter.tribe
 - Detect now allows passing of pre-processed data
* core.match_filter.template
 - Remove duplicate detections from overlapping windows using `._uniq()`
* core.lag_calc._xcorr_interp
 - CC-interpolation replaced with resampling (more robust), old method
   deprecated. Use new method with use_new_resamp_method=True as **kwarg.
* core.lag_calc:
 - Fixed bug where minimum CC defined via min_cc_from_mean_cc_factor was not
   set correctly for negative correlation sums.
* utils.correlate
 - Fast Matched Filter now supported natively for version >= 1.4.0
 - Only full correlation stacks are returned now (e.g. where fewer than than
   the full number of channels are in the stack at the end of the stack, zeros
   are returned).
* utils.mag_calc.relative_magnitude
 - fixed bug where S-picks / traces were used for relative-magnitude calculation
   against user's choice.
 - implemented full magnitude bias-correction for CC and SNR
* utils.mag_calc.relative_amplitude:
 - returns dicts for SNR measurements
* utils.catalog_to_dd.write_correlations
 - Fixed bug on execution of parallel execution.
 - Added parallel-options for catalog-dt measurements and for stream-preparation
   before cross correlation-dt measurements.
 - Default parallelization of dt-computation is now across events (loads CPUs
   more efficiently), and there is a new option ``max_trace_workers` to use
   the old parallelization strategy across traces.
 - Now includes `all_horiz`-option that will correlate all matching horizontal
   channels no matter to which of these the S-pick is linking.
* utils.clustering
 - Allow to handle indirect comparison of event-waveforms when (i.e., events
   without matching traces which can be compared indirectly via a third event)
 - Allows to set clustering method, metric, and sort_order from
   scipy.cluster.hierarchy.linkage.
* tribe, template, template_gen, archive_read, clustering: remove option to read
  from seishub (deprecated in obspy).

## 0.4.3
* core.match_filter
 - match_filter:
   - Provide option of exporting the cross-correlation sums for additional later
     analysis.
* core.match_filter.party.write
  - BUG-FIX: When `format='tar'` is selected, added a check for .tgz-file
    suffix before checking the filename against an existing file. Previously,
    when a filename without '.tgz'-suffix was supplied, then the file was
    overwritten against the function's intention.
  - Add option `overwrite=True` to allow overwriting of existing files.
* core.match_filter.party.read
  - BUG-FIX: Ensure wildcard reading works as expected: #453
* core.match_filter.party.rethreshold:
  - added option to rethreshold based on absolute values to keep relevant
    detections with large negative detect_val.
* core.lag_calc:
  - Added option to set minimum CC threshold individually for detections based
    on: min(detect_val / n_chans * min_cc_from_mean_cc_factor, min_cc).
  - Added the ability of saving correlation data of the lag_calc.
* core.template_gen:
  - Added support for generating templates from any object with a
    get_waveforms method. See #459.
* utils.mag_calc.calc_b_value:
  - Added useful information to doc-string regarding method and meaning of
    residuals
  - Changed the number of magnitudes used to an int (from a string!?)
* utils.mag_calc.relative_magnitude:
  - Refactor so that `min_cc` is used regardless of whether 
    `weight_by_correlation` is set. See issue #455.
* utils.archive_read
  - Add support for wildcard-comparisons in the list of requested stations and
    channels.
  - New option `arctype='SDS'` to read from a SeisComp Data Structure (SDS).
    This option is also available in `utils.clustering.extract_detections` and
    in `utils.archive_read._check_available_data`.
* utils.catalog_to_dd
  - Bug-fixes in #424:
    - only P and S phases are used now (previously spurious amplitude picks 
      were included in correlations);
    - Checks for length are done prior to correlations and more helpful error
      outputs are provided.
    - Progress is not reported within dt.cc computation
  - `write_station` now supports writing elevations: #424.
* utils.clustering
  - For `cluster`, `distance_matrix` and `cross_chan_correlation`, implemented
    full support for `shift_len != 0`. The latter two functions now return, in
    addition to the distance-matrix, a shift-matrix (both functions) and a
    shift-dictionary (for `distance_matrix`). New option for shifting streams
    as a whole or letting traces shift individually
    (`allow_individual_trace_shifts=True`).
* utils.plotting
  - Function added (twoD_seismplot) for plotting seismicity (#365).
  
## 0.4.2
* Add seed-ids to the _spike_test's message.
* utils.correlation
  - Cross-correlation normalisation errors no-longer raise an error
  - When "out-of-range" correlations occur a warning is given by the C-function
    with details of what channel, what template and where in the data vector
    the issue occurred for the user to check their data.
  - Out-of-range correlations are set to 0.0
  - After extensive testing these errors have always been related to data issues
    within regions where correlations should not be computed (spikes, step
    artifacts due to incorrectly padding data gaps).
  - USERS SHOULD BE CAREFUL TO CHECK THEIR DATA IF THEY SEE THESE WARNINGS
* utils.mag_calc.amp_pick_event
  - Added option to output IASPEI standard amplitudes, with static amplification
    of 1 (rather than 2080 as per Wood Anderson specs).
  - Added `filter_id` and `method_id` to amplitudes to make these methods more
    traceable.
* core.match_filter
  - Bug-fix - cope with data that are too short with `ignore_bad_data=True`.
    This flag is generally not advised, but when used, may attempt to trim all
    data to zero length.  The expected behaviour is to remove bad data and run
    with the remaining data.
  - Party:
    - decluster now accepts a hypocentral_separation argument. This allows
      the inclusion of detections that occur close in time, but not in space.
      This is underwritten by a new findpeaks.decluster_dist_time function
      based on a new C-function.
  - Tribe:
    - Add monkey-patching for clients that do not have a `get_waveforms_bulk`
      method for use in `.client_detect`. See issue #394.
* utils.pre_processing
  - Only templates that need to be reshaped are reshaped now - this can be a lot
    faster.
  
## 0.4.1
* core.match_filter
  - BUG-FIX: Empty families are no longer run through lag-calc when using 
    Party.lag_calc().  Previously this resulted in a "No matching data" error,
    see #341.
* core.template_gen
  - BUG-FIX: Fix bug where events were incorrectly associated with templates
    in `Tribe().construct()` if the given catalog contained events outside
    of the time-range of the stream. See issue #381 and PR #382.
* utils.catalog_to_dd
  - Added ability to turn off parallel processing (this is turned off by 
    default now) for `write_correlations` - parallel processing for moderate
    to large datasets was copying far too much data and using lots of memory.
    This is a short-term fix - ideally we will move filtering and resampling to
    C functions with shared-memory parallelism and GIL releasing.
    See PR #374.
  - Moved parallelism for `_compute_dt_correlations` to the C functions to
    reduce memory overhead. Using a generator to construct sub-catalogs rather
    than making a list of lists in memory. See issue #361.
* utils.mag_calc:
  - `amp_pick_event` now works on a copy of the data by default
  - `amp_pick_event` uses the appropriate digital filter gain to correct the
    applied filter. See issue #376.
  - `amp_pick_event` rewritten for simplicity.
  - `amp_pick_event` now has simple synthetic tests for accuracy.
  - `_sim_wa` uses the full response information to correct to velocity
    this includes FIR filters (previously not used), and ensures that the
    wood-anderson poles (with a single zero) are correctly applied to velocity
    waveforms.
  - `calc_max_curv` is now computed using the non-cumulative distribution.
* Some problem solved in _match_filter_plot. Now it shows all new detections.
* Add plotdir to eqcorrscan.core.lag_calc.lag_calc function to save the images.

## 0.4.0
* Change resampling to use pyFFTW backend for FFT's.  This is an attempt to
  alleviate issue related to large-prime length transforms.  This requires an
  additional dependency, but EQcorrscan already depends on FFTW itself (#316).
* Refactor of catalog_to_dd functions (#322):
  - Speed-ups, using new correlation functions and better resource management
  - Removed enforcement of seisan, arguments are now standard obspy objects.
* Add plotdir to lag-calc, template construction and matched-filter detection
  methods and functions (#330, #325).
* Wholesale re-write of lag-calc function and methods. External interface is
  similar, but some arguments have been depreciated as they were unnecessary (#321).
  - This was done to make use of the new internal correlation functions which
    are faster and more memory efficient.
  - Party.lag_calc and Family.lag_calc now work in-place on the events in 
    the grouping.
  - Added relative_mags method to Party and Family; this can be called from
    lag-calc to avoid reprocessing data.
  - Added lag_calc.xcorr_pick_family as a public facing API to implement
    correlation re-picking of a group of events.
* Renamed utils.clustering.cross_chan_coherence to 
  utils.clustering.cross_chan_correlation to better reflect what it actually 
  does.
* Add --no-mkl flag for setup.py to force the FFTW correlation routines not
  to compile against intels mkl.  On NeSI systems mkl is currently causing
  issues.
* BUG-FIX: `eqcorrscan.utils.mag_calc.dist_calc` calculated the long-way round
  the Earth when changing hemispheres. We now use the Haversine formula, which
  should give better results at short distances, and does not use a flat-Earth
  approximation, so is better suited to larger distances as well.
* Add C-openmp parallel distance-clustering (speed-ups of ~100 times).
* Allow option to not stack correlations in correlation functions.
* Use compiled correlation functions for correlation clustering (speed-up).
* Add time-clustering for catalogs and change how space-time cluster works
  so that it uses the time-clustering, rather than just throwing out events
  outside the time-range.
* Changed all prints to calls to logging, as a result, debug is no longer
  an argument for function calls.
* `find-peaks` replaced by compiled peak finding routine - more efficient
  both in memory and time #249 - approx 50x faster
  * Note that the results of the C-func and the Python functions are slightly
    different.  The C function (now the default) is more stable when peaks
    are small and close together (e.g. in noisy data).
* multi-find peaks makes use of openMP parallelism for more efficient
  memory usage #249
* enforce normalization of continuous data before correlation to avoid float32
  overflow errors that result in correlation errors (see pr #292).
* Add SEC-C style chunked cross-correlations.  This is both faster and more
  memory efficient.  This is now used by default with an fft length of
  2 ** 13.  This was found to be consistently the fastest length in testing.
  This can be changed by the user by passing the `fft_len` keyword argument.
  See PR #285.
* Outer-loop parallelism has been disabled for all systems now. This was not
  useful in most situations and is hard to maintain.
* Improved support for compilation on RedHat systems
* Refactored match-filter into smaller files. Namespace remains the same.
  This was done to ease maintenance - the match_filter.py file had become
  massive and was slow to load and process in IDEs.
* Refactored `_prep_data_for_correlation` to reduce looping for speed, 
  now approximately six times faster than previously (minor speed-up)
  * Now explicitly doesn't allow templates with different length traces - 
    previously this was ignored and templates with different length 
    channels to other templates had their channels padded with zeros or 
    trimmed.
* Add `skip_short_channels` option to template generation.  This allows users 
  to provide data of unknown length and short channels will not be used, rather
  than generating an error. This is useful for downloading data from 
  datacentres via the `from_client` method.
* Remove pytest_namespace in conftest.py to support pytest 4.x
* Add `ignore_bad_data` kwarg for all processing functions, if set to True
  (defaults to False for continuity) then any errors related to bad data at 
  process-time will be supressed and empty traces returned.  This is useful 
  for downloading data from  datacentres via the `from_client` method when
  data quality is not known.
* Added relative amplitude measurements as
  `utils.mag_calc.relative_amplitude` (#306).
* Added relative magnitude calculation using relative amplitudes weighted by
  correlations to `utils.mag_calc.relative_magnitude`.
* Added `relative_magnitudes` argument to 
  `eqcorrscan.core.match_filter.party.Party.lag_calc` to provide an in-flow
  way to compute relative magnitudes for detected events.
* Events constructed from detections now include estimated origins alongside
  the picks. These origins are time-shifted versions of the template origin and
  should be used with caution. They are corrected for prepick (#308).
* Picks in detection.event are now corrected for prepick *if* the template is
  given. This is now standard in all Tribe, Party and Family methods. Picks will
  not be corrected for prepick in match_filter (#308).
* Fix #298 where the header was repeated in detection csv files. Also added
  a `write_detections` function to `eqcorrscan.core.match_filter.detection`
  to streamline writing detections.
* Remove support for Python 2.7.
* Add warning about unused data when using `Tribe.detect` methods with data that
  do not fit into chunks. Fixes #291.
* Fix #179 when decimating for cccsum_hist in `_match_filter_plot`
* `utils.pre_processing` now uses the `.interpolate` method rather than
  `.resample` to change the sampling rate of data. This is generally more
  stable and faster than resampling in the frequency domain, but will likely
  change the quality of correlations.
* Removed depreciated `template_gen` functions and `bright_lights` and
  `seismo_logs`. See #315
* BUG-FIX: `eqcorrscan.core.template_gen.py` fix conflict with special character on windows
  output-filename. See issue #344

## 0.3.3
* Make test-script more stable.
* Fix bug where `set_xcorr` as context manager did not correctly reset
  stream_xcorr methods.
* Correct test-script (`test_eqcorrscan.py`) to find paths properly.
* BUG-FIX in `Party.decluster` when detections made at exactly the same time
  the first, rather than the highest of these was taken.
* Catch one-sample difference in day properly in pre-processing.dayproc
* Shortproc now clips and pads to the correct length asserted by starttime and
  endtime.
* Bug-fix: Match-filter collection objects (Tribe, Party, Family) implemented
  addition (`__add__`) to alter the main object. Now the main object is left
  unchanged.
* `Family.catalog` is now an immutable property.

## 0.3.2
* Implement reading Party objects from multiple files, including wildcard
  expansion. This will only read template information if it was not 
  previously read in (which is a little more efficient).
* Allow reading of Party objects without reading the catalog files.
* Check quality of downloaded data in `Tribe.client_detect()` and remove it if it
  would otherwise result in errors.
* Add `process_cores` argument to `Tribe.client_detect()` and `Tribe.detect()`
  to provide a separate number of cores for processing and peak-finding - both
  functions are less memory efficient that fftw correlation and can result in
  memory errors if using lots of cores.
* Allow passing of `cores_outer` kwarg through to fftw correlate functions to
  control inner/outer thread numbers. If given, `cores` will define the number
  of inner-cores (used for parallel fft calculation) and `cores_outer` sets
  the number of channels to process in parallel (which results in increased
  memory usage).
* Allow Tribe and Party IO to use QUAKEML or SC3ML format for catalogs (NORDIC
  to come once obspy updates).
* Allow Party IO to not write detection catalogs if so desired, because 
  writing and reading large catalogs can be slow.
* If detection-catalogs are not read in, then the detection events will be
  generated on the fly using `Detection._calculate_event`.
* BUG-FIX: When one template in a set of templates had a channel repeated,
  all detections had an extra, spurious pick in their event object. This
  should no-longer happen.
* Add `select` method to `Party` and `Tribe` to allow selection of a 
  specific family/template.
* Use a compiled C peak-finding function instead of scipy ndimage - speed-up
  of about 2x in testing.
* BUG-FIX: When `full_peaks=True` for `find_peaks2_short` values that were not
  above their neighbours were returned. Now only values greater than their two
  neighbours are returned.
* Add ability to "retry" downloading in `Tribe.client_detect`.
* Change behaviour of template_gen for data that are daylong, but do not start
  within 1 minute of a day-break - previous versions enforced padding to
  start and end at day-breaks, which led to zeros in the data and undesirable 
  behaviour.
* BUG-FIX: Normalisation errors not properly passed back from internal fftw
  correlation functions, gaps not always properly handled during long-period
  trends - variance threshold is now raised, and Python checks for low-variance
  and applies gain to stabilise correlations if needed.
* Plotting functions are now tested and have a more consistent interface:
  * All plotting functions accept the keyword arguments `save`, `savefile`,
    `show`, `return_figure` and `title`.
  * All plotting functions return a figure.
  * `SVD_plot` renamed to `svd_plot`
* Enforce pre-processing even when no filters or resampling is to be done
  to ensure gaps are properly processed (when called from `Tribe.detect`,
  `Template.detect` or `Tribe.client_detect`)
* BUG-FIX in `Tribe.client_detect` where data were processed from data 
  one sample too long resulting in minor differences in data processing
  (due to difference in FFT length) and therefore minor differences 
  in resulting correlations (~0.07 per channel).
  * Includes extra stability check in fftw_normxcorr which affects the
    last sample before a gap when that sample is near-zero.
* BUG-FIX: fftw correlation dot product was not thread-safe on some systems.
  The dot-product did not have the inner index protected as a private variable.
  This did not appear to cause issues for Linux with Python 3.x or Windows, but
  did cause issues for on Linux for Python 2.7 and Mac OS builds.
* KeyboardInterrupt (e.g. ctrl-c) should now be caught during python parallel
  processes.
* Stopped allowing outer-threading on OSX, clang openMP is not thread-safe
  for how we have this set-up. Inner threading is faster and more memory
  efficient anyway.
* Added testing script (`test_eqcorrscan.py`, which will be installed to your
  path on installation of EQcorrscan) that will download all the relevant 
  data and run the tests on the installed package - no need to clone 
  EQcorrscan to run tests!


## 0.3.1
* Cleaned imports in utils modules
* Removed parallel checking loop in archive_read.
* Add better checks for timing in lag-calc functions (#207)
* Removed gap-threshold of twice the template length in `Tribe.client_detect`, see
  issue #224.
* Bug-fix: give multi_find_peaks a cores kwarg to limit thread
  usage.
* Check for the same value in a row in continuous data when computing
  correlations and zero resulting correlations where the whole window
  is the same value repeated (#224, #230).
* BUG-FIX: template generation `from_client` methods for swin=P_all or S_all
  now download all channels and return them (as they should). See #235 and #206
* Change from raising an error if data from a station are not long enough, to
  logging a critical warning and not using the station.
* Add ability to give multiple `swin` options as a list. Remains backwards
  compatible with single `swin` arguments.
* Add option to `save_progress` for long running `Tribe` methods. Files
  are written to temporary files local to the caller.
* Fix bug where if gaps overlapped the endtime set in pre_processing an error
  was raised - happened when downloading data with a deliberate pad at either
  end.

## 0.3.0
* Compiled peak-finding routine written to speed-up peak-finding.
* Change default match-filter plotting to not decimate unless it has to.
* BUG-FIX: changed minimum variance for fftw correlation backend.
* Do not try to process when no processing needs to be done in 
  core.match_filter._group_process.
* Length checking in core.match_filter._group_process done in samples rather
  than time.
* BUG-FIX: Fix bug where data lengths were not correct in 
  match_filter.Tribe.detect when sampling time-stamps were inconsistent between
  channels, which previously resulted in error.
* BUG-FIX: Fix memory-leak in tribe.construct
* Add plotting options for plotting rate to Party.plot
* Add filtering detections by date as Party.filter
* BUG-FIX: Change method for Party.rethreshold: list.remove was not reliable.
* Add option `full_peaks` to detect methods to map to find_peaks.
* pre-processing (and match-filter object methods) are now gap-aware and will
  accept gappy traces and can return gappy traces. By default gaps are filled to
  maintain backwards compatibility. Note that the fftw correlation backend
  requires gaps to be padded with zeros.
* **Removed sfile_utils** This support for Nordic IO has been upgraded and moved
  to obspy for obspy version 1.1.0.  All functions are there and many bugs have
  been fixed. This also means the removal of nordic-specific functions in
  EQcorrscan - the following functions have been removed:
  * template_gen.from_sfile
  * template_gen.from_contbase
  * mag_calc.amp_pick_sfile
  * mag_calc.pick_db
  All removed functions will error and tell you to use obspy.io.nordic.core.
  This now means that you can use obspy's `read_events` to read in sfiles.
* Added `P_all` and `S_all` options to template generation functions
  to allow creation of multi-channel templates starting at the P and S
  times respectively.
* Refactored `template_gen`, all options are available via 
  `template_gen(method=...)`, and depreciation warnings are in place.
* Added some docs for converting older templates and detections into Template
  and Party objects.

## 0.2.7
* Patch multi_corr.c to work with more versions of MSVC;
* Revert to using single-precision floats for correlations (as in previous,
  < 0.2.x versions) for memory efficiency.

## 0.2.6
* Added the ability to change the correlation functions used in detection
  methods through the parameter xcorr_func of match_filter, Template.detect
  and Tribe.detect, or using the set_xcorr context manager in
  the utils.correlate module. Supported options are:
    * numpy
    * fftw
    * time-domain
    * or passing a function that implements the xcorr interface.
* Added the ability to change the concurrency strategy of xcorr functions
  using the paramter concurrency of match_filter, Template.detect
  and Tribe.detect. Supported options are:
    * None - for single-threaded execution in a single process
    * multithread - for multi-threaded execution
    * multiprocess- for multiprocess execution
    * concurrent - allows functions to describe their own preferred currency
    methods, defaults to multithread
* Change debug printing output, it should be a little quieter;
* Speed-up time-domain using a threaded C-routine - separate from frequency
  domain C-routines;
* Expose useful parallel options for all correlation routines;
* Expose cores argument for match-filter objects to allow limits to be placed
  on how much of your machine is used;
* Limit number of workers created during pre-processing to never be more than
  the number of traces in the stream being processed;
* Implement openMP parallelisation of cross-correlation sum routines - memory
  consumption reduced by using shared memory, and by computing the
  cross-correlation sums rather than individual channel cross-correlations.
  This also leads to a speed-up.  This routine is the default concurrent
  correlation routine;
* Test examples in rst doc files to ensure they are up-to-date;
* Tests that were prone to timeout issues have been migrated to run on circleci
  to allow quick re-starting of fails not due to code errors


## 0.2.5
* Fix bug with \_group_process that resulted in stalled processes.
* Force NumPy version
* Support indexing of Tribe and Party objects by template-name.
* Add tests for lag-calc issue with preparing data
* Change internals of *eqcorrscan.core.lag_calc._prepare_data* to use a
  dictionary for delays, and to work correctly! Issues arose from not checking
  for masked data properly and not checking length properly.
* Fix bug in match_filter.match_filter when checking for equal length traces,
  length count was one sample too short.

## 0.2.4
* Increase test coverage (edge-cases) in template_gen;
* Fix bug in template_gen.extract_from_stack for duplicate channels in
template;
* Increase coverage somewhat in bright_lights, remove non-parallel
option (previously only used for debugging in development);
* Increase test coverage in lag_calc;
* Speed-up tests for brightness;
* Increase test coverage for match_filter including testing io of
detections;
* Increase subspace test coverage for edge cases;
* Speed-up catalog_to_dd_tests;
* Lag-calc will pick S-picks on channels ending E, N, 1 and 2, change
from only picking on E and N before; warning added to docs;
* Add full tests for pre-processing;
* Run tests in parallel on ci, speed-up tests dramatically;
* Rename singular-value decomposition functions (with depreciation
warnings);
* Rename SVD_moments to lower-case and add depreciation warning;
* Increase test coverage in utils.mag_calc;
* Add Template, Tribe, Family, Party objects and rename DETECTION to
Detection;
    * Template objects maintain meta-data associated with their creation
    to stream-line processing of data (e.g. reduce chance of using the
    wrong filters).
    * Template events have a detect method which takes unprocessed data
    and does the correct processing using the Template meta-data, and
    computes the matched-filter detections.
    * Tribe objects are containers for multiple Templates.
    * Tribe objects have a detect method which groups Templates with
    similar meta-data (processing information) and runs these templates
    in parallel through the matched-filter routine. Tribe.detect outputs
    a Party of Family objects.
    * The Party object is a container for many Family objects.
    * Family objects are containers for detections from the same
    Template.
    * Family and Party objects have a lag_calc method which computes
    the cross-correlation pick-refinements.
    * The upshot of this is that it is possible to, in one line,
    generate a Tribe of templates, compute their matched-filter
    detections, and generate cross-correlation pick refinements, which
    output Event objects, which can be written to a catalog:
        Tribe.construct(method, **kwargs).detect(st, **kwargs).lag_calc(**kwargs).write()
    * Added 25 tests for these methods.
    * Add parameters *threshold_type* and *threshold_input* to Detection
    class.  Add support for legacy Detection objects via NaN and unset
    values.
* Removed support for obspy < 1.0.0
* Update / correct doc-strings in template-gen functions when describing
processing parameters.
* Add warning message when removing channels from continuous data in
match_filter;
* Add min_snr option for template generation routines, if the
signal-to-noise ratio is below a user-defined threshold, the channel
will not be used.
* Stop enforcing two-channel template channel names.
* Fix bug in detection_multiplot which didn't allow streams with
fewer traces than template;
* Update internals to custom C fftw-based correlation rather than openCV (Major change);
    * OpenCV has been removed as a dependancy;
    * eqcorrscan.core.match_filter.normxcorr2 now calls a compiled C routine;
    * Parallel workflows handled by openMP rather than Python Multiprocessing
      for matched-filter operations to allow better memory handling.
        * It is worth noting that we tried re-writing using SciPy internals
        which led to a significant speed-up, but with high memory costs,
        we ended up going with this option, which was the more difficult
        option, because it allows effective use on SLURM managed systems
        where python multiprocessing results in un-real memory spikes
        (issue #88).
        
## 0.2.0-0.2.3
* See 0.2.4: these versions were not fully released while trying to get
  anaconda packages to build properly.

## 0.1.6
* Fix bug introduced in version 0.1.5 for match_filter where looping
through multiple templates did not correctly match image and template
data: 0.1.5 fix did not work;
* Bug-fix in catalog_to_dd for events without magnitudes;
* Amend match-filter to not edit the list of template names in place.
Previously, if a template was not used (due to no matching continuous
data) then the name of the template was removed: this now copies the
list of template_names internally and does not change the external list.

## 0.1.5
* Migrate coverage to codecov;
* Fix bug introduced in version 0.1.5 for match_filter where looping
through multiple templates did not correctly match image and template
data.

## 0.1.4
* Bug-fix in plot_repicked removed where data were not normalized
properly;
* Bug-fix in lag_calc where data were missing in the continuous data
fixed (this led to incorrect picks, **major bug!**);
* Output cross-channel correlation sum in lag-calc output;
* Add id to DETECTION objects, which is consistent with the events
within DETECTION objects and catalog output, and used in lag_calc to
allow linking of detections to catalog events;
* Add lots of logging and error messages to lag-calc to ensure user
understands limits;
* Add error to day-proc to ensure user is aware of risks of padding;
* Change utils.pre_processing.process to accept different length of
data enforcement, not just full day (allow for overlap in processing,
which might be useful for reducing day start and end effects);
* Bug-fix in mag_calc.amp_pick_event, broke loop if data were missing;
* Lots of docs adjustment to sort order of doc-strings and hyper-links;
* Allow multiple uses of the same channel in templates (e.g. you can
now use a template with two windows from the same channel, such as a P
and an S);
* Add evaluation mode filter to utils.catalog_utils.filter_picks;
* Update subspace plot to work when detector is not partitioned;
* Make tests run a little faster;
* Add pep8 testing for all code.

## 0.1.3
* Now testing on OSX (python 2.7 and 3.5) - also added linux python 3.4;
* Add lag-calculation and tests for it;
* Change how lag-calc does the trace splitting to reduce memory usage;
* Added pick-filtering utility to clean up tutorials;
* Change template generation function names for clarity (wrappers for
depreciated names);
* Add more useful error messages when picks are not associated with
waveforms;
* Add example plots for more plotting functions;
* Add subspace detector including docs and tutorial.
* Add *delayed* option to all template_gen functions, set to True by
default which retains old behaviour.

## 0.1.2
* Add handling for empty location information in sfiles.
* Added project setup script which creates a useful directory structure and copies
a default match-filter script to the directory.
* Add archive reader helper for default script, and parameter classes and
definitions for default script.
* Re-write history to make repository smaller, removed trash files that had
been added carelessly.
* Now tested on appveyor, so able to be run on Windows.
* Added ability to read hypoDD/tomoDD phase files to obspy events.
* Added simple despiking algorithm - not ideal for correlation as spikes are
interpolated around when found: eqcorrscan.utils.despike.
* Option to output catalog object from match_filter - this will become the
default once we introduce meta-data to templates - currently the picks for
events are the template trace start-times, which will be before the phase-pick
by the lag defined in the template creation - also added event into detection
class, so you can access the event info from the detections, or create a
catalog from a list of detections.
* Add option to extract detections at run-time in match_filter.match_filter.
* Edited multi_event_singlechan to take a catalog with multiple picks, but
requires you to specify the station and channel to plot.
* Add normalize option to stacking routines.
* Add tests for stacking - PWS test needs more checks.
* Add many examples to doc-strings, not complete though.
* Change docs to have one page per function.
* Python 3.5 testing underway, all tests pass, but only testing about 65% of
codebase.
* Add io functions to match_filter to simplify detection handling including
writing detections to catalog and to text file.
* Stricter match_filter testing to enforce exactly the same result with a
variety of systems.
* Add hack to template_gen tutorial to fix differences in sorting between python 3.x
and python 2.
* Added advanced network triggering routine from Konstantinos, allows
different parameters for individual stations - note only uses recursive
sta-lta triggering at the moment.  Useful for template generations alongside
pickers.
* Added magnitude of completeness and b-value calculators to utils.mag_calc

## 0.1.1
* Cope with events not always having time_errors in them in eventtoSfile;
* Convert Quakeml depths from m to km;
* Multiple little fixes to make Sfile conversion play well with GeoNet QuakeML files;
* Add function to convert from obspy.core.inventory.station.Station to string format
for Seisan STATION0.HYP file;
* Merged feature branch - hypoDD into develop, this provides mappings for the
hypoDD location program, including generation of dt.cc files;
* Added tests for functions in catalog_to_dd;
* Implemented unittest tests;
* Changed name of EQcorrscan_plotting to plotting;
* Added depreciation warnings;
* Changed internal structure of pre-processing to aid long-term upkeep;
* Added warnings in docs for template_gen relating to template generation from
set length files;
* Updated template_creation tutorial to use day-long data;
* Renamed Sfile_util to sfile_util, and functions there-in: will warn about name changes;
* Updated template plotting to include pick labels;
* Updated template_creation tutorial to download S-picks as well as P-picks;
* Update sfile_util to cope with many possible unfilled objects;
* Added sac_util to convert from sac headers to useful event information - note,
does not convert all things, just origin and pick times;
* Added from_sac function to template_gen.

## 0.1.0
* Implemented tests for synthetic generation and match-filter functions
* Developed new tutorials that download from GeoNet and are much clearer
* Changed from PICK and EVENTINFO classes to obspy.core.event classes, note
this will break some previous scripts, however wrappers are included for this,
this ended up being the biggy, and is the reason for ceasing the 0.0.x line.
* Added synthetic seismogram generation, very basic seismograms, but they work
as templates for the detection of *some* seismicity.
* Added compatibility with Obspy v.1.0.0.
* All files now follow pep8.
* Removed parameter files completely, and redundant scripts.

## 0.0.9
* Working towards following pep8
* Change how match_filter handles missing data - now remove template traces (which have been copied)
rather than adding null traces to the data stream - more memory efficient, and faster
* Change float handling for large amplitudes in Sfile_utils
* Change distance decimal handling in Sfile_utils
* Add magnitude-frequency plotting to EQcorrscan_plotting
* Update tutorial and docs for tutorial
* **Major bug-fix** Change in match_filter - debug and index were the wrong way
round from version 0.0.5 onwards, hence for multiple templates, cross-correlation
vectors were not matched for templates. Will push a release because of this.

## 0.0.8:
* Added SVD magnitude inversion to [utils.mag_calc](EQcorrscan/eqcorrscan/utils/mag_calc.py#L530),
tested for multi-channel;
* Bug-fix in s-file printing when printing AIN,
[convert to int](EQcorrscan/eqcorrscan/utils/Sfile_util.py#L75) now before print;
* Add master option to [stacking.align_traces](EQcorrscan/eqcorrscan/utils/stacking.py#L93),
alignment can be forced to this;
* Add plot directory output option to [match_filter](EQcorrscan/eqcorrscan/core/match_filter.py#L341);
* Change plot downsampling to 10 Hz in [match_filter](EQcorrscan/eqcorrscan/core/match_filter.py#L489);
* [Clustering.cluster](EQcorrscan/eqcorrscan/utils/clustering.py#L81)
now output groups properly when
computing clustering by cross-correlation;
* Add [plot_synth_real](EQcorrscan/eqcorrscan/utils/EQcorrscan_plotting.py#L765)
function to EQcorrscan_plotting -
use for plotting a synthetic template on top of a real template;
* Add [space-time](EQcorrscan/eqcorrscan/utils/clustering.py#L513)
clustering fucntion to clustering,
use to group repeating events;
* Add [re_thresh_csv](EQcorrscan/eqcorrscan/utils/clustering.py#L551)
to clustering, can be used to increase
the detection threshold after detection run;
* Add mock modules to conf.py for ReadTheDocs, also removed
requirements.txt file as it was unused;
* Added parallel options to distance_matrix computation in clustering.
* Change matplotlib import location in match_filter to allow
other functions to be called without turning off interactive plots.
* Add **both** option to utils.synth_seis to allow individual creation
of both P and S phases.
* Add sanity check for nyquist frequency to utils.pre_processing, now
breaks if highcut >= samp_rate
* Add plot_format option to core.match_filter
* Add multiple phase capability to utils.synth_seis
* **BUG-FIX** Change match-filter data stream handling to copy the stream and
keep it safe before adding null-traces or removing excess traces.  Match_filter
will now remove excess, un-needed traces from the copied stream.  This is specifically
necessary when splitting a large template set, with a range of channels, into smaller
groups to be run serially.

:volcano:

## 0.0.6 & 0.0.7;
*Note, double release due to failed 0.0.6 release*
* Properly installable via pip.

## 0.0.5:
* Update all paths in functions when calling EQcorrscan
functions to use the installed version;
* Remove parameter file usage in core functions and
replace with variables, parameter files remain for scripts.

## 0.0.4:
* Travis.CI integration implemented;
* Tests run (needs more tests);
* Now has synthetic template generation (major step, very much in alpha).

## 0.0.3:
* Many small bug-fixes;
* Added greater parallel ability;
* Change directory structure to be more like a true python
package - now pip installable.

## 0.0-a.2:
* Bug fixes to Sfile_util when writing S-files - converting
from milliseconds to decimal seconds;
* Fix catalogue2DD to weight by correlation value;
* Fix lagging in bright_lights;
* Now tested on supercomputer (cluster) computers.

## 0.0-a.1 First alpha release:
* First release to allow students to use the core functions;
* Not fully functional, bugs being found daily;
* match_filter functions work well - could be improved by using
openCV matchTemplate ability to work with multiple templates,
which could be optimised on GPUs **GPU capability not applicable as far as I know**<|MERGE_RESOLUTION|>--- conflicted
+++ resolved
@@ -1,12 +1,9 @@
 ## Current
-<<<<<<< HEAD
 * core.match_filter.template
   - new quick_group_templates function for 50x quicker template grouping.
-=======
 * utils.cluster.decluster_distance_time
   - Bug-fix: fix segmentation fault when declustering more than 46340 detections
     with hypocentral_separation.
->>>>>>> 0794923c
 
 ## 0.4.4
 * core.match_filter
