## Current
<<<<<<< HEAD
* utils.pre_processing:
  - _prep_data_for_correlation: 3x speedup for filling NaN-traces in templates
  - new functions _quick_copy_trace and _quick_stream_copy for 3x quicker
    trace / stream copy.
* core.match_filter
  - 30x speedup in handling detections (50x speedup in selecting detections,
    4x speedup in adding prepick time)
=======
>>>>>>> 8e5ca9df
* core.match_filter.matched_filter
  - 5x speed up for MAD threshold calculation with parallel (threaded) MAD 
    calculation (#531).
* core.match_filter.detect
  - 1000x speedup for retrieving unique detections for all templates.
  - 30x speedup in handling detections (50x speedup in selecting detections,
    4x speedup in adding prepick time)
* core.match_filter.template
  - new quick_group_templates function for 50x quicker template grouping.
* utils.pre_processing
  - New function ``quick_trace_select` for a very efficient selection of trace
    by seed ID without wildcards (4x speedup).
* utils.catalog_to_dd._prepare_stream
  - Now more consistently slices templates to length = extract_len * samp_rate
    so that user receives less warnings about insufficient data.
* utils.cluster.decluster_distance_time
  - Bug-fix: fix segmentation fault when declustering more than 46340 detections
    with hypocentral_separation.

## 0.4.4
* core.match_filter
  - Bug-fix: peak-cores could be defined twice in _group_detect through kwargs.
    Fix: only update peak_cores if it isn't there already.
* core.match_filter.tribe
 - Detect now allows passing of pre-processed data
* core.match_filter.template
 - Remove duplicate detections from overlapping windows using `._uniq()`
* core.lag_calc._xcorr_interp
 - CC-interpolation replaced with resampling (more robust), old method
   deprecated. Use new method with use_new_resamp_method=True as **kwarg.
* core.lag_calc:
 - Fixed bug where minimum CC defined via min_cc_from_mean_cc_factor was not
   set correctly for negative correlation sums.
* utils.correlate
 - Fast Matched Filter now supported natively for version >= 1.4.0
 - Only full correlation stacks are returned now (e.g. where fewer than than
   the full number of channels are in the stack at the end of the stack, zeros
   are returned).
* utils.mag_calc.relative_magnitude
 - fixed bug where S-picks / traces were used for relative-magnitude calculation
   against user's choice.
 - implemented full magnitude bias-correction for CC and SNR
* utils.mag_calc.relative_amplitude:
 - returns dicts for SNR measurements
* utils.catalog_to_dd.write_correlations
 - Fixed bug on execution of parallel execution.
 - Added parallel-options for catalog-dt measurements and for stream-preparation
   before cross correlation-dt measurements.
 - Default parallelization of dt-computation is now across events (loads CPUs
   more efficiently), and there is a new option ``max_trace_workers` to use
   the old parallelization strategy across traces.
 - Now includes `all_horiz`-option that will correlate all matching horizontal
   channels no matter to which of these the S-pick is linking.
* utils.clustering
 - Allow to handle indirect comparison of event-waveforms when (i.e., events
   without matching traces which can be compared indirectly via a third event)
 - Allows to set clustering method, metric, and sort_order from
   scipy.cluster.hierarchy.linkage.
* tribe, template, template_gen, archive_read, clustering: remove option to read
  from seishub (deprecated in obspy).

## 0.4.3
* core.match_filter
 - match_filter:
   - Provide option of exporting the cross-correlation sums for additional later
     analysis.
* core.match_filter.party.write
  - BUG-FIX: When `format='tar'` is selected, added a check for .tgz-file
    suffix before checking the filename against an existing file. Previously,
    when a filename without '.tgz'-suffix was supplied, then the file was
    overwritten against the function's intention.
  - Add option `overwrite=True` to allow overwriting of existing files.
* core.match_filter.party.read
  - BUG-FIX: Ensure wildcard reading works as expected: #453
* core.match_filter.party.rethreshold:
  - added option to rethreshold based on absolute values to keep relevant
    detections with large negative detect_val.
* core.lag_calc:
  - Added option to set minimum CC threshold individually for detections based
    on: min(detect_val / n_chans * min_cc_from_mean_cc_factor, min_cc).
  - Added the ability of saving correlation data of the lag_calc.
* core.template_gen:
  - Added support for generating templates from any object with a
    get_waveforms method. See #459.
* utils.mag_calc.calc_b_value:
  - Added useful information to doc-string regarding method and meaning of
    residuals
  - Changed the number of magnitudes used to an int (from a string!?)
* utils.mag_calc.relative_magnitude:
  - Refactor so that `min_cc` is used regardless of whether 
    `weight_by_correlation` is set. See issue #455.
* utils.archive_read
  - Add support for wildcard-comparisons in the list of requested stations and
    channels.
  - New option `arctype='SDS'` to read from a SeisComp Data Structure (SDS).
    This option is also available in `utils.clustering.extract_detections` and
    in `utils.archive_read._check_available_data`.
* utils.catalog_to_dd
  - Bug-fixes in #424:
    - only P and S phases are used now (previously spurious amplitude picks 
      were included in correlations);
    - Checks for length are done prior to correlations and more helpful error
      outputs are provided.
    - Progress is not reported within dt.cc computation
  - `write_station` now supports writing elevations: #424.
* utils.clustering
  - For `cluster`, `distance_matrix` and `cross_chan_correlation`, implemented
    full support for `shift_len != 0`. The latter two functions now return, in
    addition to the distance-matrix, a shift-matrix (both functions) and a
    shift-dictionary (for `distance_matrix`). New option for shifting streams
    as a whole or letting traces shift individually
    (`allow_individual_trace_shifts=True`).
* utils.plotting
  - Function added (twoD_seismplot) for plotting seismicity (#365).
  
## 0.4.2
* Add seed-ids to the _spike_test's message.
* utils.correlation
  - Cross-correlation normalisation errors no-longer raise an error
  - When "out-of-range" correlations occur a warning is given by the C-function
    with details of what channel, what template and where in the data vector
    the issue occurred for the user to check their data.
  - Out-of-range correlations are set to 0.0
  - After extensive testing these errors have always been related to data issues
    within regions where correlations should not be computed (spikes, step
    artifacts due to incorrectly padding data gaps).
  - USERS SHOULD BE CAREFUL TO CHECK THEIR DATA IF THEY SEE THESE WARNINGS
* utils.mag_calc.amp_pick_event
  - Added option to output IASPEI standard amplitudes, with static amplification
    of 1 (rather than 2080 as per Wood Anderson specs).
  - Added `filter_id` and `method_id` to amplitudes to make these methods more
    traceable.
* core.match_filter
  - Bug-fix - cope with data that are too short with `ignore_bad_data=True`.
    This flag is generally not advised, but when used, may attempt to trim all
    data to zero length.  The expected behaviour is to remove bad data and run
    with the remaining data.
  - Party:
    - decluster now accepts a hypocentral_separation argument. This allows
      the inclusion of detections that occur close in time, but not in space.
      This is underwritten by a new findpeaks.decluster_dist_time function
      based on a new C-function.
  - Tribe:
    - Add monkey-patching for clients that do not have a `get_waveforms_bulk`
      method for use in `.client_detect`. See issue #394.
* utils.pre_processing
  - Only templates that need to be reshaped are reshaped now - this can be a lot
    faster.
  
## 0.4.1
* core.match_filter
  - BUG-FIX: Empty families are no longer run through lag-calc when using 
    Party.lag_calc().  Previously this resulted in a "No matching data" error,
    see #341.
* core.template_gen
  - BUG-FIX: Fix bug where events were incorrectly associated with templates
    in `Tribe().construct()` if the given catalog contained events outside
    of the time-range of the stream. See issue #381 and PR #382.
* utils.catalog_to_dd
  - Added ability to turn off parallel processing (this is turned off by 
    default now) for `write_correlations` - parallel processing for moderate
    to large datasets was copying far too much data and using lots of memory.
    This is a short-term fix - ideally we will move filtering and resampling to
    C functions with shared-memory parallelism and GIL releasing.
    See PR #374.
  - Moved parallelism for `_compute_dt_correlations` to the C functions to
    reduce memory overhead. Using a generator to construct sub-catalogs rather
    than making a list of lists in memory. See issue #361.
* utils.mag_calc:
  - `amp_pick_event` now works on a copy of the data by default
  - `amp_pick_event` uses the appropriate digital filter gain to correct the
    applied filter. See issue #376.
  - `amp_pick_event` rewritten for simplicity.
  - `amp_pick_event` now has simple synthetic tests for accuracy.
  - `_sim_wa` uses the full response information to correct to velocity
    this includes FIR filters (previously not used), and ensures that the
    wood-anderson poles (with a single zero) are correctly applied to velocity
    waveforms.
  - `calc_max_curv` is now computed using the non-cumulative distribution.
* Some problem solved in _match_filter_plot. Now it shows all new detections.
* Add plotdir to eqcorrscan.core.lag_calc.lag_calc function to save the images.

## 0.4.0
* Change resampling to use pyFFTW backend for FFT's.  This is an attempt to
  alleviate issue related to large-prime length transforms.  This requires an
  additional dependency, but EQcorrscan already depends on FFTW itself (#316).
* Refactor of catalog_to_dd functions (#322):
  - Speed-ups, using new correlation functions and better resource management
  - Removed enforcement of seisan, arguments are now standard obspy objects.
* Add plotdir to lag-calc, template construction and matched-filter detection
  methods and functions (#330, #325).
* Wholesale re-write of lag-calc function and methods. External interface is
  similar, but some arguments have been depreciated as they were unnecessary (#321).
  - This was done to make use of the new internal correlation functions which
    are faster and more memory efficient.
  - Party.lag_calc and Family.lag_calc now work in-place on the events in 
    the grouping.
  - Added relative_mags method to Party and Family; this can be called from
    lag-calc to avoid reprocessing data.
  - Added lag_calc.xcorr_pick_family as a public facing API to implement
    correlation re-picking of a group of events.
* Renamed utils.clustering.cross_chan_coherence to 
  utils.clustering.cross_chan_correlation to better reflect what it actually 
  does.
* Add --no-mkl flag for setup.py to force the FFTW correlation routines not
  to compile against intels mkl.  On NeSI systems mkl is currently causing
  issues.
* BUG-FIX: `eqcorrscan.utils.mag_calc.dist_calc` calculated the long-way round
  the Earth when changing hemispheres. We now use the Haversine formula, which
  should give better results at short distances, and does not use a flat-Earth
  approximation, so is better suited to larger distances as well.
* Add C-openmp parallel distance-clustering (speed-ups of ~100 times).
* Allow option to not stack correlations in correlation functions.
* Use compiled correlation functions for correlation clustering (speed-up).
* Add time-clustering for catalogs and change how space-time cluster works
  so that it uses the time-clustering, rather than just throwing out events
  outside the time-range.
* Changed all prints to calls to logging, as a result, debug is no longer
  an argument for function calls.
* `find-peaks` replaced by compiled peak finding routine - more efficient
  both in memory and time #249 - approx 50x faster
  * Note that the results of the C-func and the Python functions are slightly
    different.  The C function (now the default) is more stable when peaks
    are small and close together (e.g. in noisy data).
* multi-find peaks makes use of openMP parallelism for more efficient
  memory usage #249
* enforce normalization of continuous data before correlation to avoid float32
  overflow errors that result in correlation errors (see pr #292).
* Add SEC-C style chunked cross-correlations.  This is both faster and more
  memory efficient.  This is now used by default with an fft length of
  2 ** 13.  This was found to be consistently the fastest length in testing.
  This can be changed by the user by passing the `fft_len` keyword argument.
  See PR #285.
* Outer-loop parallelism has been disabled for all systems now. This was not
  useful in most situations and is hard to maintain.
* Improved support for compilation on RedHat systems
* Refactored match-filter into smaller files. Namespace remains the same.
  This was done to ease maintenance - the match_filter.py file had become
  massive and was slow to load and process in IDEs.
* Refactored `_prep_data_for_correlation` to reduce looping for speed, 
  now approximately six times faster than previously (minor speed-up)
  * Now explicitly doesn't allow templates with different length traces - 
    previously this was ignored and templates with different length 
    channels to other templates had their channels padded with zeros or 
    trimmed.
* Add `skip_short_channels` option to template generation.  This allows users 
  to provide data of unknown length and short channels will not be used, rather
  than generating an error. This is useful for downloading data from 
  datacentres via the `from_client` method.
* Remove pytest_namespace in conftest.py to support pytest 4.x
* Add `ignore_bad_data` kwarg for all processing functions, if set to True
  (defaults to False for continuity) then any errors related to bad data at 
  process-time will be supressed and empty traces returned.  This is useful 
  for downloading data from  datacentres via the `from_client` method when
  data quality is not known.
* Added relative amplitude measurements as
  `utils.mag_calc.relative_amplitude` (#306).
* Added relative magnitude calculation using relative amplitudes weighted by
  correlations to `utils.mag_calc.relative_magnitude`.
* Added `relative_magnitudes` argument to 
  `eqcorrscan.core.match_filter.party.Party.lag_calc` to provide an in-flow
  way to compute relative magnitudes for detected events.
* Events constructed from detections now include estimated origins alongside
  the picks. These origins are time-shifted versions of the template origin and
  should be used with caution. They are corrected for prepick (#308).
* Picks in detection.event are now corrected for prepick *if* the template is
  given. This is now standard in all Tribe, Party and Family methods. Picks will
  not be corrected for prepick in match_filter (#308).
* Fix #298 where the header was repeated in detection csv files. Also added
  a `write_detections` function to `eqcorrscan.core.match_filter.detection`
  to streamline writing detections.
* Remove support for Python 2.7.
* Add warning about unused data when using `Tribe.detect` methods with data that
  do not fit into chunks. Fixes #291.
* Fix #179 when decimating for cccsum_hist in `_match_filter_plot`
* `utils.pre_processing` now uses the `.interpolate` method rather than
  `.resample` to change the sampling rate of data. This is generally more
  stable and faster than resampling in the frequency domain, but will likely
  change the quality of correlations.
* Removed depreciated `template_gen` functions and `bright_lights` and
  `seismo_logs`. See #315
* BUG-FIX: `eqcorrscan.core.template_gen.py` fix conflict with special character on windows
  output-filename. See issue #344

## 0.3.3
* Make test-script more stable.
* Fix bug where `set_xcorr` as context manager did not correctly reset
  stream_xcorr methods.
* Correct test-script (`test_eqcorrscan.py`) to find paths properly.
* BUG-FIX in `Party.decluster` when detections made at exactly the same time
  the first, rather than the highest of these was taken.
* Catch one-sample difference in day properly in pre-processing.dayproc
* Shortproc now clips and pads to the correct length asserted by starttime and
  endtime.
* Bug-fix: Match-filter collection objects (Tribe, Party, Family) implemented
  addition (`__add__`) to alter the main object. Now the main object is left
  unchanged.
* `Family.catalog` is now an immutable property.

## 0.3.2
* Implement reading Party objects from multiple files, including wildcard
  expansion. This will only read template information if it was not 
  previously read in (which is a little more efficient).
* Allow reading of Party objects without reading the catalog files.
* Check quality of downloaded data in `Tribe.client_detect()` and remove it if it
  would otherwise result in errors.
* Add `process_cores` argument to `Tribe.client_detect()` and `Tribe.detect()`
  to provide a separate number of cores for processing and peak-finding - both
  functions are less memory efficient that fftw correlation and can result in
  memory errors if using lots of cores.
* Allow passing of `cores_outer` kwarg through to fftw correlate functions to
  control inner/outer thread numbers. If given, `cores` will define the number
  of inner-cores (used for parallel fft calculation) and `cores_outer` sets
  the number of channels to process in parallel (which results in increased
  memory usage).
* Allow Tribe and Party IO to use QUAKEML or SC3ML format for catalogs (NORDIC
  to come once obspy updates).
* Allow Party IO to not write detection catalogs if so desired, because 
  writing and reading large catalogs can be slow.
* If detection-catalogs are not read in, then the detection events will be
  generated on the fly using `Detection._calculate_event`.
* BUG-FIX: When one template in a set of templates had a channel repeated,
  all detections had an extra, spurious pick in their event object. This
  should no-longer happen.
* Add `select` method to `Party` and `Tribe` to allow selection of a 
  specific family/template.
* Use a compiled C peak-finding function instead of scipy ndimage - speed-up
  of about 2x in testing.
* BUG-FIX: When `full_peaks=True` for `find_peaks2_short` values that were not
  above their neighbours were returned. Now only values greater than their two
  neighbours are returned.
* Add ability to "retry" downloading in `Tribe.client_detect`.
* Change behaviour of template_gen for data that are daylong, but do not start
  within 1 minute of a day-break - previous versions enforced padding to
  start and end at day-breaks, which led to zeros in the data and undesirable 
  behaviour.
* BUG-FIX: Normalisation errors not properly passed back from internal fftw
  correlation functions, gaps not always properly handled during long-period
  trends - variance threshold is now raised, and Python checks for low-variance
  and applies gain to stabilise correlations if needed.
* Plotting functions are now tested and have a more consistent interface:
  * All plotting functions accept the keyword arguments `save`, `savefile`,
    `show`, `return_figure` and `title`.
  * All plotting functions return a figure.
  * `SVD_plot` renamed to `svd_plot`
* Enforce pre-processing even when no filters or resampling is to be done
  to ensure gaps are properly processed (when called from `Tribe.detect`,
  `Template.detect` or `Tribe.client_detect`)
* BUG-FIX in `Tribe.client_detect` where data were processed from data 
  one sample too long resulting in minor differences in data processing
  (due to difference in FFT length) and therefore minor differences 
  in resulting correlations (~0.07 per channel).
  * Includes extra stability check in fftw_normxcorr which affects the
    last sample before a gap when that sample is near-zero.
* BUG-FIX: fftw correlation dot product was not thread-safe on some systems.
  The dot-product did not have the inner index protected as a private variable.
  This did not appear to cause issues for Linux with Python 3.x or Windows, but
  did cause issues for on Linux for Python 2.7 and Mac OS builds.
* KeyboardInterrupt (e.g. ctrl-c) should now be caught during python parallel
  processes.
* Stopped allowing outer-threading on OSX, clang openMP is not thread-safe
  for how we have this set-up. Inner threading is faster and more memory
  efficient anyway.
* Added testing script (`test_eqcorrscan.py`, which will be installed to your
  path on installation of EQcorrscan) that will download all the relevant 
  data and run the tests on the installed package - no need to clone 
  EQcorrscan to run tests!


## 0.3.1
* Cleaned imports in utils modules
* Removed parallel checking loop in archive_read.
* Add better checks for timing in lag-calc functions (#207)
* Removed gap-threshold of twice the template length in `Tribe.client_detect`, see
  issue #224.
* Bug-fix: give multi_find_peaks a cores kwarg to limit thread
  usage.
* Check for the same value in a row in continuous data when computing
  correlations and zero resulting correlations where the whole window
  is the same value repeated (#224, #230).
* BUG-FIX: template generation `from_client` methods for swin=P_all or S_all
  now download all channels and return them (as they should). See #235 and #206
* Change from raising an error if data from a station are not long enough, to
  logging a critical warning and not using the station.
* Add ability to give multiple `swin` options as a list. Remains backwards
  compatible with single `swin` arguments.
* Add option to `save_progress` for long running `Tribe` methods. Files
  are written to temporary files local to the caller.
* Fix bug where if gaps overlapped the endtime set in pre_processing an error
  was raised - happened when downloading data with a deliberate pad at either
  end.

## 0.3.0
* Compiled peak-finding routine written to speed-up peak-finding.
* Change default match-filter plotting to not decimate unless it has to.
* BUG-FIX: changed minimum variance for fftw correlation backend.
* Do not try to process when no processing needs to be done in 
  core.match_filter._group_process.
* Length checking in core.match_filter._group_process done in samples rather
  than time.
* BUG-FIX: Fix bug where data lengths were not correct in 
  match_filter.Tribe.detect when sampling time-stamps were inconsistent between
  channels, which previously resulted in error.
* BUG-FIX: Fix memory-leak in tribe.construct
* Add plotting options for plotting rate to Party.plot
* Add filtering detections by date as Party.filter
* BUG-FIX: Change method for Party.rethreshold: list.remove was not reliable.
* Add option `full_peaks` to detect methods to map to find_peaks.
* pre-processing (and match-filter object methods) are now gap-aware and will
  accept gappy traces and can return gappy traces. By default gaps are filled to
  maintain backwards compatibility. Note that the fftw correlation backend
  requires gaps to be padded with zeros.
* **Removed sfile_utils** This support for Nordic IO has been upgraded and moved
  to obspy for obspy version 1.1.0.  All functions are there and many bugs have
  been fixed. This also means the removal of nordic-specific functions in
  EQcorrscan - the following functions have been removed:
  * template_gen.from_sfile
  * template_gen.from_contbase
  * mag_calc.amp_pick_sfile
  * mag_calc.pick_db
  All removed functions will error and tell you to use obspy.io.nordic.core.
  This now means that you can use obspy's `read_events` to read in sfiles.
* Added `P_all` and `S_all` options to template generation functions
  to allow creation of multi-channel templates starting at the P and S
  times respectively.
* Refactored `template_gen`, all options are available via 
  `template_gen(method=...)`, and depreciation warnings are in place.
* Added some docs for converting older templates and detections into Template
  and Party objects.

## 0.2.7
* Patch multi_corr.c to work with more versions of MSVC;
* Revert to using single-precision floats for correlations (as in previous,
  < 0.2.x versions) for memory efficiency.

## 0.2.6
* Added the ability to change the correlation functions used in detection
  methods through the parameter xcorr_func of match_filter, Template.detect
  and Tribe.detect, or using the set_xcorr context manager in
  the utils.correlate module. Supported options are:
    * numpy
    * fftw
    * time-domain
    * or passing a function that implements the xcorr interface.
* Added the ability to change the concurrency strategy of xcorr functions
  using the paramter concurrency of match_filter, Template.detect
  and Tribe.detect. Supported options are:
    * None - for single-threaded execution in a single process
    * multithread - for multi-threaded execution
    * multiprocess- for multiprocess execution
    * concurrent - allows functions to describe their own preferred currency
    methods, defaults to multithread
* Change debug printing output, it should be a little quieter;
* Speed-up time-domain using a threaded C-routine - separate from frequency
  domain C-routines;
* Expose useful parallel options for all correlation routines;
* Expose cores argument for match-filter objects to allow limits to be placed
  on how much of your machine is used;
* Limit number of workers created during pre-processing to never be more than
  the number of traces in the stream being processed;
* Implement openMP parallelisation of cross-correlation sum routines - memory
  consumption reduced by using shared memory, and by computing the
  cross-correlation sums rather than individual channel cross-correlations.
  This also leads to a speed-up.  This routine is the default concurrent
  correlation routine;
* Test examples in rst doc files to ensure they are up-to-date;
* Tests that were prone to timeout issues have been migrated to run on circleci
  to allow quick re-starting of fails not due to code errors


## 0.2.5
* Fix bug with \_group_process that resulted in stalled processes.
* Force NumPy version
* Support indexing of Tribe and Party objects by template-name.
* Add tests for lag-calc issue with preparing data
* Change internals of *eqcorrscan.core.lag_calc._prepare_data* to use a
  dictionary for delays, and to work correctly! Issues arose from not checking
  for masked data properly and not checking length properly.
* Fix bug in match_filter.match_filter when checking for equal length traces,
  length count was one sample too short.

## 0.2.4
* Increase test coverage (edge-cases) in template_gen;
* Fix bug in template_gen.extract_from_stack for duplicate channels in
template;
* Increase coverage somewhat in bright_lights, remove non-parallel
option (previously only used for debugging in development);
* Increase test coverage in lag_calc;
* Speed-up tests for brightness;
* Increase test coverage for match_filter including testing io of
detections;
* Increase subspace test coverage for edge cases;
* Speed-up catalog_to_dd_tests;
* Lag-calc will pick S-picks on channels ending E, N, 1 and 2, change
from only picking on E and N before; warning added to docs;
* Add full tests for pre-processing;
* Run tests in parallel on ci, speed-up tests dramatically;
* Rename singular-value decomposition functions (with depreciation
warnings);
* Rename SVD_moments to lower-case and add depreciation warning;
* Increase test coverage in utils.mag_calc;
* Add Template, Tribe, Family, Party objects and rename DETECTION to
Detection;
    * Template objects maintain meta-data associated with their creation
    to stream-line processing of data (e.g. reduce chance of using the
    wrong filters).
    * Template events have a detect method which takes unprocessed data
    and does the correct processing using the Template meta-data, and
    computes the matched-filter detections.
    * Tribe objects are containers for multiple Templates.
    * Tribe objects have a detect method which groups Templates with
    similar meta-data (processing information) and runs these templates
    in parallel through the matched-filter routine. Tribe.detect outputs
    a Party of Family objects.
    * The Party object is a container for many Family objects.
    * Family objects are containers for detections from the same
    Template.
    * Family and Party objects have a lag_calc method which computes
    the cross-correlation pick-refinements.
    * The upshot of this is that it is possible to, in one line,
    generate a Tribe of templates, compute their matched-filter
    detections, and generate cross-correlation pick refinements, which
    output Event objects, which can be written to a catalog:
        Tribe.construct(method, **kwargs).detect(st, **kwargs).lag_calc(**kwargs).write()
    * Added 25 tests for these methods.
    * Add parameters *threshold_type* and *threshold_input* to Detection
    class.  Add support for legacy Detection objects via NaN and unset
    values.
* Removed support for obspy < 1.0.0
* Update / correct doc-strings in template-gen functions when describing
processing parameters.
* Add warning message when removing channels from continuous data in
match_filter;
* Add min_snr option for template generation routines, if the
signal-to-noise ratio is below a user-defined threshold, the channel
will not be used.
* Stop enforcing two-channel template channel names.
* Fix bug in detection_multiplot which didn't allow streams with
fewer traces than template;
* Update internals to custom C fftw-based correlation rather than openCV (Major change);
    * OpenCV has been removed as a dependancy;
    * eqcorrscan.core.match_filter.normxcorr2 now calls a compiled C routine;
    * Parallel workflows handled by openMP rather than Python Multiprocessing
      for matched-filter operations to allow better memory handling.
        * It is worth noting that we tried re-writing using SciPy internals
        which led to a significant speed-up, but with high memory costs,
        we ended up going with this option, which was the more difficult
        option, because it allows effective use on SLURM managed systems
        where python multiprocessing results in un-real memory spikes
        (issue #88).
        
## 0.2.0-0.2.3
* See 0.2.4: these versions were not fully released while trying to get
  anaconda packages to build properly.

## 0.1.6
* Fix bug introduced in version 0.1.5 for match_filter where looping
through multiple templates did not correctly match image and template
data: 0.1.5 fix did not work;
* Bug-fix in catalog_to_dd for events without magnitudes;
* Amend match-filter to not edit the list of template names in place.
Previously, if a template was not used (due to no matching continuous
data) then the name of the template was removed: this now copies the
list of template_names internally and does not change the external list.

## 0.1.5
* Migrate coverage to codecov;
* Fix bug introduced in version 0.1.5 for match_filter where looping
through multiple templates did not correctly match image and template
data.

## 0.1.4
* Bug-fix in plot_repicked removed where data were not normalized
properly;
* Bug-fix in lag_calc where data were missing in the continuous data
fixed (this led to incorrect picks, **major bug!**);
* Output cross-channel correlation sum in lag-calc output;
* Add id to DETECTION objects, which is consistent with the events
within DETECTION objects and catalog output, and used in lag_calc to
allow linking of detections to catalog events;
* Add lots of logging and error messages to lag-calc to ensure user
understands limits;
* Add error to day-proc to ensure user is aware of risks of padding;
* Change utils.pre_processing.process to accept different length of
data enforcement, not just full day (allow for overlap in processing,
which might be useful for reducing day start and end effects);
* Bug-fix in mag_calc.amp_pick_event, broke loop if data were missing;
* Lots of docs adjustment to sort order of doc-strings and hyper-links;
* Allow multiple uses of the same channel in templates (e.g. you can
now use a template with two windows from the same channel, such as a P
and an S);
* Add evaluation mode filter to utils.catalog_utils.filter_picks;
* Update subspace plot to work when detector is not partitioned;
* Make tests run a little faster;
* Add pep8 testing for all code.

## 0.1.3
* Now testing on OSX (python 2.7 and 3.5) - also added linux python 3.4;
* Add lag-calculation and tests for it;
* Change how lag-calc does the trace splitting to reduce memory usage;
* Added pick-filtering utility to clean up tutorials;
* Change template generation function names for clarity (wrappers for
depreciated names);
* Add more useful error messages when picks are not associated with
waveforms;
* Add example plots for more plotting functions;
* Add subspace detector including docs and tutorial.
* Add *delayed* option to all template_gen functions, set to True by
default which retains old behaviour.

## 0.1.2
* Add handling for empty location information in sfiles.
* Added project setup script which creates a useful directory structure and copies
a default match-filter script to the directory.
* Add archive reader helper for default script, and parameter classes and
definitions for default script.
* Re-write history to make repository smaller, removed trash files that had
been added carelessly.
* Now tested on appveyor, so able to be run on Windows.
* Added ability to read hypoDD/tomoDD phase files to obspy events.
* Added simple despiking algorithm - not ideal for correlation as spikes are
interpolated around when found: eqcorrscan.utils.despike.
* Option to output catalog object from match_filter - this will become the
default once we introduce meta-data to templates - currently the picks for
events are the template trace start-times, which will be before the phase-pick
by the lag defined in the template creation - also added event into detection
class, so you can access the event info from the detections, or create a
catalog from a list of detections.
* Add option to extract detections at run-time in match_filter.match_filter.
* Edited multi_event_singlechan to take a catalog with multiple picks, but
requires you to specify the station and channel to plot.
* Add normalize option to stacking routines.
* Add tests for stacking - PWS test needs more checks.
* Add many examples to doc-strings, not complete though.
* Change docs to have one page per function.
* Python 3.5 testing underway, all tests pass, but only testing about 65% of
codebase.
* Add io functions to match_filter to simplify detection handling including
writing detections to catalog and to text file.
* Stricter match_filter testing to enforce exactly the same result with a
variety of systems.
* Add hack to template_gen tutorial to fix differences in sorting between python 3.x
and python 2.
* Added advanced network triggering routine from Konstantinos, allows
different parameters for individual stations - note only uses recursive
sta-lta triggering at the moment.  Useful for template generations alongside
pickers.
* Added magnitude of completeness and b-value calculators to utils.mag_calc

## 0.1.1
* Cope with events not always having time_errors in them in eventtoSfile;
* Convert Quakeml depths from m to km;
* Multiple little fixes to make Sfile conversion play well with GeoNet QuakeML files;
* Add function to convert from obspy.core.inventory.station.Station to string format
for Seisan STATION0.HYP file;
* Merged feature branch - hypoDD into develop, this provides mappings for the
hypoDD location program, including generation of dt.cc files;
* Added tests for functions in catalog_to_dd;
* Implemented unittest tests;
* Changed name of EQcorrscan_plotting to plotting;
* Added depreciation warnings;
* Changed internal structure of pre-processing to aid long-term upkeep;
* Added warnings in docs for template_gen relating to template generation from
set length files;
* Updated template_creation tutorial to use day-long data;
* Renamed Sfile_util to sfile_util, and functions there-in: will warn about name changes;
* Updated template plotting to include pick labels;
* Updated template_creation tutorial to download S-picks as well as P-picks;
* Update sfile_util to cope with many possible unfilled objects;
* Added sac_util to convert from sac headers to useful event information - note,
does not convert all things, just origin and pick times;
* Added from_sac function to template_gen.

## 0.1.0
* Implemented tests for synthetic generation and match-filter functions
* Developed new tutorials that download from GeoNet and are much clearer
* Changed from PICK and EVENTINFO classes to obspy.core.event classes, note
this will break some previous scripts, however wrappers are included for this,
this ended up being the biggy, and is the reason for ceasing the 0.0.x line.
* Added synthetic seismogram generation, very basic seismograms, but they work
as templates for the detection of *some* seismicity.
* Added compatibility with Obspy v.1.0.0.
* All files now follow pep8.
* Removed parameter files completely, and redundant scripts.

## 0.0.9
* Working towards following pep8
* Change how match_filter handles missing data - now remove template traces (which have been copied)
rather than adding null traces to the data stream - more memory efficient, and faster
* Change float handling for large amplitudes in Sfile_utils
* Change distance decimal handling in Sfile_utils
* Add magnitude-frequency plotting to EQcorrscan_plotting
* Update tutorial and docs for tutorial
* **Major bug-fix** Change in match_filter - debug and index were the wrong way
round from version 0.0.5 onwards, hence for multiple templates, cross-correlation
vectors were not matched for templates. Will push a release because of this.

## 0.0.8:
* Added SVD magnitude inversion to [utils.mag_calc](EQcorrscan/eqcorrscan/utils/mag_calc.py#L530),
tested for multi-channel;
* Bug-fix in s-file printing when printing AIN,
[convert to int](EQcorrscan/eqcorrscan/utils/Sfile_util.py#L75) now before print;
* Add master option to [stacking.align_traces](EQcorrscan/eqcorrscan/utils/stacking.py#L93),
alignment can be forced to this;
* Add plot directory output option to [match_filter](EQcorrscan/eqcorrscan/core/match_filter.py#L341);
* Change plot downsampling to 10 Hz in [match_filter](EQcorrscan/eqcorrscan/core/match_filter.py#L489);
* [Clustering.cluster](EQcorrscan/eqcorrscan/utils/clustering.py#L81)
now output groups properly when
computing clustering by cross-correlation;
* Add [plot_synth_real](EQcorrscan/eqcorrscan/utils/EQcorrscan_plotting.py#L765)
function to EQcorrscan_plotting -
use for plotting a synthetic template on top of a real template;
* Add [space-time](EQcorrscan/eqcorrscan/utils/clustering.py#L513)
clustering fucntion to clustering,
use to group repeating events;
* Add [re_thresh_csv](EQcorrscan/eqcorrscan/utils/clustering.py#L551)
to clustering, can be used to increase
the detection threshold after detection run;
* Add mock modules to conf.py for ReadTheDocs, also removed
requirements.txt file as it was unused;
* Added parallel options to distance_matrix computation in clustering.
* Change matplotlib import location in match_filter to allow
other functions to be called without turning off interactive plots.
* Add **both** option to utils.synth_seis to allow individual creation
of both P and S phases.
* Add sanity check for nyquist frequency to utils.pre_processing, now
breaks if highcut >= samp_rate
* Add plot_format option to core.match_filter
* Add multiple phase capability to utils.synth_seis
* **BUG-FIX** Change match-filter data stream handling to copy the stream and
keep it safe before adding null-traces or removing excess traces.  Match_filter
will now remove excess, un-needed traces from the copied stream.  This is specifically
necessary when splitting a large template set, with a range of channels, into smaller
groups to be run serially.

:volcano:

## 0.0.6 & 0.0.7;
*Note, double release due to failed 0.0.6 release*
* Properly installable via pip.

## 0.0.5:
* Update all paths in functions when calling EQcorrscan
functions to use the installed version;
* Remove parameter file usage in core functions and
replace with variables, parameter files remain for scripts.

## 0.0.4:
* Travis.CI integration implemented;
* Tests run (needs more tests);
* Now has synthetic template generation (major step, very much in alpha).

## 0.0.3:
* Many small bug-fixes;
* Added greater parallel ability;
* Change directory structure to be more like a true python
package - now pip installable.

## 0.0-a.2:
* Bug fixes to Sfile_util when writing S-files - converting
from milliseconds to decimal seconds;
* Fix catalogue2DD to weight by correlation value;
* Fix lagging in bright_lights;
* Now tested on supercomputer (cluster) computers.

## 0.0-a.1 First alpha release:
* First release to allow students to use the core functions;
* Not fully functional, bugs being found daily;
* match_filter functions work well - could be improved by using
openCV matchTemplate ability to work with multiple templates,
which could be optimised on GPUs **GPU capability not applicable as far as I know**<|MERGE_RESOLUTION|>--- conflicted
+++ resolved
@@ -1,14 +1,4 @@
 ## Current
-<<<<<<< HEAD
-* utils.pre_processing:
-  - _prep_data_for_correlation: 3x speedup for filling NaN-traces in templates
-  - new functions _quick_copy_trace and _quick_stream_copy for 3x quicker
-    trace / stream copy.
-* core.match_filter
-  - 30x speedup in handling detections (50x speedup in selecting detections,
-    4x speedup in adding prepick time)
-=======
->>>>>>> 8e5ca9df
 * core.match_filter.matched_filter
   - 5x speed up for MAD threshold calculation with parallel (threaded) MAD 
     calculation (#531).
@@ -19,6 +9,7 @@
 * core.match_filter.template
   - new quick_group_templates function for 50x quicker template grouping.
 * utils.pre_processing
+  - `_prep_data_for_correlation`: 3x speedup for filling NaN-traces in templates
   - New function ``quick_trace_select` for a very efficient selection of trace
     by seed ID without wildcards (4x speedup).
 * utils.catalog_to_dd._prepare_stream
