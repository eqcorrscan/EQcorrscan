## Current
<<<<<<< HEAD
* Make test-script more stable.
* Fix bug where `set_xcorr` as context manager did not correctly reset
  stream_xcorr methods.
=======
* Correct test-script (`test_eqcorrscan.py`) to find paths properly.
>>>>>>> ea3254e2

## 0.3.2
* Implement reading Party objects from multiple files, including wildcard
  expansion. This will only read template information if it was not 
  previously read in (which is a little more efficient).
* Allow reading of Party objects without reading the catalog files.
* Check quality of downloaded data in `Tribe.client_detect()` and remove it if it
  would otherwise result in errors.
* Add `process_cores` argument to `Tribe.client_detect()` and `Tribe.detect()`
  to provide a separate number of cores for processing and peak-finding - both
  functions are less memory efficient that fftw correlation and can result in
  memory errors if using lots of cores.
* Allow passing of `cores_outer` kwarg through to fftw correlate functions to
  control inner/outer thread numbers. If given, `cores` will define the number
  of inner-cores (used for parallel fft calculation) and `cores_outer` sets
  the number of channels to process in parallel (which results in increased
  memory usage).
* Allow Tribe and Party IO to use QUAKEML or SC3ML format for catalogs (NORDIC
  to come once obspy updates).
* Allow Party IO to not write detection catalogs if so desired, because 
  writing and reading large catalogs can be slow.
* If detection-catalogs are not read in, then the detection events will be
  generated on the fly using `Detection._calculate_event`.
* BUG-FIX: When one template in a set of templates had a channel repeated,
  all detections had an extra, spurious pick in their event object. This
  should no-longer happen.
* Add `select` method to `Party` and `Tribe` to allow selection of a 
  specific family/template.
* Add ability to "retry" downloading in `Tribe.client_detect`.
* Change behaviour of template_gen for data that are daylong, but do not start
  within 1 minute of a day-break - previous versions enforced padding to
  start and end at day-breaks, which led to zeros in the data and undesirable 
  behaviour.
* BUG-FIX: Normalisation errors not properly passed back from internal fftw
  correlation functions, gaps not always properly handled during long-period
  trends - variance threshold is now raised, and Python checks for low-variance
  and applies gain to stabilise correlations if needed.
* Plotting functions are now tested and have a more consistent interface:
  * All plotting functions accept the keyword arguments `save`, `savefile`,
    `show`, `return_figure` and `title`.
  * All plotting functions return a figure.
  * `SVD_plot` renamed to `svd_plot`
* Enforce pre-processing even when no filters or resampling is to be done
  to ensure gaps are properly processed (when called from `Tribe.detect`,
  `Template.detect` or `Tribe.client_detect`)
* BUG-FIX in `Tribe.client_detect` where data were processed from data 
  one sample too long resulting in minor differences in data processing
  (due to difference in FFT length) and therefore minor differences 
  in resulting correlations (~0.07 per channel).
  * Includes extra stability check in fftw_normxcorr which affects the
    last sample before a gap when that sample is near-zero.
* BUG-FIX: fftw correlation dot product was not thread-safe on some systems.
  The dot-product did not have the inner index protected as a private variable.
  This did not appear to cause issues for Linux with Python 3.x or Windows, but
  did cause issues for on Linux for Python 2.7 and Mac OS builds.
* KeyboardInterrupt (e.g. ctrl-c) should now be caught during python parallel
  processes.
* Stopped allowing outer-threading on OSX, clang openMP is not thread-safe
  for how we have this set-up. Inner threading is faster and more memory
  efficient anyway.
* Added testing script (`test_eqcorrscan.py`, which will be installed to your
  path on installation of EQcorrscan) that will download all the relevant 
  data and run the tests on the installed package - no need to clone 
  EQcorrscan to run tests!

## 0.3.1
* Cleaned imports in utils modules
* Removed parallel checking loop in archive_read.
* Add better checks for timing in lag-calc functions (#207)
* Removed gap-threshold of twice the template length in `Tribe.client_detect`, see
  issue #224.
* Bug-fix: give multi_find_peaks a cores kwarg to limit thread
  usage.
* Check for the same value in a row in continuous data when computing
  correlations and zero resulting correlations where the whole window
  is the same value repeated (#224, #230).
* BUG-FIX: template generation `from_client` methods for swin=P_all or S_all
  now download all channels and return them (as they should). See #235 and #206
* Change from raising an error if data from a station are not long enough, to
  logging a critical warning and not using the station.
* Add ability to give multiple `swin` options as a list. Remains backwards
  compatible with single `swin` arguments.
* Add option to `save_progress` for long running `Tribe` methods. Files
  are written to temporary files local to the caller.
* Fix bug where if gaps overlapped the endtime set in pre_processing an error
  was raised - happened when downloading data with a deliberate pad at either
  end.

## 0.3.0
* Compiled peak-finding routine written to speed-up peak-finding.
* Change default match-filter plotting to not decimate unless it has to.
* BUG-FIX: changed minimum variance for fftw correlation backend.
* Do not try to process when no processing needs to be done in 
  core.match_filter._group_process.
* Length checking in core.match_filter._group_process done in samples rather
  than time.
* BUG-FIX: Fix bug where data lengths were not correct in 
  match_filter.Tribe.detect when sampling time-stamps were inconsistent between
  channels, which previously resulted in error.
* BUG-FIX: Fix memory-leak in tribe.construct
* Add plotting options for plotting rate to Party.plot
* Add filtering detections by date as Party.filter
* BUG-FIX: Change method for Party.rethreshold: list.remove was not reliable.
* Add option `full_peaks` to detect methods to map to find_peaks.
* pre-processing (and match-filter object methods) are now gap-aware and will
  accept gappy traces and can return gappy traces. By default gaps are filled to
  maintain backwards compatibility. Note that the fftw correlation backend
  requires gaps to be padded with zeros.
* **Removed sfile_utils** This support for Nordic IO has been upgraded and moved
  to obspy for obspy version 1.1.0.  All functions are there and many bugs have
  been fixed. This also means the removal of nordic-specific functions in
  EQcorrscan - the following functions have been removed:
  * template_gen.from_sfile
  * template_gen.from_contbase
  * mag_calc.amp_pick_sfile
  * mag_calc.pick_db
  All removed functions will error and tell you to use obspy.io.nordic.core.
  This now means that you can use obspy's `read_events` to read in sfiles.
* Added `P_all` and `S_all` options to template generation functions
  to allow creation of multi-channel templates starting at the P and S
  times respectively.
* Refactored `template_gen`, all options are available via 
  `template_gen(method=...)`, and depreciation warnings are in place.
* Added some docs for converting older templates and detections into Template
  and Party objects.

## 0.2.7
* Patch multi_corr.c to work with more versions of MSVC;
* Revert to using single-precision floats for correlations (as in previous,
  < 0.2.x versions) for memory efficiency.

## 0.2.6
* Added the ability to change the correlation functions used in detection
  methods through the parameter xcorr_func of match_filter, Template.detect
  and Tribe.detect, or using the set_xcorr context manager in
  the utils.correlate module. Supported options are:
    * numpy
    * fftw
    * time-domain
    * or passing a function that implements the xcorr interface.
* Added the ability to change the concurrency strategy of xcorr functions
  using the paramter concurrency of match_filter, Template.detect
  and Tribe.detect. Supported options are:
    * None - for single-threaded execution in a single process
    * multithread - for multi-threaded execution
    * multiprocess- for multiprocess execution
    * concurrent - allows functions to describe their own preferred currency
    methods, defaults to multithread
* Change debug printing output, it should be a little quieter;
* Speed-up time-domain using a threaded C-routine - separate from frequency
  domain C-routines;
* Expose useful parallel options for all correlation routines;
* Expose cores argument for match-filter objects to allow limits to be placed
  on how much of your machine is used;
* Limit number of workers created during pre-processing to never be more than
  the number of traces in the stream being processed;
* Implement openMP parallelisation of cross-correlation sum routines - memory
  consumption reduced by using shared memory, and by computing the
  cross-correlation sums rather than individual channel cross-correlations.
  This also leads to a speed-up.  This routine is the default concurrent
  correlation routine;
* Test examples in rst doc files to ensure they are up-to-date;
* Tests that were prone to timeout issues have been migrated to run on circleci
  to allow quick re-starting of fails not due to code errors


## 0.2.5
* Fix bug with \_group_process that resulted in stalled processes.
* Force NumPy version
* Support indexing of Tribe and Party objects by template-name.
* Add tests for lag-calc issue with preparing data
* Change internals of *eqcorrscan.core.lag_calc._prepare_data* to use a
  dictionary for delays, and to work correctly! Issues arose from not checking
  for masked data properly and not checking length properly.
* Fix bug in match_filter.match_filter when checking for equal length traces,
  length count was one sample too short.

## 0.2.4
* Increase test coverage (edge-cases) in template_gen;
* Fix bug in template_gen.extract_from_stack for duplicate channels in
template;
* Increase coverage somewhat in bright_lights, remove non-parallel
option (previously only used for debugging in development);
* Increase test coverage in lag_calc;
* Speed-up tests for brightness;
* Increase test coverage for match_filter including testing io of
detections;
* Increase subspace test coverage for edge cases;
* Speed-up catalog_to_dd_tests;
* Lag-calc will pick S-picks on channels ending E, N, 1 and 2, change
from only picking on E and N before; warning added to docs;
* Add full tests for pre-processing;
* Run tests in parallel on ci, speed-up tests dramatically;
* Rename singular-value decomposition functions (with depreciation
warnings);
* Rename SVD_moments to lower-case and add depreciation warning;
* Increase test coverage in utils.mag_calc;
* Add Template, Tribe, Family, Party objects and rename DETECTION to
Detection;
    * Template objects maintain meta-data associated with their creation
    to stream-line processing of data (e.g. reduce chance of using the
    wrong filters).
    * Template events have a detect method which takes unprocessed data
    and does the correct processing using the Template meta-data, and
    computes the matched-filter detections.
    * Tribe objects are containers for multiple Templates.
    * Tribe objects have a detect method which groups Templates with
    similar meta-data (processing information) and runs these templates
    in parallel through the matched-filter routine. Tribe.detect outputs
    a Party of Family objects.
    * The Party object is a container for many Family objects.
    * Family objects are containers for detections from the same
    Template.
    * Family and Party objects have a lag_calc method which computes
    the cross-correlation pick-refinements.
    * The upshot of this is that it is possible to, in one line,
    generate a Tribe of templates, compute their matched-filter
    detections, and generate cross-correlation pick refinements, which
    output Event objects, which can be written to a catalog:
        Tribe.construct(method, **kwargs).detect(st, **kwargs).lag_calc(**kwargs).write()
    * Added 25 tests for these methods.
    * Add parameters *threshold_type* and *threshold_input* to Detection
    class.  Add support for legacy Detection objects via NaN and unset
    values.
* Removed support for obspy < 1.0.0
* Update / correct doc-strings in template-gen functions when describing
processing parameters.
* Add warning message when removing channels from continuous data in
match_filter;
* Add min_snr option for template generation routines, if the
signal-to-noise ratio is below a user-defined threshold, the channel
will not be used.
* Stop enforcing two-channel template channel names.
* Fix bug in detection_multiplot which didn't allow streams with
fewer traces than template;
* Update internals to custom C fftw-based correlation rather than openCV (Major change);
    * OpenCV has been removed as a dependancy;
    * eqcorrscan.core.match_filter.normxcorr2 now calls a compiled C routine;
    * Parallel workflows handled by openMP rather than Python Multiprocessing
      for matched-filter operations to allow better memory handling.
        * It is worth noting that we tried re-writing using SciPy internals
        which led to a significant speed-up, but with high memory costs,
        we ended up going with this option, which was the more difficult
        option, because it allows effective use on SLURM managed systems
        where python multiprocessing results in un-real memory spikes
        (issue #88).
        
## 0.2.0-0.2.3
* See 0.2.4: these versions were not fully released while trying to get
  anaconda packages to build properly.

## 0.1.6
* Fix bug introduced in version 0.1.5 for match_filter where looping
through multiple templates did not correctly match image and template
data: 0.1.5 fix did not work;
* Bug-fix in catalog_to_dd for events without magnitudes;
* Amend match-filter to not edit the list of template names in place.
Previously, if a template was not used (due to no matching continuous
data) then the name of the template was removed: this now copies the
list of template_names internally and does not change the external list.

## 0.1.5
* Migrate coverage to codecov;
* Fix bug introduced in version 0.1.5 for match_filter where looping
through multiple templates did not correctly match image and template
data.

## 0.1.4
* Bug-fix in plot_repicked removed where data were not normalized
properly;
* Bug-fix in lag_calc where data were missing in the continuous data
fixed (this led to incorrect picks, **major bug!**);
* Output cross-channel correlation sum in lag-calc output;
* Add id to DETECTION objects, which is consistent with the events
within DETECTION objects and catalog output, and used in lag_calc to
allow linking of detections to catalog events;
* Add lots of logging and error messages to lag-calc to ensure user
understands limits;
* Add error to day-proc to ensure user is aware of risks of padding;
* Change utils.pre_processing.process to accept different length of
data enforcement, not just full day (allow for overlap in processing,
which might be useful for reducing day start and end effects);
* Bug-fix in mag_calc.amp_pick_event, broke loop if data were missing;
* Lots of docs adjustment to sort order of doc-strings and hyper-links;
* Allow multiple uses of the same channel in templates (e.g. you can
now use a template with two windows from the same channel, such as a P
and an S);
* Add evaluation mode filter to utils.catalog_utils.filter_picks;
* Update subspace plot to work when detector is not partitioned;
* Make tests run a little faster;
* Add pep8 testing for all code.

## 0.1.3
* Now testing on OSX (python 2.7 and 3.5) - also added linux python 3.4;
* Add lag-calculation and tests for it;
* Change how lag-calc does the trace splitting to reduce memory usage;
* Added pick-filtering utility to clean up tutorials;
* Change template generation function names for clarity (wrappers for
depreciated names);
* Add more useful error messages when picks are not associated with
waveforms;
* Add example plots for more plotting functions;
* Add subspace detector including docs and tutorial.
* Add *delayed* option to all template_gen functions, set to True by
default which retains old behaviour.

## 0.1.2
* Add handling for empty location information in sfiles.
* Added project setup script which creates a useful directory structure and copies
a default match-filter script to the directory.
* Add archive reader helper for default script, and parameter classes and
definitions for default script.
* Re-write history to make repository smaller, removed trash files that had
been added carelessly.
* Now tested on appveyor, so able to be run on Windows.
* Added ability to read hypoDD/tomoDD phase files to obspy events.
* Added simple despiking algorithm - not ideal for correlation as spikes are
interpolated around when found: eqcorrscan.utils.despike.
* Option to output catalog object from match_filter - this will become the
default once we introduce meta-data to templates - currently the picks for
events are the template trace start-times, which will be before the phase-pick
by the lag defined in the template creation - also added event into detection
class, so you can access the event info from the detections, or create a
catalog from a list of detections.
* Add option to extract detections at run-time in match_filter.match_filter.
* Edited multi_event_singlechan to take a catalog with multiple picks, but
requires you to specify the station and channel to plot.
* Add normalize option to stacking routines.
* Add tests for stacking - PWS test needs more checks.
* Add many examples to doc-strings, not complete though.
* Change docs to have one page per function.
* Python 3.5 testing underway, all tests pass, but only testing about 65% of
codebase.
* Add io functions to match_filter to simplify detection handling including
writing detections to catalog and to text file.
* Stricter match_filter testing to enforce exactly the same result with a
variety of systems.
* Add hack to template_gen tutorial to fix differences in sorting between python 3.x
and python 2.
* Added advanced network triggering routine from Konstantinos, allows
different parameters for individual stations - note only uses recursive
sta-lta triggering at the moment.  Useful for template generations alongside
pickers.
* Added magnitude of completeness and b-value calculators to utils.mag_calc

## 0.1.1
* Cope with events not always having time_errors in them in eventtoSfile;
* Convert Quakeml depths from m to km;
* Multiple little fixes to make Sfile conversion play well with GeoNet QuakeML files;
* Add function to convert from obspy.core.inventory.station.Station to string format
for Seisan STATION0.HYP file;
* Merged feature branch - hypoDD into develop, this provides mappings for the
hypoDD location program, including generation of dt.cc files;
* Added tests for functions in catalog_to_dd;
* Implemented unittest tests;
* Changed name of EQcorrscan_plotting to plotting;
* Added depreciation warnings;
* Changed internal structure of pre-processing to aid long-term upkeep;
* Added warnings in docs for template_gen relating to template generation from
set length files;
* Updated template_creation tutorial to use day-long data;
* Renamed Sfile_util to sfile_util, and functions there-in: will warn about name changes;
* Updated template plotting to include pick labels;
* Updated template_creation tutorial to download S-picks as well as P-picks;
* Update sfile_util to cope with many possible unfilled objects;
* Added sac_util to convert from sac headers to useful event information - note,
does not convert all things, just origin and pick times;
* Added from_sac function to template_gen.

## 0.1.0
* Implemented tests for synthetic generation and match-filter functions
* Developed new tutorials that download from GeoNet and are much clearer
* Changed from PICK and EVENTINFO classes to obspy.core.event classes, note
this will break some previous scripts, however wrappers are included for this,
this ended up being the biggy, and is the reason for ceasing the 0.0.x line.
* Added synthetic seismogram generation, very basic seismograms, but they work
as templates for the detection of *some* seismicity.
* Added compatibility with Obspy v.1.0.0.
* All files now follow pep8.
* Removed parameter files completely, and redundant scripts.

## 0.0.9
* Working towards following pep8
* Change how match_filter handles missing data - now remove template traces (which have been copied)
rather than adding null traces to the data stream - more memory efficient, and faster
* Change float handling for large amplitudes in Sfile_utils
* Change distance decimal handling in Sfile_utils
* Add magnitude-frequency plotting to EQcorrscan_plotting
* Update tutorial and docs for tutorial
* **Major bug-fix** Change in match_filter - debug and index were the wrong way
round from version 0.0.5 onwards, hence for multiple templates, cross-correlation
vectors were not matched for templates. Will push a release because of this.

## 0.0.8:
* Added SVD magnitude inversion to [utils.mag_calc](EQcorrscan/eqcorrscan/utils/mag_calc.py#L530),
tested for multi-channel;
* Bug-fix in s-file printing when printing AIN,
[convert to int](EQcorrscan/eqcorrscan/utils/Sfile_util.py#L75) now before print;
* Add master option to [stacking.align_traces](EQcorrscan/eqcorrscan/utils/stacking.py#L93),
alignment can be forced to this;
* Add plot directory output option to [match_filter](EQcorrscan/eqcorrscan/core/match_filter.py#L341);
* Change plot downsampling to 10 Hz in [match_filter](EQcorrscan/eqcorrscan/core/match_filter.py#L489);
* [Clustering.cluster](EQcorrscan/eqcorrscan/utils/clustering.py#L81)
now output groups properly when
computing clustering by cross-correlation;
* Add [plot_synth_real](EQcorrscan/eqcorrscan/utils/EQcorrscan_plotting.py#L765)
function to EQcorrscan_plotting -
use for plotting a synthetic template on top of a real template;
* Add [space-time](EQcorrscan/eqcorrscan/utils/clustering.py#L513)
clustering fucntion to clustering,
use to group repeating events;
* Add [re_thresh_csv](EQcorrscan/eqcorrscan/utils/clustering.py#L551)
to clustering, can be used to increase
the detection threshold after detection run;
* Add mock modules to conf.py for ReadTheDocs, also removed
requirements.txt file as it was unused;
* Added parallel options to distance_matrix computation in clustering.
* Change matplotlib import location in match_filter to allow
other functions to be called without turning off interactive plots.
* Add **both** option to utils.synth_seis to allow individual creation
of both P and S phases.
* Add sanity check for nyquist frequency to utils.pre_processing, now
breaks if highcut >= samp_rate
* Add plot_format option to core.match_filter
* Add multiple phase capability to utils.synth_seis
* **BUG-FIX** Change match-filter data stream handling to copy the stream and
keep it safe before adding null-traces or removing excess traces.  Match_filter
will now remove excess, un-needed traces from the copied stream.  This is specifically
necessary when splitting a large template set, with a range of channels, into smaller
groups to be run serially.

:volcano:

## 0.0.6 & 0.0.7;
*Note, double release due to failed 0.0.6 release*
* Properly installable via pip.

## 0.0.5:
* Update all paths in functions when calling EQcorrscan
functions to use the installed version;
* Remove parameter file usage in core functions and
replace with variables, parameter files remain for scripts.

## 0.0.4:
* Travis.CI integration implemented;
* Tests run (needs more tests);
* Now has synthetic template generation (major step, very much in alpha).

## 0.0.3:
* Many small bug-fixes;
* Added greater parallel ability;
* Change directory structure to be more like a true python
package - now pip installable.

## 0.0-a.2:
* Bug fixes to Sfile_util when writing S-files - converting
from milliseconds to decimal seconds;
* Fix catalogue2DD to weight by correlation value;
* Fix lagging in bright_lights;
* Now tested on supercomputer (cluster) computers.

## 0.0-a.1 First alpha release:
* First release to allow students to use the core functions;
* Not fully functional, bugs being found daily;
* match_filter functions work well - could be improved by using
openCV matchTemplate ability to work with multiple templates,
which could be optimised on GPUs **GPU capability not applicable as far as I know**<|MERGE_RESOLUTION|>--- conflicted
+++ resolved
@@ -1,11 +1,8 @@
 ## Current
-<<<<<<< HEAD
 * Make test-script more stable.
 * Fix bug where `set_xcorr` as context manager did not correctly reset
   stream_xcorr methods.
-=======
 * Correct test-script (`test_eqcorrscan.py`) to find paths properly.
->>>>>>> ea3254e2
 
 ## 0.3.2
 * Implement reading Party objects from multiple files, including wildcard
