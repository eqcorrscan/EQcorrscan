--- conflicted
+++ resolved
@@ -3,13 +3,6 @@
  - match_filter:
    - Provide option of exporting the cross-correlation sums for additional later
      analysis.
-<<<<<<< HEAD
-* core.lag_calc:
-  - Added option to set minimum CC threshold individually for detections based
-    on: min(detect_val / n_chans * min_cc_from_mean_cc_factor, min_cc).
-  - Added the ability to save correlation data from lag_calc.  
-* party.rethreshold:
-=======
 * core.match_filter.party.write
   - BUG-FIX: When `format='tar'` is selected, added a check for .tgz-file
     suffix before checking the filename against an existing file. Previously,
@@ -19,7 +12,6 @@
 * core.match_filter.party.read
   - BUG-FIX: Ensure wildcard reading works as expected: #453
 * core.match_filter.party.rethreshold:
->>>>>>> df9b02cb
   - added option to rethreshold based on absolute values to keep relevant
     detections with large negative detect_val.
 * core.lag_calc:
@@ -30,22 +22,12 @@
   - Added useful information to doc-string regarding method and meaning of
     residuals
   - Changed the number of magnitudes used to an int (from a string!?)
-<<<<<<< HEAD
-* core.party.write
-  - BUG-FIX: When `format='tar'` is selected, added a check for .tgz-file
-    suffix before checking the filename against an existing file. Previously,
-    when a filename without '.tgz'-suffix was supplied, then the file was
-    overwritten against the function's intention.
-  - Add option `overwrite=True` to allow overwriting of existing files.
-=======
->>>>>>> df9b02cb
 * utils.archive_read
   - Add support for wildcard-comparisons in the list of requested stations and
     channels.
   - New option `arctype='SDS'` to read from a SeisComp Data Structure (SDS).
     This option is also available in `utils.clustering.extract_detections` and
     in `utils.archive_read._check_available_data`.
-<<<<<<< HEAD
 * utils.catalog_to_dd
   - Bug-fixes in #424:
     - only P and S phases are used now (previously spurious amplitude picks 
@@ -54,13 +36,9 @@
       outputs are provided.
     - Progress is not reported within dt.cc computation
   - `write_station` now supports writing elevations: #424.
-
-
-=======
 * utils.plotting
   - Function added (twoD_seismplot) for plotting seismicity (#365).
   
->>>>>>> df9b02cb
 ## 0.4.2
 * Add seed-ids to the _spike_test's message.
 * utils.correlation
